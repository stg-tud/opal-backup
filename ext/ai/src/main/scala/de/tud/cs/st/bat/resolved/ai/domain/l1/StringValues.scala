--- conflicted
+++ resolved
@@ -41,11 +41,8 @@
  *
  * @author Michael Eichberg
  */
-<<<<<<< HEAD
-trait StringValues extends ReferenceValues {
-=======
-trait StringValues[+I] extends ReferenceValues[I] with JavaObjectConversion {
->>>>>>> d507d50c
+trait StringValues extends ReferenceValues with JavaObjectConversion {
+
     domain: Configuration with IntegerValuesComparison with ClassHierarchy ⇒
 
     type DomainStringValue <: StringValue with DomainObjectValue
@@ -110,7 +107,10 @@
         }
     }
 
-    abstract override def toDomainValue(pc: PC, value: Object, targetType: Type): DomainValue = {
+    abstract override def toDomainValue(
+	pc: PC, 
+	value: Object, 
+	targetType: Type): DomainValue = {
         if (value.isInstanceOf[String]) {
             StringValue(pc, value.asInstanceOf[String])
         } else {
