/* BSD 2-Clause License:
 * Copyright (c) 2009 - 2014
 * Software Technology Group
 * Department of Computer Science
 * Technische Universität Darmstadt
 * All rights reserved.
 *
 * Redistribution and use in source and binary forms, with or without
 * modification, are permitted provided that the following conditions are met:
 *
 *  - Redistributions of source code must retain the above copyright notice,
 *    this list of conditions and the following disclaimer.
 *  - Redistributions in binary form must reproduce the above copyright notice,
 *    this list of conditions and the following disclaimer in the documentation
 *    and/or other materials provided with the distribution.
 * 
 * THIS SOFTWARE IS PROVIDED BY THE COPYRIGHT HOLDERS AND CONTRIBUTORS "AS IS"
 * AND ANY EXPRESS OR IMPLIED WARRANTIES, INCLUDING, BUT NOT LIMITED TO, THE
 * IMPLIED WARRANTIES OF MERCHANTABILITY AND FITNESS FOR A PARTICULAR PURPOSE
 * ARE DISCLAIMED. IN NO EVENT SHALL THE COPYRIGHT OWNER OR CONTRIBUTORS BE
 * LIABLE FOR ANY DIRECT, INDIRECT, INCIDENTAL, SPECIAL, EXEMPLARY, OR
 * CONSEQUENTIAL DAMAGES (INCLUDING, BUT NOT LIMITED TO, PROCUREMENT OF
 * SUBSTITUTE GOODS OR SERVICES; LOSS OF USE, DATA, OR PROFITS; OR BUSINESS
 * INTERRUPTION) HOWEVER CAUSED AND ON ANY THEORY OF LIABILITY, WHETHER IN
 * CONTRACT, STRICT LIABILITY, OR TORT (INCLUDING NEGLIGENCE OR OTHERWISE) 
 * ARISING IN ANY WAY OUT OF THE USE OF THIS SOFTWARE, EVEN IF ADVISED OF THE
 * POSSIBILITY OF SUCH DAMAGE.
 */
function updateRelevance(value){
	document.querySelector("#analysis_results").querySelectorAll("details.package_summary").forEach(
    	function(p){
			var package_counter = 0;
			p.querySelectorAll("*[data-relevance]").forEach(
				function(e){
					if (e.dataset.relevance < value)
						e.style.display="none";
					else {
						e.style.display="block";
						package_counter++;
					}
				}
			)
			package_counter > 0 ? 
				p.style.display="block" :
				p.style.display="none";
		}
    )
	updateNumberOfIssues();
}

function updateNumberOfIssues(){
	var current = 0;
	document.querySelectorAll(".an_issue").forEach(
    	function(e){
<<<<<<< HEAD
        	e.dataset.relevance < value ? 
        		e.classList.add("hide-relevance") : 
        		e.classList.remove("hide-relevance")
=======
        	if (e.style.display == "block")
				current++;
>>>>>>> f85e74e5
		}
    )
	document.querySelector("#issues_displayed").innerHTML = current;
}

function openAllPackages(){
	document.querySelectorAll('div#analysis_results > details').forEach(
		function(e){e.open=true}
	)
}

function closeAllPackages(){
	document.querySelectorAll('div#analysis_results > details').forEach(
		function(e){e.removeAttribute('open')}
	)
}

document.addEventListener("DOMContentLoaded", function () {
	initFilter("kind");
	initFilter("category");
}, false);


function initFilter(dataType){
	var allValues = [];
	document.querySelectorAll("*[data-"+dataType+"]").forEach(
    	function(e){
			var values = e.getAttribute("data-"+dataType).split(" ");
			allValues = allValues.concat(values).filter (function (v, i, a) { return a.indexOf (v) == i });
		}
    )
	var i = 0;
	document.querySelector("#filter_data-"+dataType).innerHTML = 
		ArrayJoin(allValues, 
			function (i, e) { 
				var name = "filter-data-" + dataType;
				var id = name + i;
				return "<input type='checkbox' id='"+id+"' name='"+name+"' value='"+e+"' onchange='updateFilter(\""+dataType+"\")' checked>"+
						"<label for='"+id+"'>"+e+"</label>"; 
			}
		);
	updateFilter(dataType);
}

function updateFilter(dataType){
	document.querySelectorAll(".an_issue").forEach(
		function(e) { 
			e.classList.remove("show-"+dataType);
			e.classList.remove("issue_visible");
		});
	document.querySelectorAll("input[name=filter-data-"+dataType+"]:checked").forEach(
		function(f){
			document.querySelectorAll(".an_issue[data-" + dataType + "~=" + f.getAttribute("value") + "]")
				.forEach(function(e) { e.classList.add("show-"+dataType) } );
		})
		
	// there has to be a "show-" in the className of an issue (from this filter or another) for the issue to be shown
	document.querySelectorAll(".an_issue").forEach(
		function(e) { 
			if (e.className.indexOf("show-") > -1)
				e.classList.add("issue_visible");
		});
}

/*
  Works similar to the join-method of Array, but uses a function for the join
*/
function ArrayJoin(array, joinFunc) {
	var ArrayJoinIntern = function(internArray, index) { 
		var element = internArray.shift();
		return internArray.length > 0 ? 
			joinFunc(index, element) + ArrayJoinIntern(internArray, index+1) :
			joinFunc(index, element);
	}
	return ArrayJoinIntern(array, 0)
}<|MERGE_RESOLUTION|>--- conflicted
+++ resolved
@@ -27,17 +27,26 @@
  * POSSIBILITY OF SUCH DAMAGE.
  */
 function updateRelevance(value){
+	document.querySelectorAll("*[data-relevance]").forEach(
+		function(e){
+			if (e.dataset.relevance < value)
+				e.classList.add("hide-relevance");
+			else
+				e.classList.remove("hide-relevance");
+		}
+	)
+	hideEmptyPackages();
+	updateNumberOfIssues();
+}
+
+function hideEmptyPackages() {
 	document.querySelector("#analysis_results").querySelectorAll("details.package_summary").forEach(
     	function(p){
 			var package_counter = 0;
-			p.querySelectorAll("*[data-relevance]").forEach(
+			p.querySelectorAll(".an_issue").forEach(
 				function(e){
-					if (e.dataset.relevance < value)
-						e.style.display="none";
-					else {
-						e.style.display="block";
+					if (e.classList.contains("issue_visible") && !e.classList.contains("hide-relevance"))
 						package_counter++;
-					}
 				}
 			)
 			package_counter > 0 ? 
@@ -45,21 +54,14 @@
 				p.style.display="none";
 		}
     )
-	updateNumberOfIssues();
 }
 
 function updateNumberOfIssues(){
 	var current = 0;
 	document.querySelectorAll(".an_issue").forEach(
     	function(e){
-<<<<<<< HEAD
-        	e.dataset.relevance < value ? 
-        		e.classList.add("hide-relevance") : 
-        		e.classList.remove("hide-relevance")
-=======
-        	if (e.style.display == "block")
+        	if (e.classList.contains("issue_visible") && !e.classList.contains("hide-relevance"))
 				current++;
->>>>>>> f85e74e5
 		}
     )
 	document.querySelector("#issues_displayed").innerHTML = current;
@@ -98,7 +100,7 @@
 				var name = "filter-data-" + dataType;
 				var id = name + i;
 				return "<input type='checkbox' id='"+id+"' name='"+name+"' value='"+e+"' onchange='updateFilter(\""+dataType+"\")' checked>"+
-						"<label for='"+id+"'>"+e+"</label>"; 
+						"<label for='"+id+"'>"+e.replace("_", " ")+"</label>"; 
 			}
 		);
 	updateFilter(dataType);
@@ -122,6 +124,8 @@
 			if (e.className.indexOf("show-") > -1)
 				e.classList.add("issue_visible");
 		});
+	hideEmptyPackages();
+	updateNumberOfIssues();
 }
 
 /*
