--- conflicted
+++ resolved
@@ -461,42 +461,24 @@
                 sourceElement ← sourceEnsembleElements
                 classFile ← project.classFile(sourceElement.classType.asObjectType)
                 annotations = sourceElement match {
-<<<<<<< HEAD
                     case _: VirtualClass ⇒ classFile.annotations
 
                     case vf: VirtualField ⇒
-                        classFile.fields.collectFirst {
-                            case field if field.asVirtualField(classFile).compareTo(vf) == 0 ⇒
-                                field
-=======
-                    case s: VirtualClass ⇒ classFile.annotations
-                    case s: VirtualField ⇒
                         classFile.fields collectFirst {
-                            case field if field.asVirtualField(classFile).compareTo(s) == 0 ⇒ field
->>>>>>> e301bbb8
+                            case f if f.asVirtualField(classFile).compareTo(vf) == 0 ⇒ f
                         } match {
                             case Some(f) ⇒ f.annotations
                             case _       ⇒ IndexedSeq.empty
                         }
-<<<<<<< HEAD
-
+                        
                     case vm: VirtualMethod ⇒
-                        classFile.methods.collectFirst {
-                            case method if method.asVirtualMethod(classFile).compareTo(vm) == 0 ⇒
-                                method
-=======
-                    case s: VirtualMethod ⇒
                         classFile.methods collectFirst {
-                            case m if m.asVirtualMethod(classFile.thisType).compareTo(s) == 0 ⇒ m
->>>>>>> e301bbb8
+                            case m if m.asVirtualMethod(classFile.thisType).compareTo(vm) == 0 ⇒ m
                         } match {
                             case Some(m) ⇒ m.annotations
                             case _       ⇒ IndexedSeq.empty
                         }
-<<<<<<< HEAD
-
-=======
->>>>>>> e301bbb8
+
                     case _ ⇒ IndexedSeq.empty
                 }
 
