/* BSD 2-Clause License - see OPAL/LICENSE for details. */
package org.opalj
package bi
package reader

import java.io.DataInputStream

/**
 * Generic infrastructure for reading the "@deprecated" attribute.
 */
trait Deprecated_attributeReader extends AttributeReader {

    //
    // TYPE DEFINITIONS AND FACTORY METHODS
    //

    type Deprecated_attribute <: Attribute

    def Deprecated_attribute(
        cp:                   Constant_Pool,
<<<<<<< HEAD
        attribute_name_index: Constant_Pool_Index,
        // The scope in which the attribute is defined
        as_name_index:       Constant_Pool_Index,
        as_descriptor_index: Constant_Pool_Index
=======
        ap_name_index:        Constant_Pool_Index,
        ap_descriptor_index:  Constant_Pool_Index,
        attribute_name_index: Constant_Pool_Index
>>>>>>> de8cda07
    ): Deprecated_attribute

    //
    // IMPLEMENTATION
    //

    /**
     * <pre>
     * Deprecated_attribute {
     *  u2 attribute_name_index;
     *  u4 attribute_length;
     * }
     * </pre>
     */
    private[this] def parserFactory() = (
<<<<<<< HEAD
        ap: AttributeParent,
        as_name_index: Constant_Pool_Index,
        as_descriptor_index: Constant_Pool_Index,
=======
>>>>>>> de8cda07
        cp: Constant_Pool,
        ap: AttributeParent,
        ap_name_index: Constant_Pool_Index,
        ap_descriptor_index: Constant_Pool_Index,
        attribute_name_index: Constant_Pool_Index,
        in: DataInputStream
    ) ⇒ {
        /*val attribute_length =*/ in.readInt
<<<<<<< HEAD
        Deprecated_attribute(cp, attribute_name_index, as_name_index, as_descriptor_index)
=======
        Deprecated_attribute(cp, ap_name_index, ap_descriptor_index, attribute_name_index)
>>>>>>> de8cda07
    }

    registerAttributeReader(DeprecatedAttribute.Name → parserFactory())
}<|MERGE_RESOLUTION|>--- conflicted
+++ resolved
@@ -18,16 +18,9 @@
 
     def Deprecated_attribute(
         cp:                   Constant_Pool,
-<<<<<<< HEAD
-        attribute_name_index: Constant_Pool_Index,
-        // The scope in which the attribute is defined
-        as_name_index:       Constant_Pool_Index,
-        as_descriptor_index: Constant_Pool_Index
-=======
         ap_name_index:        Constant_Pool_Index,
         ap_descriptor_index:  Constant_Pool_Index,
         attribute_name_index: Constant_Pool_Index
->>>>>>> de8cda07
     ): Deprecated_attribute
 
     //
@@ -43,12 +36,6 @@
      * </pre>
      */
     private[this] def parserFactory() = (
-<<<<<<< HEAD
-        ap: AttributeParent,
-        as_name_index: Constant_Pool_Index,
-        as_descriptor_index: Constant_Pool_Index,
-=======
->>>>>>> de8cda07
         cp: Constant_Pool,
         ap: AttributeParent,
         ap_name_index: Constant_Pool_Index,
@@ -57,11 +44,7 @@
         in: DataInputStream
     ) ⇒ {
         /*val attribute_length =*/ in.readInt
-<<<<<<< HEAD
-        Deprecated_attribute(cp, attribute_name_index, as_name_index, as_descriptor_index)
-=======
         Deprecated_attribute(cp, ap_name_index, ap_descriptor_index, attribute_name_index)
->>>>>>> de8cda07
     }
 
     registerAttributeReader(DeprecatedAttribute.Name → parserFactory())
