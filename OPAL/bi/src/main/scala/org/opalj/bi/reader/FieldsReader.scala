--- conflicted
+++ resolved
@@ -20,18 +20,10 @@
     type Attributes
 
     protected def Attributes(
-<<<<<<< HEAD
-        ap: AttributeParent,
-        // The scope in which the attribute is defined
-        as_name_index:       Constant_Pool_Index,
-        as_descriptor_index: Constant_Pool_Index,
-        cp:                  Constant_Pool,
-=======
         cp:                  Constant_Pool,
         ap:                  AttributeParent,
         ap_name_index:       Constant_Pool_Index,
         ap_descriptor_index: Constant_Pool_Index,
->>>>>>> de8cda07
         in:                  DataInputStream
     ): Attributes
 
@@ -64,11 +56,7 @@
             accessFlags,
             name_index,
             descriptor_index,
-<<<<<<< HEAD
-            Attributes(AttributesParent.Field, name_index, descriptor_index, cp, in)
-=======
             Attributes(cp, AttributesParent.Field, name_index, descriptor_index, in)
->>>>>>> de8cda07
         )
     }
 
