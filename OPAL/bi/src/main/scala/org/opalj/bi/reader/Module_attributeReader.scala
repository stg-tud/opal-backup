/* BSD 2-Clause License - see OPAL/LICENSE for details. */
package org.opalj
package bi
package reader

import java.io.DataInputStream

import org.opalj.control.fillRefArray
import org.opalj.control.fillArrayOfInt
import org.opalj.collection.immutable.RefArray

/**
 * Generic parser for the ''Module'' attribute (Java 9).
 */
trait Module_attributeReader extends AttributeReader {

    //
    // TYPE DEFINITIONS AND FACTORY METHODS
    //

    type Module_attribute <: Attribute

    type RequiresEntry <: AnyRef
    type Requires = RefArray[RequiresEntry]

    type ExportsEntry <: AnyRef
    type Exports = RefArray[ExportsEntry]

    // CONCEPTUALLY:
    // type ExportsToIndexEntry => type ExportsToIndexTable = <X>Array[ExportsToIndexEntry]
    type ExportsToIndexTable = Array[Constant_Pool_Index] // CONSTANT_Module_Index[]

    type OpensEntry <: AnyRef
    type Opens = RefArray[OpensEntry]

    // CONCEPTUALLY:
    // type OpensToIndexEntry => type OpensToIndexTable = <X>Array[OpensToIndexEntry]
    type OpensToIndexTable = Array[Constant_Pool_Index]

    // CONCEPTUALLY:
    // type UsesEntry => type Uses = <X>Array[UsesEntry]
    type Uses = Array[Constant_Pool_Index] // CONSTANT_Class_Index[]

    // CONCEPTUALLY:
    // type ProvidesWithIndexEntry => type ProvidesWithIndexTable = <X>Array[ProvidesWithIndexEntry]
    type ProvidesWithIndexTable = Array[Constant_Pool_Index] // CONSTANT_Class_Index[]

    type ProvidesEntry <: AnyRef
    type Provides = RefArray[ProvidesEntry]

    //
    // IMPLEMENTATION
    //

    /**
     * @param module_version_index 0 or index into the constant pool (i.e., optional).
     * @param module_name_index Reference to the constant pool entry with the name of the module -
     *                          which is NOT in internal form. (I.e., "." are used!)
     */
    def Module_attribute(
        cp:                   Constant_Pool,
        ap_name_index:        Constant_Pool_Index,
        ap_descriptor_index:  Constant_Pool_Index,
        attribute_name_index: Constant_Pool_Index,
        // The scope in which the attribute is defined
        as_name_index:        Constant_Pool_Index,
        as_descriptor_index:  Constant_Pool_Index,
        module_name_index:    Constant_Pool_Index, // CONSTANT_Module_info
        module_flags:         Int,
        module_version_index: Constant_Pool_Index, // Optional: CONSTANT_UTF8
        requires:             Requires,
        exports:              Exports,
        opens:                Opens,
        uses:                 Uses,
        provides:             Provides
    ): Module_attribute

    def RequiresEntry(
        cp:                    Constant_Pool,
        module_index:          Constant_Pool_Index, // CONSTANT_Module_info
        requires_flags:        Int,
        require_version_index: Constant_Pool_Index // Optional: CONSTANT_UTF8
    ): RequiresEntry

    def ExportsEntry(
        cp:                     Constant_Pool,
        module_index:           Constant_Pool_Index, // CONSTANT_Package_info
        exports_flags:          Int,
        exports_to_index_table: ExportsToIndexTable // CONSTANT_Module_info[]
    ): ExportsEntry

    def OpensEntry(
        cp:                   Constant_Pool,
        opens_index:          Constant_Pool_Index, // CONSTANT_Package_info
        opens_flags:          Int,
        opens_to_index_table: OpensToIndexTable // CONSTANT_Module_info[]
    ): OpensEntry

    def ProvidesEntry(
        cp:                        Constant_Pool,
        provides_index:            Constant_Pool_Index, // CONSTANT_Class
        provides_with_index_table: ProvidesWithIndexTable // CONSTANT_Class[]
    ): ProvidesEntry

    //
    // IMPLEMENTATION
    //

    /**
     * Parser for the Java 9 Module attribute.
     *
     * Structure:
     * <pre>
     * Module_attribute {
     *     u2 attribute_name_index;
     *     u4 attribute_length;
     *
     *     u2 module_name_index;
     *     u2 module_flags;
     *     u2 module_version_index;
     *
     *     u2 requires_count;
     *     {   u2 requires_index; // CONSTANT_Module_info
     *         u2 requires_flags;
     *         u2 requires_version_index; // Optional: CONSTANT_Utf8_info
     *     } requires[requires_count];
     *
     *     u2 exports_count;
     *     {   u2 exports_index; // CONSTANT_Package_info
     *         u2 exports_flags;
     *         u2 exports_to_count;
     *         u2 exports_to_index[exports_to_count]; // CONSTANT_Module_info[]
     *     } exports[exports_count];
     *
     *      u2 opens_count;
     *      {   u2 opens_index; // CONSTANT_Package_info
     *          u2 opens_flags;
     *          u2 opens_to_count;
     *          u2 opens_to_index[opens_to_count]; // CONSTANT_Module_info[]
     *      } opens[opens_count];
     *
     *     u2 uses_count;
     *     u2 uses_index[uses_count]; // CONSTANT_Class[]
     *
     *     u2 provides_count;
     *     {   u2 provides_index; // CONSTANT_Class
     *         u2 provides_with_count;
     *         u2 provides_with_index[provides_with_count]; // CONSTANT_Class_info[]
     *     } provides[provides_count];
     * }
     * </pre>
     */
    private[this] def parserFactory() = (
<<<<<<< HEAD
        ap: AttributeParent,
        as_name_index: Constant_Pool_Index,
        as_descriptor_index: Constant_Pool_Index,
=======
>>>>>>> de8cda07
        cp: Constant_Pool,
        ap: AttributeParent,
        ap_name_index: Constant_Pool_Index,
        ap_descriptor_index: Constant_Pool_Index,
        attribute_name_index: Constant_Pool_Index,
        in: DataInputStream
    ) ⇒ {
        /*val attribute_length = */ in.readInt()

        val name_index = in.readUnsignedShort()
        val flags = in.readUnsignedShort()
        val version_index = in.readUnsignedShort()

        val requiresCount = in.readUnsignedShort()
        val requires =
            fillRefArray(requiresCount) {
                RequiresEntry(
                    cp,
                    in.readUnsignedShort(),
                    in.readUnsignedShort(),
                    in.readUnsignedShort()
                )
            }

        val exportsCount = in.readUnsignedShort()
        val exports =
            fillRefArray(exportsCount) {
                ExportsEntry(
                    cp,
                    in.readUnsignedShort(),
                    in.readUnsignedShort(),
                    {
                        val exportsToCount = in.readUnsignedShort()
                        fillArrayOfInt(exportsToCount) { in.readUnsignedShort() }
                    }
                )
            }

        val opensCount = in.readUnsignedShort()
        val opens =
            fillRefArray(opensCount) {
                OpensEntry(
                    cp,
                    in.readUnsignedShort(),
                    in.readUnsignedShort(),
                    {
                        val opensToCount = in.readUnsignedShort()
                        fillArrayOfInt(opensToCount) { in.readUnsignedShort() }
                    }
                )
            }

        val usesCount = in.readUnsignedShort()
        val uses = fillArrayOfInt(usesCount) { in.readUnsignedShort() }

        val providesCount = in.readUnsignedShort()
        val provides =
            fillRefArray(providesCount) {
                ProvidesEntry(
                    cp,
                    in.readUnsignedShort(),
                    {
                        val providesWithCount = in.readUnsignedShort()
                        fillArrayOfInt(providesWithCount) { in.readUnsignedShort() }
                    }
                )
            }

        Module_attribute(
            cp,
            ap_name_index, ap_descriptor_index,
            attribute_name_index,
            as_name_index, as_descriptor_index,
            name_index, flags, version_index, requires, exports, opens, uses, provides
        )
    }: Attribute

    registerAttributeReader(ModuleAttribute.Name → parserFactory())
}<|MERGE_RESOLUTION|>--- conflicted
+++ resolved
@@ -62,9 +62,6 @@
         ap_name_index:        Constant_Pool_Index,
         ap_descriptor_index:  Constant_Pool_Index,
         attribute_name_index: Constant_Pool_Index,
-        // The scope in which the attribute is defined
-        as_name_index:        Constant_Pool_Index,
-        as_descriptor_index:  Constant_Pool_Index,
         module_name_index:    Constant_Pool_Index, // CONSTANT_Module_info
         module_flags:         Int,
         module_version_index: Constant_Pool_Index, // Optional: CONSTANT_UTF8
@@ -151,12 +148,6 @@
      * </pre>
      */
     private[this] def parserFactory() = (
-<<<<<<< HEAD
-        ap: AttributeParent,
-        as_name_index: Constant_Pool_Index,
-        as_descriptor_index: Constant_Pool_Index,
-=======
->>>>>>> de8cda07
         cp: Constant_Pool,
         ap: AttributeParent,
         ap_name_index: Constant_Pool_Index,
@@ -229,7 +220,6 @@
             cp,
             ap_name_index, ap_descriptor_index,
             attribute_name_index,
-            as_name_index, as_descriptor_index,
             name_index, flags, version_index, requires, exports, opens, uses, provides
         )
     }: Attribute
