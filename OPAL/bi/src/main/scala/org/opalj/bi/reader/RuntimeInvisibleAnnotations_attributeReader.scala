/* BSD 2-Clause License - see OPAL/LICENSE for details. */
package org.opalj
package bi
package reader

import java.io.DataInputStream

import scala.collection.GenTraversableOnce

/**
 * Generic parser for the `RuntimeInvisibleAnnotations` attribute.
 */
trait RuntimeInvisibleAnnotations_attributeReader extends AttributeReader {

    //
    // TYPE DEFINITIONS AND FACTORY METHODS
    //

    type Annotation

    type Annotations <: GenTraversableOnce[Annotation]
    def Annotations(cp: Constant_Pool, in: DataInputStream): Annotations

    type RuntimeInvisibleAnnotations_attribute >: Null <: Attribute

    protected def RuntimeInvisibleAnnotations_attribute(
        constant_pool:        Constant_Pool,
        ap_name_index:        Constant_Pool_Index,
        ap_descriptor_index:  Constant_Pool_Index,
        attribute_name_index: Constant_Pool_Index,
        annotations:          Annotations,
        // The scope in which the attribute is defined
        as_name_index:       Constant_Pool_Index,
        as_descriptor_index: Constant_Pool_Index
    ): RuntimeInvisibleAnnotations_attribute

    //
    // IMPLEMENTATION
    //

    /**
     * <pre>
     * RuntimeInvisibleAnnotations_attribute {
     *  u2 attribute_name_index;
     *  u4 attribute_length;
     *  u2 num_annotations;
     *  annotation annotations[num_annotations];
     * }
     * </pre>
     */
    private[this] def parserFactory() = (
<<<<<<< HEAD
        ap: AttributeParent,
        as_name_index: Constant_Pool_Index,
        as_descriptor_index: Constant_Pool_Index,
=======
>>>>>>> de8cda07
        cp: Constant_Pool,
        ap: AttributeParent,
        ap_name_index: Constant_Pool_Index,
        ap_descriptor_index: Constant_Pool_Index,
        attribute_name_index: Constant_Pool_Index,
        in: DataInputStream
    ) ⇒ {
        /*val attribute_length = */ in.readInt()
        val annotations = Annotations(cp, in)
        if (annotations.nonEmpty || reifyEmptyAttributes) {
            RuntimeInvisibleAnnotations_attribute(
                cp,
<<<<<<< HEAD
                attribute_name_index,
                annotations,
                as_name_index,
                as_descriptor_index
=======
                ap_name_index,
                ap_descriptor_index,
                attribute_name_index,
                annotations
>>>>>>> de8cda07
            )
        } else {
            null
        }
    }

    registerAttributeReader(RuntimeInvisibleAnnotationsAttribute.Name → parserFactory())
}<|MERGE_RESOLUTION|>--- conflicted
+++ resolved
@@ -28,10 +28,7 @@
         ap_name_index:        Constant_Pool_Index,
         ap_descriptor_index:  Constant_Pool_Index,
         attribute_name_index: Constant_Pool_Index,
-        annotations:          Annotations,
-        // The scope in which the attribute is defined
-        as_name_index:       Constant_Pool_Index,
-        as_descriptor_index: Constant_Pool_Index
+        annotations:          Annotations
     ): RuntimeInvisibleAnnotations_attribute
 
     //
@@ -49,12 +46,6 @@
      * </pre>
      */
     private[this] def parserFactory() = (
-<<<<<<< HEAD
-        ap: AttributeParent,
-        as_name_index: Constant_Pool_Index,
-        as_descriptor_index: Constant_Pool_Index,
-=======
->>>>>>> de8cda07
         cp: Constant_Pool,
         ap: AttributeParent,
         ap_name_index: Constant_Pool_Index,
@@ -67,17 +58,10 @@
         if (annotations.nonEmpty || reifyEmptyAttributes) {
             RuntimeInvisibleAnnotations_attribute(
                 cp,
-<<<<<<< HEAD
-                attribute_name_index,
-                annotations,
-                as_name_index,
-                as_descriptor_index
-=======
                 ap_name_index,
                 ap_descriptor_index,
                 attribute_name_index,
                 annotations
->>>>>>> de8cda07
             )
         } else {
             null
