/* BSD 2-Clause License - see OPAL/LICENSE for details. */
package org.opalj
package bi
package reader

import java.io.DataInputStream

/**
 * Generic parser for the ''enclosing method'' attribute.
 */
trait EnclosingMethod_attributeReader extends AttributeReader {

    //
    // TYPE DEFINITIONS AND FACTORY METHODS
    //

    type EnclosingMethod_attribute <: Attribute

    def EnclosingMethod_attribute(
        cp:                   Constant_Pool,
        ap_name_index:        Constant_Pool_Index,
        ap_descriptor_index:  Constant_Pool_Index,
        attribute_name_index: Constant_Pool_Index,
        class_index:          Constant_Pool_Index,
        method_index:         Constant_Pool_Index,
        // The scope in which the attribute is defined
        as_name_index:       Constant_Pool_Index,
        as_descriptor_index: Constant_Pool_Index
    ): EnclosingMethod_attribute

    //
    // IMPLEMENTATION
    //

    /**
     * <pre>
     * EnclosingMethod_attribute {
     *  u2 attribute_name_index;
     *  u4 attribute_length;
     *  u2 class_index
     *  u2 method_index;
     * }
     * </pre>
     */
    private[this] def parserFactory() = (
<<<<<<< HEAD
        ap: AttributeParent,
        as_name_index: Constant_Pool_Index,
        as_descriptor_index: Constant_Pool_Index,
=======
>>>>>>> de8cda07
        cp: Constant_Pool,
        ap: AttributeParent,
        ap_name_index: Constant_Pool_Index,
        ap_descriptor_index: Constant_Pool_Index,
        attribute_name_index: Constant_Pool_Index,
        in: DataInputStream
    ) ⇒ {
        /*val attribute_length =*/ in.readInt
        EnclosingMethod_attribute(
            cp,
            ap_name_index,
            ap_descriptor_index,
            attribute_name_index,
            in.readUnsignedShort,
            in.readUnsignedShort,
            as_name_index,
            as_descriptor_index
        )
    }

    registerAttributeReader(EnclosingMethodAttribute.Name → parserFactory())
}<|MERGE_RESOLUTION|>--- conflicted
+++ resolved
@@ -22,10 +22,7 @@
         ap_descriptor_index:  Constant_Pool_Index,
         attribute_name_index: Constant_Pool_Index,
         class_index:          Constant_Pool_Index,
-        method_index:         Constant_Pool_Index,
-        // The scope in which the attribute is defined
-        as_name_index:       Constant_Pool_Index,
-        as_descriptor_index: Constant_Pool_Index
+        method_index:         Constant_Pool_Index
     ): EnclosingMethod_attribute
 
     //
@@ -43,12 +40,6 @@
      * </pre>
      */
     private[this] def parserFactory() = (
-<<<<<<< HEAD
-        ap: AttributeParent,
-        as_name_index: Constant_Pool_Index,
-        as_descriptor_index: Constant_Pool_Index,
-=======
->>>>>>> de8cda07
         cp: Constant_Pool,
         ap: AttributeParent,
         ap_name_index: Constant_Pool_Index,
@@ -63,9 +54,7 @@
             ap_descriptor_index,
             attribute_name_index,
             in.readUnsignedShort,
-            in.readUnsignedShort,
-            as_name_index,
-            as_descriptor_index
+            in.readUnsignedShort
         )
     }
 
