--- conflicted
+++ resolved
@@ -23,18 +23,10 @@
     type Attributes
 
     protected def Attributes(
-<<<<<<< HEAD
-        ap: AttributeParent,
-        // The scope in which the attribute is defined
-        as_name_index:       Constant_Pool_Index,
-        as_descriptor_index: Constant_Pool_Index, // -1 if no descriptor is available; i.e., the parent is the class file
-        cp:                  Constant_Pool,
-=======
         cp:                  Constant_Pool,
         ap:                  AttributeParent,
         ap_name_index:       Constant_Pool_Index,
         ap_descriptor_index: Constant_Pool_Index, // -1 if no descriptor is available; i.e., the parent is the class file
->>>>>>> de8cda07
         in:                  DataInputStream
     ): Attributes
 
@@ -66,11 +58,7 @@
             accessFlags,
             name_index,
             descriptor_index,
-<<<<<<< HEAD
-            Attributes(AttributesParent.Method, name_index, descriptor_index, cp, in)
-=======
             Attributes(cp, AttributesParent.Method, name_index, descriptor_index, in)
->>>>>>> de8cda07
         )
     }
 }