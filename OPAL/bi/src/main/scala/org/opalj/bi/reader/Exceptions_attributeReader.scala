--- conflicted
+++ resolved
@@ -55,8 +55,7 @@
         /*val attribute_length =*/ in.readInt()
         val number_of_exceptions = in.readUnsignedShort
         if (number_of_exceptions > 0 || reifyEmptyAttributes) {
-<<<<<<< HEAD
-            val exceptions = repeat(number_of_exceptions) { in.readUnsignedShort }
+            val exceptions = fillArrayOfInt(number_of_exceptions) { in.readUnsignedShort }
             Exceptions_attribute(
                 cp,
                 attribute_name_index,
@@ -64,12 +63,7 @@
                 as_name_index,
                 as_descriptor_index
             )
-        } else
-=======
-            val exceptions = fillArrayOfInt(number_of_exceptions) { in.readUnsignedShort }
-            Exceptions_attribute(cp, attribute_name_index, exceptions)
         } else {
->>>>>>> a4164bb9
             null
         }
     }
