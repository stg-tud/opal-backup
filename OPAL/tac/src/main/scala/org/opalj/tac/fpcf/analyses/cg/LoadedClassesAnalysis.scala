/* BSD 2-Clause License - see OPAL/LICENSE for details. */
package org.opalj
package tac
package fpcf
package analyses
package cg

import org.opalj.collection.immutable.UIDSet
import org.opalj.fpcf.EOptionP
import org.opalj.fpcf.EPK
import org.opalj.fpcf.EPS
import org.opalj.fpcf.FinalP
import org.opalj.fpcf.InterimEP
import org.opalj.fpcf.InterimEUBP
import org.opalj.fpcf.InterimPartialResult
import org.opalj.fpcf.InterimUBP
import org.opalj.fpcf.NoResult
import org.opalj.fpcf.PartialResult
import org.opalj.fpcf.PropertyBounds
import org.opalj.fpcf.PropertyComputationResult
import org.opalj.fpcf.PropertyKey
import org.opalj.fpcf.PropertyStore
import org.opalj.fpcf.SomeEPS
import org.opalj.fpcf.UBP
import org.opalj.br.DeclaredMethod
import org.opalj.br.Method
import org.opalj.br.ObjectType
import org.opalj.br.analyses.SomeProject
import org.opalj.br.fpcf.BasicFPCFTriggeredAnalysisScheduler
import org.opalj.br.fpcf.FPCFAnalysis
import org.opalj.br.fpcf.properties.cg.Callers
import org.opalj.br.fpcf.properties.cg.LoadedClasses
import org.opalj.br.fpcf.properties.cg.NoCallers
import org.opalj.tac.fpcf.properties.TACAI

/**
 * For a reachable methods (see [[Callers]]) this class computes the
 * classes that are being loaded (e.g. due to static field accesses).
 *
 * @author Florian Kuebler
 */
class LoadedClassesAnalysis(
        val project: SomeProject
) extends FPCFAnalysis {
    /**
     * If the method in `callersOfMethod` has no callers
     * ([[NoCallers]]), it is not reachable, and its declaring class
     * will not be loaded (at least not via this call).
     *
     * If it is not yet known, we register a dependency to it.
     *
     * In case there are definitively some callers, we remove the potential existing dependency
     * and handle the method as being newly reachable (i.e. analyse the field accesses of the method
     * and update its declaring class type as reachable)
     * Here we add ne classes as being loaded.
     *
     */
    def handleCaller(
        declaredMethod: DeclaredMethod
    ): PropertyComputationResult = {
        val callersOfMethod = propertyStore(declaredMethod, Callers.key)
        callersOfMethod match {
            case FinalP(NoCallers) ⇒
                // nothing to do, since there is no caller
                NoResult

            case _: EPK[_, _] ⇒
                throw new IllegalStateException("unexpected state")

            case InterimUBP(NoCallers) ⇒
                // we can not create a dependency here, so the analysis is not allowed to create
                // such a result
                throw new IllegalStateException("illegal immediate result for callers")

            case _: EPS[_, _] ⇒
                if (!declaredMethod.hasSingleDefinedMethod)
                    return NoResult;

                val method = declaredMethod.definedMethod
                val declClassType = declaredMethod.declaringClassType

                if (declClassType ne method.classFile.thisType)
                    return NoResult;

                val currentLoadedClasses = getCurrentLoadedClasses()
                if (method.body.isEmpty) {
                    if (!currentLoadedClasses.contains(declClassType)) {
                        // todo only for interfaces with default methods
                        val newLoadedClasses =
                            getSuperclassesNotYetLoaded(declClassType, currentLoadedClasses)

                        PartialResult[SomeProject, LoadedClasses](
                            project, LoadedClasses.key, update(newLoadedClasses)
                        )
                    } else {
                        NoResult
                    }
                } else {
                    val tacaiEP = propertyStore(method, TACAI.key)
                    if (tacaiEP.hasUBP && tacaiEP.ub.tac.isDefined) {
                        processMethod(declaredMethod, tacaiEP.asEPS)
                    } else {
                        InterimPartialResult(
                            Nil,
                            Some(tacaiEP),
                            continuationForTAC(declaredMethod)
                        )
                    }
                }
        }
    }

    private[this] def continuationForTAC(
        method: DeclaredMethod
    )(eps: SomeEPS): PropertyComputationResult = {
        eps match {
            case UBP(tac: TACAI) if tac.tac.isDefined ⇒
                processMethod(method, eps.asInstanceOf[EPS[Method, TACAI]])
            case _ ⇒
                InterimPartialResult(
                    Nil,
                    Some(eps),
                    continuationForTAC(method)
                )
        }
    }

    private[this] def processMethod(
        declaredMethod: DeclaredMethod, tacaiEP: EPS[Method, TACAI]
    ): PropertyComputationResult = {
        assert(tacaiEP.hasUBP && tacaiEP.ub.tac.isDefined)

        // the method has callers. we have to analyze it
        val newLoadedClasses =
<<<<<<< HEAD
            handleNewReachableMethod(declaredMethod.declaringClassType, tacaiEP.ub.tac.get.stmts)
=======
            handleNewReachableMethod(declaredMethod, tacaiEP.ub.tac.get.stmts)

        def update(
            eop: EOptionP[_, LoadedClasses]
        ): Option[InterimEP[SomeProject, LoadedClasses]] = eop match {
            case InterimUBP(ub: LoadedClasses) ⇒
                val newUb = ub.classes ++ newLoadedClasses
                // due to monotonicity:
                // the size check sufficiently replaces the subset check
                if (newUb.size > ub.classes.size)
                    Some(InterimEUBP(project, ub.updated(newLoadedClasses)))
                else
                    None

            case _: EPK[_, _] ⇒
                Some(
                    InterimEUBP(project, org.opalj.br.fpcf.properties.cg.LoadedClasses(newLoadedClasses))
                )

            case r ⇒
                throw new IllegalStateException(s"unexpected previous result $r")
        }
>>>>>>> 409e28b4

        if (tacaiEP.isRefinable) {
            InterimPartialResult(
                if (newLoadedClasses.nonEmpty)
                    Some(PartialResult(propertyStore, LoadedClasses.key, update(newLoadedClasses)))
                else
                    None,
                Some(tacaiEP),
                continuationForTAC(declaredMethod)
            )
        } else if (newLoadedClasses.nonEmpty) {
            PartialResult[SomeProject, LoadedClasses](
                project, LoadedClasses.key, update(newLoadedClasses)
            )
        } else {
            NoResult
        }
    }

    private[this] def update(
        newLoadedClasses: UIDSet[ObjectType]
    )(
        eop: EOptionP[_, LoadedClasses]
    ): Option[EPS[SomeProject, LoadedClasses]] = eop match {
        case InterimUBP(ub: LoadedClasses) ⇒
            val newUb = ub.classes ++ newLoadedClasses
            // due to monotonicity:
            // the size check sufficiently replaces the subset check
            if (newUb.size > ub.classes.size)
                Some(InterimEUBP(project, ub.updated(newLoadedClasses)))
            else
                None

        case _: EPK[_, _] ⇒
            Some(
                InterimEUBP(project, org.opalj.br.fpcf.properties.cg.LoadedClasses(newLoadedClasses))
            )

        case r ⇒
            throw new IllegalStateException(s"unexpected previous result $r")
    }

    /**
     * For a reachable method, its declaring class will be loaded by the VM (if not done already).
     * In order to ensure this, the `state` will be updated.
     *
     * Furthermore, the method may access static fields, which again may lead to class loading.
     *
     * @return The set of classes being loaded.
     *
     */
    def handleNewReachableMethod(
        declClassType: ObjectType, stmts: Array[Stmt[V]]
    ): UIDSet[ObjectType] = {
        var newLoadedClasses = UIDSet.empty[ObjectType]
        val currentLoadedClasses = getCurrentLoadedClasses()

        @inline def isNewLoadedClass(dc: ObjectType): Boolean = {
            !currentLoadedClasses.contains(dc) && !newLoadedClasses.contains(dc)
        }

        // whenever a method is called the first time, its declaring class gets loaded
        //TODO what about resolution A <- B <- C: C::foo() and foo is def. in A.
        if (isNewLoadedClass(declClassType)) {
            //TODO only for interfaces with default methods
            newLoadedClasses ++= getSuperclassesNotYetLoaded(declClassType, currentLoadedClasses)
        }

        for (stmt ← stmts) {
            stmt match {
                //TODO is dc sufficient?
                case PutStatic(_, dc, _, _, _) if isNewLoadedClass(dc) ⇒
                    newLoadedClasses += dc
                case Assignment(_, _, GetStatic(_, dc, _, _)) if isNewLoadedClass(dc) ⇒
                    newLoadedClasses += dc
                case ExprStmt(_, GetStatic(_, dc, _, _)) if isNewLoadedClass(dc) ⇒
                    newLoadedClasses += dc
                case _ ⇒
            }
        }

        newLoadedClasses
    }

    private[this] def getSuperclassesNotYetLoaded(
        declClassType: ObjectType, currentLoadedClasses: UIDSet[ObjectType]
    ): UIDSet[ObjectType] = {
        ch.allSupertypes(declClassType, reflexive = true).filterNot(currentLoadedClasses.contains)
    }

    private[this] def getCurrentLoadedClasses(): UIDSet[ObjectType] = {
        val currentLoadedClassesEPS: EOptionP[SomeProject, LoadedClasses] =
            propertyStore(project, LoadedClasses.key)

        currentLoadedClassesEPS match {
            case _: EPK[_, _] ⇒ UIDSet.empty
            case p: EPS[_, _] ⇒ p.ub.classes
        }
    }
}

object LoadedClassesAnalysisScheduler extends BasicFPCFTriggeredAnalysisScheduler {

    override def uses: Set[PropertyBounds] = PropertyBounds.ubs(
        LoadedClasses,
        Callers,
        TACAI
    )

    override def triggeredBy: PropertyKey[Callers] = Callers.key

    override def derivesEagerly: Set[PropertyBounds] = Set.empty

    override def derivesCollaboratively: Set[PropertyBounds] = PropertyBounds.ubs(LoadedClasses)

    override def register(p: SomeProject, ps: PropertyStore, unused: Null): FPCFAnalysis = {
        val analysis = new LoadedClassesAnalysis(p)
        ps.registerTriggeredComputation(triggeredBy, analysis.handleCaller)
        analysis
    }

}<|MERGE_RESOLUTION|>--- conflicted
+++ resolved
@@ -132,32 +132,7 @@
 
         // the method has callers. we have to analyze it
         val newLoadedClasses =
-<<<<<<< HEAD
             handleNewReachableMethod(declaredMethod.declaringClassType, tacaiEP.ub.tac.get.stmts)
-=======
-            handleNewReachableMethod(declaredMethod, tacaiEP.ub.tac.get.stmts)
-
-        def update(
-            eop: EOptionP[_, LoadedClasses]
-        ): Option[InterimEP[SomeProject, LoadedClasses]] = eop match {
-            case InterimUBP(ub: LoadedClasses) ⇒
-                val newUb = ub.classes ++ newLoadedClasses
-                // due to monotonicity:
-                // the size check sufficiently replaces the subset check
-                if (newUb.size > ub.classes.size)
-                    Some(InterimEUBP(project, ub.updated(newLoadedClasses)))
-                else
-                    None
-
-            case _: EPK[_, _] ⇒
-                Some(
-                    InterimEUBP(project, org.opalj.br.fpcf.properties.cg.LoadedClasses(newLoadedClasses))
-                )
-
-            case r ⇒
-                throw new IllegalStateException(s"unexpected previous result $r")
-        }
->>>>>>> 409e28b4
 
         if (tacaiEP.isRefinable) {
             InterimPartialResult(
@@ -181,7 +156,7 @@
         newLoadedClasses: UIDSet[ObjectType]
     )(
         eop: EOptionP[_, LoadedClasses]
-    ): Option[EPS[SomeProject, LoadedClasses]] = eop match {
+    ): Option[InterimEP[SomeProject, LoadedClasses]] = eop match {
         case InterimUBP(ub: LoadedClasses) ⇒
             val newUb = ub.classes ++ newLoadedClasses
             // due to monotonicity:
@@ -193,7 +168,7 @@
 
         case _: EPK[_, _] ⇒
             Some(
-                InterimEUBP(project, org.opalj.br.fpcf.properties.cg.LoadedClasses(newLoadedClasses))
+                InterimEUBP(project, LoadedClasses(newLoadedClasses))
             )
 
         case r ⇒
