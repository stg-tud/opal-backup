/* BSD 2-Clause License - see OPAL/LICENSE for details. */
package org.opalj
package tac
package fpcf
package analyses
package cg
package xta

import scala.collection.JavaConverters.asScalaIteratorConverter

import org.opalj.br.Code
import org.opalj.br.DeclaredMethod
import org.opalj.br.DefinedMethod
import org.opalj.br.Field
import org.opalj.br.Method
import org.opalj.br.ObjectType
import org.opalj.br.ReferenceType
import org.opalj.br.analyses.ProjectInformationKeys
import org.opalj.br.analyses.SomeProject
import org.opalj.br.fpcf.BasicFPCFTriggeredAnalysisScheduler
import org.opalj.br.fpcf.FPCFAnalysis
import org.opalj.br.fpcf.properties.cg.Callees
import org.opalj.br.fpcf.properties.cg.Callers
import org.opalj.br.fpcf.properties.cg.InstantiatedTypes
import org.opalj.br.instructions.CHECKCAST
import org.opalj.br.instructions.INVOKESTATIC
import org.opalj.collection.immutable.UIDSet
import org.opalj.collection.mutable.RefArrayBuffer
import org.opalj.fpcf.EPS
import org.opalj.fpcf.EUBP
import org.opalj.fpcf.Entity
import org.opalj.fpcf.InterimPartialResult
import org.opalj.fpcf.PartialResult
import org.opalj.fpcf.ProperPropertyComputationResult
import org.opalj.fpcf.PropertyBounds
import org.opalj.fpcf.PropertyKind
import org.opalj.fpcf.PropertyStore
import org.opalj.fpcf.Results
import org.opalj.fpcf.SomeEPS
import org.opalj.fpcf.SomePartialResult
import org.opalj.tac.fpcf.properties.TACAI
<<<<<<< HEAD
=======
import scala.collection.mutable.ListBuffer
>>>>>>> fc093bc5

/**
 * This analysis handles the type propagation of XTA, MTA, FTA and CTA call graph
 * algorithms.
 *
 * @param project         Project under analysis
 * @param selectTypeSetEntity Function which, for each entity, selects which entity its type set is attached to.
 * @author Andreas Bauer
 */
final class TypePropagationAnalysis private[analyses] (
        val project:         SomeProject,
        selectTypeSetEntity: TypeSetEntitySelector
) extends ReachableMethodAnalysis {

    private[this] val debug = false
    private[this] val _trace: TypePropagationTrace = new TypePropagationTrace()

    private type State = TypePropagationState

    override def processMethod(
        definedMethod: DefinedMethod,
        tacEP:         EPS[Method, TACAI]
    ): ProperPropertyComputationResult = {

        val typeSetEntity = selectTypeSetEntity(definedMethod)
        val instantiatedTypesEOptP = propertyStore(typeSetEntity, InstantiatedTypes.key)
        val calleesEOptP = propertyStore(definedMethod, Callees.key)

        if (debug) _trace.traceInit(definedMethod)

        implicit val state: TypePropagationState =
            new TypePropagationState(definedMethod, typeSetEntity, tacEP, instantiatedTypesEOptP, calleesEOptP)
        implicit val partialResults: RefArrayBuffer[SomePartialResult] = RefArrayBuffer.empty[SomePartialResult]

        if (calleesEOptP.hasUBP)
            processCallees(calleesEOptP.ub)
        processTACStatements
        processArrayTypes(state.ownInstantiatedTypes)

        returnResults(partialResults.iterator())
    }

    /**
     * Processes the method upon initialization. Finds field/array accesses and wires up dependencies accordingly.
     */
    private def processTACStatements(implicit state: State, partialResults: RefArrayBuffer[SomePartialResult]): Unit = {
        val bytecode = state.method.definedMethod.body.get
        val tac = state.tac
        tac.stmts.foreach {
            case stmt @ Assignment(_, _, expr) if expr.isFieldRead ⇒ {
                val fieldRead = expr.asFieldRead
                if (fieldRead.declaredFieldType.isReferenceType) {
                    // Internally, generic fields have type "Object" due to type erasure. In many cases
                    // (but not all!), the Java compiler will place the "actual" return type within a checkcast
                    // instruction right after the field read instruction.
                    val nextInstruction = bytecode.instructions(bytecode.pcOfNextInstruction(stmt.pc))
                    val mostPreciseFieldType =
                        if (nextInstruction.isCheckcast)
                            nextInstruction.asInstanceOf[CHECKCAST].referenceType
                        else
                            fieldRead.declaredFieldType.asReferenceType

                    fieldRead.resolveField match {
                        case Some(f: Field) if project.isProjectType(f.classFile.thisType) ⇒
                            registerEntityForBackwardPropagation(f, mostPreciseFieldType)
                        case _ ⇒
                            val ef = ExternalField(fieldRead.declaringClass, fieldRead.name, fieldRead.declaredFieldType)
                            registerEntityForBackwardPropagation(ef, mostPreciseFieldType)
                    }
                }
            }
            case fieldWrite: FieldWriteAccessStmt[_] ⇒ {
                if (fieldWrite.declaredFieldType.isReferenceType) {
                    fieldWrite.resolveField match {
                        case Some(f: Field) if project.isProjectType(f.classFile.thisType) ⇒
                            registerEntityForForwardPropagation(f, UIDSet(f.fieldType.asReferenceType))
                        case _ ⇒
                            val ef = ExternalField(fieldWrite.declaringClass, fieldWrite.name, fieldWrite.declaredFieldType)
                            registerEntityForForwardPropagation(ef, UIDSet(ef.declaredFieldType.asReferenceType))
                    }
                }
            }
            case Assignment(_, _, expr) if expr.astID == ArrayLoad.ASTID ⇒ {
                state.methodReadsArrays = true
            }
            case stmt: Stmt[_] if stmt.astID == ArrayStore.ASTID ⇒ {
                state.methodWritesArrays = true
            }
            case _ ⇒
        }
    }

    private def c(state: State)(eps: SomeEPS): ProperPropertyComputationResult = eps match {

        case EUBP(e: DefinedMethod, _: Callees) ⇒
            if (debug) {
                assert(e == state.method)
                _trace.traceCalleesUpdate(e)
            }
            handleUpdateOfCallees(eps.asInstanceOf[EPS[DefinedMethod, Callees]])(state)

        case EUBP(e: TypeSetEntity, t: InstantiatedTypes) if e == state.typeSetEntity ⇒
            if (debug) _trace.traceTypeUpdate(state.method, e, t.types)
            handleUpdateOfOwnTypeSet(eps.asInstanceOf[EPS[TypeSetEntity, InstantiatedTypes]])(state)

        case EUBP(e: TypeSetEntity, t: InstantiatedTypes) ⇒
            if (debug) _trace.traceTypeUpdate(state.method, e, t.types)
            handleUpdateOfBackwardPropagationTypeSet(eps.asInstanceOf[EPS[TypeSetEntity, InstantiatedTypes]])(state)

        case _ ⇒
            sys.error("received unexpected update")
    }

    private def handleUpdateOfCallees(
        eps: EPS[DefinedMethod, Callees]
    )(
        implicit
        state: State
    ): ProperPropertyComputationResult = {
        state.updateCalleeDependee(eps)
        implicit val partialResults: RefArrayBuffer[SomePartialResult] = RefArrayBuffer.empty[SomePartialResult]
        processCallees(eps.ub)
        returnResults(partialResults.iterator())
    }

    private def handleUpdateOfOwnTypeSet(
        eps: EPS[TypeSetEntity, InstantiatedTypes]
    )(
        implicit
        state: State
    ): ProperPropertyComputationResult = {
        val previouslySeenTypes = state.ownInstantiatedTypes.size
        state.updateOwnInstantiatedTypesDependee(eps)
        val unseenTypes = UIDSet(eps.ub.dropOldest(previouslySeenTypes).toSeq: _*)

        implicit val partialResults: RefArrayBuffer[SomePartialResult] = RefArrayBuffer.empty[SomePartialResult]
        for (fpe ← state.forwardPropagationEntities.iterator().asScala) {
            val filters = state.forwardPropagationFilters(fpe)
            val propagation = propagateTypes(fpe, unseenTypes, filters)
            if (propagation.isDefined)
                partialResults += propagation.get
        }

        processArrayTypes(unseenTypes)

        returnResults(partialResults.iterator())
    }

    private def handleUpdateOfBackwardPropagationTypeSet(
        eps: EPS[TypeSetEntity, InstantiatedTypes]
    )(
        implicit
        state: State
    ): ProperPropertyComputationResult = {
        val typeSetEntity = eps.e
        val previouslySeenTypes = state.seenTypes(typeSetEntity)
        state.updateBackwardPropagationDependee(eps)
        val unseenTypes = UIDSet(eps.ub.dropOldest(previouslySeenTypes).toSeq: _*)

        val filters = state.backwardPropagationFilters(typeSetEntity)
        val propagationResult = propagateTypes(state.typeSetEntity, unseenTypes, filters)

        returnResults(propagationResult)
    }

    private def processArrayTypes(
        unseenTypes: UIDSet[ReferenceType]
    )(
        implicit
        state:          State,
        partialResults: RefArrayBuffer[SomePartialResult]
    ): Unit = {
        for (t ← unseenTypes if t.isArrayType; at = t.asArrayType if at.elementType.isReferenceType) {
            if (state.methodWritesArrays) {
                registerEntityForForwardPropagation(at, UIDSet(at.componentType.asReferenceType))
            }
            if (state.methodReadsArrays) {
                registerEntityForBackwardPropagation(at, at.componentType.asReferenceType)
            }
        }
    }

    private def isIgnoredCallee(callee: DeclaredMethod): Boolean = {
        // Special case: Object.<init> is implicitly called as a super call by any method X.<init> when X does
        // not have a supertype.
        // The "this" type X will flow to the type set of Object.<init>. Since Object.<init> is usually
        // part of the external world, the external world type set is then polluted with any type which
        // was constructed anywhere in the program.
        callee.declaringClassType == ObjectType.Object && callee.name == "<init>"
    }

    private def processCallees(
        callees: Callees
    )(
        implicit
        state:          State,
        partialResults: RefArrayBuffer[SomePartialResult]
    ): Unit = {
        val bytecode = state.method.definedMethod.body.get
        for {
            pc ← callees.callSitePCs
            callee ← callees.callees(pc)
            if !state.isSeenCallee(pc, callee) && !isIgnoredCallee(callee)
        } {
            // Some sanity checks ...
            // Methods with multiple defined methods should never appear as callees.
            assert(!callee.hasMultipleDefinedMethods)
            // Instances of DefinedMethod we see should only be those where the method is defined in the class file of
            // the declaring class type (i.e., it is not a DefinedMethod instance of some inherited method).
            assert(!callee.hasSingleDefinedMethod ||
                (callee.declaringClassType == callee.asDefinedMethod.definedMethod.classFile.thisType))

            // Remember callee (with PC) so we don't have to process it again later.
            state.addSeenCallee(pc, callee)

            maybeRegisterMethodForForwardPropagation(callee, pc, bytecode)

            maybeRegisterMethodForBackwardPropagation(callee, pc, bytecode)
        }
    }

    private def maybeRegisterMethodForForwardPropagation(
        callee:   DeclaredMethod,
        pc:       Int,
        bytecode: Code
    )(
        implicit
        state:          State,
        partialResults: RefArrayBuffer[SomePartialResult]
    ): Unit = {
        val params = UIDSet.newBuilder[ReferenceType]

        for (param ← callee.descriptor.parameterTypes) {
            if (param.isReferenceType) {
                params += param.asReferenceType
            }
        }

        // This is the only place where we can find out whether a VirtualDeclaredMethod is static or not!
        val isStaticCall = bytecode.instructions(pc).isInstanceOf[INVOKESTATIC]
        // Sanity check.
        assert(!callee.hasSingleDefinedMethod || !isStaticCall || (isStaticCall && callee.asDefinedMethod.definedMethod.isStatic))

        // If the call is not static, we need to take the implicit "this" parameter into account.
        if (!isStaticCall) {
            params += callee.declaringClassType
        }

        // If we do not have any params at this point, there is no forward propagation!
        val typeFilters = params.result()
        if (typeFilters.isEmpty) {
            return ;
        }

        registerEntityForForwardPropagation(callee, typeFilters)
    }

    private def maybeRegisterMethodForBackwardPropagation(
        callee:   DeclaredMethod,
        pc:       Int,
        bytecode: Code
    )(
        implicit
        state:          State,
        partialResults: RefArrayBuffer[SomePartialResult]
    ): Unit = {
        val returnValueIsUsed = {
            val tacIndex = state.tac.properStmtIndexForPC(pc)
            val tacInstr = state.tac.instructions(tacIndex)
            tacInstr.isAssignment
        }

        if (returnValueIsUsed) {
            // Internally, generic methods have return type "Object" due to type erasure. In many cases
            // (but not all!), the Java compiler will place the "actual" return type within a checkcast
            // instruction right after the call.
            val mostPreciseReturnType = {
                val nextPc = bytecode.pcOfNextInstruction(pc)
                val nextInstruction = bytecode.instructions(nextPc)
                if (nextInstruction.isCheckcast) {
                    nextInstruction.asInstanceOf[CHECKCAST].referenceType
                } else {
                    callee.descriptor.returnType
                }
            }

            // Return type could also be a basic type (i.e., int). We don't care about those.
            if (mostPreciseReturnType.isReferenceType) {
                registerEntityForBackwardPropagation(callee, mostPreciseReturnType.asReferenceType)
            }
        }
    }

    private def registerEntityForForwardPropagation(
        e:       Entity,
        filters: UIDSet[ReferenceType]
    )(
        implicit
        state:          State,
        partialResults: RefArrayBuffer[SomePartialResult]
    ): Unit = {
        // Propagation from and to the same entity can be ignored.
        val typeSetEntity = selectTypeSetEntity(e)
        if (typeSetEntity == state.typeSetEntity) {
            return ;
        }

        val filterSetHasChanged = state.registerForwardPropagationEntity(typeSetEntity, filters)
        if (filterSetHasChanged) {
            val propagationResult = propagateTypes(typeSetEntity, state.ownInstantiatedTypes, state.forwardPropagationFilters(typeSetEntity))
            if (propagationResult.isDefined)
                partialResults += propagationResult.get
        }
    }

    private def registerEntityForBackwardPropagation(
        e:                     Entity,
        mostPreciseUpperBound: ReferenceType
    )(
        implicit
        state:          State,
        partialResults: RefArrayBuffer[SomePartialResult]
    ): Unit = {
        val typeSetEntity = selectTypeSetEntity(e)
        if (typeSetEntity == state.typeSetEntity) {
            return ;
        }

        val filter = UIDSet(mostPreciseUpperBound)

        if (!state.backwardPropagationDependeeIsRegistered(typeSetEntity)) {
            val dependee = propertyStore(typeSetEntity, InstantiatedTypes.key)

            state.updateBackwardPropagationDependee(dependee)
            state.updateBackwardPropagationFilters(typeSetEntity, filter)

            if (dependee.hasNoUBP) {
                return ;
            }

            val propagation = propagateTypes(state.typeSetEntity, dependee.ub.types, filter)
            if (propagation.isDefined) {
                partialResults += propagation.get
            }
        } else {
            val filterSetHasChanged = state.updateBackwardPropagationFilters(typeSetEntity, filter)
            if (filterSetHasChanged) {
                // Since the filters were updated, it is possible that types which were previously seen but not
                // propagated are now relevant for back propagation. Therefore, we need to propagate from the
                // entire dependee type set.
                val allDependeeTypes = state.backwardPropagationDependeeInstantiatedTypes(typeSetEntity)
                val propagation = propagateTypes(state.typeSetEntity, allDependeeTypes, filter)
                if (propagation.isDefined) {
                    partialResults += propagation.get
                }
            }
        }
    }

    private def candidateMatchesTypeFilter(candidateType: ReferenceType, filterType: ReferenceType): Boolean = {
        val answer = classHierarchy.isASubtypeOf(candidateType, filterType)

        if (answer.isYesOrNo) {
            // Here, we know for sure that the candidate type is or is not a subtype of the filter type.
            answer.isYes
        } else {
            // If the answer is Unknown, we don't know for sure whether the candidate is a subtype of the filter type.
            // However, ClassHierarchy returns Unknown even for cases where it is very unlikely that this is the case.
            // Therefore, we take some more features into account to make the filtering more precise.

            // Important: This decision is a possible but unlikely cause of unsoundness in the call graph!

            // If the filter type is not a project type (i.e., it is external), we assume that any candidate type
            // is a subtype. This can be any external type or project types for which we have incomplete supertype
            // information.
            // If the filter type IS a project type, we consider the candidate type not to be a subtype since this is
            // very likely to be not the case. For the candidate type, there are two options: Either it is an external
            // type, in which case the candidate type could only be a subtype if project types are available in the
            // external type's project at compile time. This is very unlikely since external types are almost always
            // from libraries (like the JDK) which are not available in the analysis context, and which were almost
            // certainly compiled separately ("Separate Compilation Assumption").
            // The other option is that the candidate is also a project type, in which case we should have gotten a
            // definitive Yes/No answer before. Since we didn't get one, the candidate type probably has a supertype
            // which is not a project type. In that case, the above argument applies similarly.

            val filterTypeIsProjectType = if (filterType.isObjectType) {
                project.isProjectType(filterType.asObjectType)
            } else {
                val at = filterType.asArrayType
                project.isProjectType(at.elementType.asObjectType)
            }

            !filterTypeIsProjectType
        }
    }

    private def propagateTypes[E >: Null <: TypeSetEntity](
        targetSetEntity: E,
        newTypes:        UIDSet[ReferenceType],
        filters:         Set[ReferenceType]
    ): Option[PartialResult[E, InstantiatedTypes]] = {

        if (newTypes.isEmpty) {
            return None;
        }

        val filteredTypes = newTypes.foldLeft(UIDSet.newBuilder[ReferenceType]) { (builder, nt) ⇒
            val fitr = filters.iterator
            var canditateMatches = false
            while (!canditateMatches && fitr.hasNext) {
                val tf = fitr.next
                if (candidateMatchesTypeFilter(nt, tf)) {
                    canditateMatches = true
                    builder += nt
                }
            }
            builder
        }.result()

        if (filteredTypes.nonEmpty) {
            if (debug) _trace.traceTypePropagation(targetSetEntity, filteredTypes)
            val partialResult = PartialResult[E, InstantiatedTypes](
                targetSetEntity,
                InstantiatedTypes.key,
                InstantiatedTypes.update(targetSetEntity, filteredTypes)
            )

            Some(partialResult)
        } else {
            None
        }
    }

    private def returnResults(
        partialResults: TraversableOnce[SomePartialResult]
    )(implicit state: State): ProperPropertyComputationResult = {
        // Always re-register the continuation. It is impossible for all dependees to be final in XTA/...
        Results(
            InterimPartialResult(state.dependees, c(state)),
            partialResults
        )
    }
}

final class TypePropagationAnalysisScheduler(
        val selectSetEntity: TypeSetEntitySelector
) extends BasicFPCFTriggeredAnalysisScheduler {

    override def requiredProjectInformation: ProjectInformationKeys = Seq.empty

    override type InitializationData = Null

    override def triggeredBy: PropertyKind = Callers.key

    override def init(p: SomeProject, ps: PropertyStore): Null = null

    override def register(project: SomeProject, propertyStore: PropertyStore, i: Null): FPCFAnalysis = {
        val analysis = new TypePropagationAnalysis(project, selectSetEntity)
        propertyStore.registerTriggeredComputation(Callers.key, analysis.analyze)
        analysis
    }

    override def uses: Set[PropertyBounds] = PropertyBounds.ubs(InstantiatedTypes, Callees, TACAI)

    override def derivesEagerly: Set[PropertyBounds] = Set.empty

    override def derivesCollaboratively: Set[PropertyBounds] = PropertyBounds.ubs(InstantiatedTypes)
}<|MERGE_RESOLUTION|>--- conflicted
+++ resolved
@@ -39,10 +39,6 @@
 import org.opalj.fpcf.SomeEPS
 import org.opalj.fpcf.SomePartialResult
 import org.opalj.tac.fpcf.properties.TACAI
-<<<<<<< HEAD
-=======
-import scala.collection.mutable.ListBuffer
->>>>>>> fc093bc5
 
 /**
  * This analysis handles the type propagation of XTA, MTA, FTA and CTA call graph
