--- conflicted
+++ resolved
@@ -222,11 +222,7 @@
          */
         val escapeState = propertyStore(fp, EscapeProperty.key)
         if (state.containsDependency(escapeState)) {
-<<<<<<< HEAD
-            if( hasAssignment && !(state.hasReturnValueUseSites contains fp))
-=======
             if (hasAssignment && !(state.hasReturnValueUseSites contains fp))
->>>>>>> 72641606
                 state.hasReturnValueUseSites += fp
         } else {
             handleEscapeState(escapeState, hasAssignment)
