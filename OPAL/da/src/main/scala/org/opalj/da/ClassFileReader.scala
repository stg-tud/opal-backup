/* BSD 2-Clause License - see OPAL/LICENSE for details. */
package org.opalj
package da

import org.opalj.bi.AttributeParent
import org.opalj.collection.immutable.IntArray

/**
 * Factory methods to read class files and create [[ClassFile]] objects.
 *
 * @author Michael Eichberg
 * @author Wael Alkhatib
 * @author Isbel Isbel
 * @author Noorulla Sharief
 */
object ClassFileReader
    extends Constant_PoolBinding
    with bi.reader.ClassFileReader
    with bi.reader.FieldsReader
    with bi.reader.MethodsReader
    with bi.reader.AttributesReader
    with bi.reader.Unknown_attributeReader
    with bi.reader.BootstrapMethods_attributeReader
    with bi.reader.Code_attributeReader
    with bi.reader.CodeReader
    with bi.reader.SourceFile_attributeReader
    with bi.reader.Signature_attributeReader
    with bi.reader.ConstantValue_attributeReader
    with bi.reader.Synthetic_attributeReader
    with bi.reader.Deprecated_attributeReader
    with bi.reader.SourceDebugExtension_attributeReader
    with bi.reader.InnerClasses_attributeReader
    with bi.reader.Exceptions_attributeReader
    with bi.reader.EnclosingMethod_attributeReader
    with bi.reader.LineNumberTable_attributeReader
    with bi.reader.LocalVariableTable_attributeReader
    with bi.reader.LocalVariableTypeTable_attributeReader
    with bi.reader.ElementValuePairsReader
    with bi.reader.ParametersAnnotationsReader
    with bi.reader.MethodParameters_attributeReader
    with bi.reader.AnnotationsReader
    with bi.reader.AnnotationDefault_attributeReader
    with bi.reader.RuntimeVisibleAnnotations_attributeReader
    with bi.reader.RuntimeInvisibleAnnotations_attributeReader
    with bi.reader.RuntimeVisibleParameterAnnotations_attributeReader
    with bi.reader.RuntimeInvisibleParameterAnnotations_attributeReader
    with bi.reader.VerificationTypeInfoReader
    with bi.reader.StackMapTable_attributeReader
    with bi.reader.StackMapFrameReader
    with bi.reader.TypeAnnotationTargetReader
    with bi.reader.RuntimeInvisibleTypeAnnotations_attributeReader
    with bi.reader.RuntimeVisibleTypeAnnotations_attributeReader
    with bi.reader.TypeAnnotationPathReader
    with bi.reader.TypeAnnotationsReader
    // JAVA 9
    with bi.reader.Module_attributeReader
    with bi.reader.ModuleMainClass_attributeReader
    with bi.reader.ModulePackages_attributeReader {

    type ClassFile = da.ClassFile

    type Attribute = da.Attribute

    type Field_Info = da.Field_Info

    type Method_Info = da.Method_Info

    final override def reifyEmptyAttributes: Boolean = true

    def ClassFile(
        cp:            Constant_Pool,
        minor_version: Int,
        major_version: Int,
        access_flags:  Int,
        this_class:    Constant_Pool_Index,
        super_class:   Constant_Pool_Index,
        interfaces:    Interfaces,
        fields:        Fields,
        methods:       Methods,
        attributes:    Attributes
    ): ClassFile = {
        new ClassFile(
            cp, minor_version, major_version, access_flags,
            this_class, super_class, IntArray._UNSAFE_from(interfaces),
            fields, methods, attributes
        )
    }

    def Field_Info(
        cp:               Constant_Pool,
        access_flags:     Int,
        name_index:       Constant_Pool_Index,
        descriptor_index: Constant_Pool_Index,
        attributes:       Attributes
    ): Field_Info = {
        new Field_Info(access_flags, name_index, descriptor_index, attributes)
    }

    def Method_Info(
        cp:               Constant_Pool,
        access_flags:     Int,
        name_index:       Constant_Pool_Index,
        descriptor_index: Constant_Pool_Index,
        attributes:       Attributes
    ): Method_Info = {
        new Method_Info(access_flags, name_index, descriptor_index, attributes)
    }

    type SourceFile_attribute = da.SourceFile_attribute
    def SourceFile_attribute(
        cp:                   Constant_Pool,
        attribute_name_index: Constant_Pool_Index,
<<<<<<< HEAD
        sourceFile_index:     Constant_Pool_Index,
        as_name_index:        Constant_Pool_Index,
        as_descriptor_index:  Constant_Pool_Index
    ): SourceFile_attribute =
=======
        sourceFile_index:     Constant_Pool_Index
    ): SourceFile_attribute = {
>>>>>>> a4164bb9
        new SourceFile_attribute(attribute_name_index, sourceFile_index)
    }

    type Signature_attribute = da.Signature_attribute
    def Signature_attribute(
        cp: Constant_Pool, ap: AttributeParent, attribute_name_index: Int,
<<<<<<< HEAD
        signature_index:     Int,
        as_name_index:       Constant_Pool_Index,
        as_descriptor_index: Constant_Pool_Index
    ): Signature_attribute =
=======
        signature_index: Int
    ): Signature_attribute = {
>>>>>>> a4164bb9
        new Signature_attribute(attribute_name_index, signature_index)
    }

    type ConstantValue_attribute = da.ConstantValue_attribute
    def ConstantValue_attribute(
        cp: Constant_Pool, attribute_name_index: Int,
<<<<<<< HEAD
        constantvalue_index: Int,
        as_name_index:       Constant_Pool_Index,
        as_descriptor_index: Constant_Pool_Index
    ): ConstantValue_attribute =
=======
        constantvalue_index: Int
    ): ConstantValue_attribute = {
>>>>>>> a4164bb9
        new ConstantValue_attribute(attribute_name_index, constantvalue_index)
    }

    type Synthetic_attribute = da.Synthetic_attribute
    def Synthetic_attribute(
<<<<<<< HEAD
        cp: Constant_Pool, attribute_name_index: Constant_Pool_Index,
        as_name_index:       Constant_Pool_Index,
        as_descriptor_index: Constant_Pool_Index
    ): Synthetic_attribute =
=======
        cp: Constant_Pool, attribute_name_index: Constant_Pool_Index
    ): Synthetic_attribute = {
>>>>>>> a4164bb9
        new Synthetic_attribute(attribute_name_index)
    }

    type Deprecated_attribute = da.Deprecated_attribute
    def Deprecated_attribute(
<<<<<<< HEAD
        cp: Constant_Pool, attribute_name_index: Constant_Pool_Index,
        as_name_index:       Constant_Pool_Index,
        as_descriptor_index: Constant_Pool_Index
    ): Deprecated_attribute =
=======
        cp: Constant_Pool, attribute_name_index: Constant_Pool_Index
    ): Deprecated_attribute = {
>>>>>>> a4164bb9
        new Deprecated_attribute(attribute_name_index)
    }

    type SourceDebugExtension_attribute = da.SourceDebugExtension_attribute
    def SourceDebugExtension_attribute(
        cp:                   Constant_Pool,
        attribute_name_index: Constant_Pool_Index,
<<<<<<< HEAD
        debug_extension:      Array[Byte],
        as_name_index:        Constant_Pool_Index,
        as_descriptor_index:  Constant_Pool_Index
    ): SourceDebugExtension_attribute =
=======
        debug_extension:      Array[Byte]
    ): SourceDebugExtension_attribute = {
>>>>>>> a4164bb9
        new SourceDebugExtension_attribute(attribute_name_index, debug_extension)
    }

    type BootstrapMethods_attribute = da.BootstrapMethods_attribute

    type BootstrapMethod = da.BootstrapMethod

    type BootstrapArgument = da.BootstrapArgument

    def BootstrapMethods_attribute(
        constant_pool:        Constant_Pool,
        attribute_name_index: Constant_Pool_Index,
<<<<<<< HEAD
        bootstrap_methods:    BootstrapMethods,
        as_name_index:        Constant_Pool_Index,
        as_descriptor_index:  Constant_Pool_Index
    ): BootstrapMethods_attribute =
=======
        bootstrap_methods:    BootstrapMethods
    ): BootstrapMethods_attribute = {
>>>>>>> a4164bb9
        new BootstrapMethods_attribute(attribute_name_index, bootstrap_methods)
    }

    def BootstrapMethod(
        cp:         Constant_Pool,
        method_ref: Int,
        arguments:  BootstrapArguments
    ): BootstrapMethod = {
        new BootstrapMethod(method_ref, arguments)
    }

    def BootstrapArgument(cp: Constant_Pool, cp_ref: Int): BootstrapArgument = {
        new BootstrapArgument(cp_ref)
    }

    type InnerClasses_attribute = da.InnerClasses_attribute
    def InnerClasses_attribute(
        cp: Constant_Pool, attribute_name_index: Constant_Pool_Index,
<<<<<<< HEAD
        classes:             InnerClasses,
        as_name_index:       Constant_Pool_Index,
        as_descriptor_index: Constant_Pool_Index
    ): InnerClasses_attribute =
=======
        classes: InnerClasses
    ): InnerClasses_attribute = {
>>>>>>> a4164bb9
        new InnerClasses_attribute(attribute_name_index, classes)
    }

    type InnerClassesEntry = da.InnerClassesEntry
    def InnerClassesEntry(
        cp:                       Constant_Pool,
        inner_class_info_index:   Constant_Pool_Index,
        outer_class_info_index:   Constant_Pool_Index,
        inner_name_index:         Constant_Pool_Index,
        inner_class_access_flags: Constant_Pool_Index
    ): InnerClassesEntry = {
        new InnerClassesEntry(
            inner_class_info_index, outer_class_info_index,
            inner_name_index,
            inner_class_access_flags
        )
    }

    type Exceptions_attribute = da.Exceptions_attribute
    def Exceptions_attribute(
<<<<<<< HEAD
        cp: Constant_Pool, attribute_name_index: Constant_Pool_Index,
        exception_index_table: ExceptionIndexTable,
        as_name_index:         Constant_Pool_Index,
        as_descriptor_index:   Constant_Pool_Index
    ): Exceptions_attribute =
        new Exceptions_attribute(attribute_name_index, exception_index_table)

    val ExceptionTableEntryManifest: ClassTag[ExceptionTableEntry] = implicitly

    type Instructions = da.Code
    def Instructions(
        as_name_index:       Constant_Pool_Index,
        as_descriptor_index: Constant_Pool_Index,
        cp:                  Constant_Pool,
        instructions:        Array[Byte]
    ): Instructions =
=======
        cp:                    Constant_Pool,
        attribute_name_index:  Constant_Pool_Index,
        exception_index_table: ExceptionIndexTable
    ): Exceptions_attribute = {
        new Exceptions_attribute(attribute_name_index, IntArray._UNSAFE_from(exception_index_table))
    }

    type Instructions = da.Code
    def Instructions(cp: Constant_Pool, instructions: Array[Byte]): Instructions = {
>>>>>>> a4164bb9
        new Instructions(instructions)
    }

    type ExceptionTableEntry = da.ExceptionTableEntry
    def ExceptionTableEntry(
        cp:         Constant_Pool,
        start_pc:   Int,
        end_pc:     Int,
        handler_pc: Int,
        catch_type: Int
    ): ExceptionTableEntry = {
        new ExceptionTableEntry(start_pc, end_pc, handler_pc, catch_type)
    }

    type Code_attribute = da.Code_attribute
    def Code_attribute(
<<<<<<< HEAD
        cp: Constant_Pool, attribute_name_index: Constant_Pool_Index,
        max_stack: Int, max_locals: Int,
        instructions:        Instructions,
        exception_table:     ExceptionHandlers,
        as_name_index:       Constant_Pool_Index,
        as_descriptor_index: Constant_Pool_Index,
        attributes:          Attributes
    ): Code_attribute =
=======
        cp:                   Constant_Pool,
        attribute_name_index: Constant_Pool_Index,
        max_stack:            Int,
        max_locals:           Int,
        instructions:         Instructions,
        exception_table:      ExceptionHandlers,
        attributes:           Attributes
    ): Code_attribute = {
>>>>>>> a4164bb9
        new Code_attribute(
            attribute_name_index,
            max_stack, max_locals,
            instructions,
            exception_table,
            attributes
        )
    }

    final override def loadsInterfacesOnly: Boolean = false

    type Unknown_attribute = da.Unknown_attribute
    def Unknown_attribute(
        constant_pool:        Constant_Pool,
        attribute_name_index: Constant_Pool_Index,
        info:                 Array[Byte],
        as_name_index:        Constant_Pool_Index,
        as_descriptor_index:  Constant_Pool_Index
    ): Unknown_attribute = {
        new Unknown_attribute(attribute_name_index, info)
    }

    type EnclosingMethod_attribute = da.EnclosingMethod_attribute
    def EnclosingMethod_attribute(
        cp: Constant_Pool, attribute_name_index: Constant_Pool_Index,
<<<<<<< HEAD
        class_index:         Constant_Pool_Index,
        method_index:        Constant_Pool_Index,
        as_name_index:       Constant_Pool_Index,
        as_descriptor_index: Constant_Pool_Index
    ): EnclosingMethod_attribute =
=======
        class_index:  Constant_Pool_Index,
        method_index: Constant_Pool_Index
    ): EnclosingMethod_attribute = {
>>>>>>> a4164bb9
        new EnclosingMethod_attribute(attribute_name_index, class_index, method_index)
    }

    type LineNumberTable_attribute = da.LineNumberTable_attribute
    def LineNumberTable_attribute(
        cp:                   Constant_Pool,
        attribute_name_index: Constant_Pool_Index,
<<<<<<< HEAD
        line_number_table:    LineNumbers,
        as_name_index:        Constant_Pool_Index,
        as_descriptor_index:  Constant_Pool_Index
    ): LineNumberTable_attribute =
=======
        line_number_table:    LineNumbers
    ): LineNumberTable_attribute = {
>>>>>>> a4164bb9
        new LineNumberTable_attribute(attribute_name_index, line_number_table)
    }

    type LineNumberTableEntry = da.LineNumberTableEntry
    def LineNumberTableEntry(start_pc: Int, line_number: Int): LineNumberTableEntry = {
        new LineNumberTableEntry(start_pc, line_number)
    }

    type LocalVariableTable_attribute = da.LocalVariableTable_attribute
    def LocalVariableTable_attribute(
        cp: Constant_Pool, attribute_name_index: Constant_Pool_Index,
<<<<<<< HEAD
        local_variable_table: LocalVariables,
        as_name_index:        Constant_Pool_Index,
        as_descriptor_index:  Constant_Pool_Index
    ): LocalVariableTable_attribute =
=======
        local_variable_table: LocalVariables
    ): LocalVariableTable_attribute = {
>>>>>>> a4164bb9
        new LocalVariableTable_attribute(attribute_name_index, local_variable_table)
    }

    type LocalVariableTableEntry = da.LocalVariableTableEntry
    def LocalVariableTableEntry(
        cp:               Constant_Pool,
        start_pc:         Int,
        length:           Int,
        name_index:       Constant_Pool_Index,
        descriptor_index: Constant_Pool_Index,
        index:            Int
    ): LocalVariableTableEntry = {
        new LocalVariableTableEntry(start_pc, length, name_index, descriptor_index, index)
    }

    type LocalVariableTypeTable_attribute = da.LocalVariableTypeTable_attribute
    def LocalVariableTypeTable_attribute(
        cp: Constant_Pool, attribute_name_index: Constant_Pool_Index,
<<<<<<< HEAD
        local_variable_type_table: LocalVariableTypes,
        as_name_index:             Constant_Pool_Index,
        as_descriptor_index:       Constant_Pool_Index
    ): LocalVariableTypeTable_attribute =
=======
        local_variable_type_table: LocalVariableTypes
    ): LocalVariableTypeTable_attribute = {
>>>>>>> a4164bb9
        new LocalVariableTypeTable_attribute(
            attribute_name_index, local_variable_type_table
        )
    }

    type LocalVariableTypeTableEntry = da.LocalVariableTypeTableEntry
    def LocalVariableTypeTableEntry(
        cp:              Constant_Pool,
        start_pc:        Int,
        length:          Int,
        name_index:      Constant_Pool_Index,
        signature_index: Constant_Pool_Index,
        index:           Int
    ): LocalVariableTypeTableEntry = {
        new LocalVariableTypeTableEntry(
            start_pc, length, name_index, signature_index, index
        )
    }

    type ElementValuePair = da.ElementValuePair
    type ElementValue = da.ElementValue
    def ElementValuePair(
        cp:                 Constant_Pool,
        element_name_index: Constant_Pool_Index, element_value: ElementValue
    ): ElementValuePair = {
        new ElementValuePair(element_name_index, element_value)
    }

    def ByteValue(cp: Constant_Pool, const_value_index: Constant_Pool_Index): ElementValue =
        new ByteValue(const_value_index)

    def CharValue(cp: Constant_Pool, const_value_index: Constant_Pool_Index): ElementValue =
        new CharValue(const_value_index)

    def DoubleValue(cp: Constant_Pool, const_value_index: Constant_Pool_Index): ElementValue =
        new DoubleValue(const_value_index)

    def FloatValue(cp: Constant_Pool, const_value_index: Constant_Pool_Index): ElementValue =
        new FloatValue(const_value_index)

    def IntValue(cp: Constant_Pool, const_value_index: Constant_Pool_Index): ElementValue =
        new IntValue(const_value_index)

    def LongValue(cp: Constant_Pool, const_value_index: Constant_Pool_Index): ElementValue =
        new LongValue(const_value_index)

    def ShortValue(cp: Constant_Pool, const_value_index: Constant_Pool_Index): ElementValue =
        new ShortValue(const_value_index)

    def BooleanValue(cp: Constant_Pool, const_value_index: Constant_Pool_Index): ElementValue =
        new BooleanValue(const_value_index)

    def StringValue(cp: Constant_Pool, const_value_index: Constant_Pool_Index): ElementValue =
        new StringValue(const_value_index)

    def ClassValue(cp: Constant_Pool, const_value_index: Constant_Pool_Index): ElementValue =
        new ClassValue(const_value_index)

    def EnumValue(
        cp:               Constant_Pool,
        type_name_index:  Constant_Pool_Index,
        const_name_index: Constant_Pool_Index
    ): ElementValue = {
        new EnumValue(type_name_index, const_name_index)
    }

    type Annotation = da.Annotation
    def AnnotationValue(cp: Constant_Pool, annotation: Annotation): ElementValue = {
        new AnnotationValue(annotation)
    }

    def ArrayValue(cp: Constant_Pool, values: ElementValues): ElementValue = new ArrayValue(values)

    def Annotation(
        cp:                  Constant_Pool,
        type_index:          Constant_Pool_Index,
        element_value_pairs: ElementValuePairs
    ): Annotation = {
        new Annotation(type_index, element_value_pairs)
    }

    type AnnotationDefault_attribute = da.AnnotationDefault_attribute
    def AnnotationDefault_attribute(
        cp: Constant_Pool, attribute_name_index: Constant_Pool_Index,
<<<<<<< HEAD
        element_value:       ElementValue,
        as_name_index:       Constant_Pool_Index,
        as_descriptor_index: Constant_Pool_Index
    ): AnnotationDefault_attribute =
=======
        element_value: ElementValue
    ): AnnotationDefault_attribute = {
>>>>>>> a4164bb9
        new AnnotationDefault_attribute(attribute_name_index, element_value)
    }

    type RuntimeVisibleAnnotations_attribute = da.RuntimeVisibleAnnotations_attribute
    def RuntimeVisibleAnnotations_attribute(
        cp: Constant_Pool, attribute_name_index: Constant_Pool_Index,
<<<<<<< HEAD
        annotations:         Annotations,
        as_name_index:       Constant_Pool_Index,
        as_descriptor_index: Constant_Pool_Index
    ): RuntimeVisibleAnnotations_attribute =
=======
        annotations: Annotations
    ): RuntimeVisibleAnnotations_attribute = {
>>>>>>> a4164bb9
        new RuntimeVisibleAnnotations_attribute(attribute_name_index, annotations)
    }

    type RuntimeInvisibleAnnotations_attribute = da.RuntimeInvisibleAnnotations_attribute
    def RuntimeInvisibleAnnotations_attribute(
        cp: Constant_Pool, attribute_name_index: Constant_Pool_Index,
<<<<<<< HEAD
        annotations:         Annotations,
        as_name_index:       Constant_Pool_Index,
        as_descriptor_index: Constant_Pool_Index
    ): RuntimeInvisibleAnnotations_attribute =
=======
        annotations: Annotations
    ): RuntimeInvisibleAnnotations_attribute = {
>>>>>>> a4164bb9
        new RuntimeInvisibleAnnotations_attribute(attribute_name_index, annotations)
    }

    type RuntimeVisibleParameterAnnotations_attribute = da.RuntimeVisibleParameterAnnotations_attribute
    def RuntimeVisibleParameterAnnotations_attribute(
        cp: Constant_Pool, attribute_name_index: Constant_Pool_Index,
<<<<<<< HEAD
        parameters_annotations: ParametersAnnotations,
        as_name_index:          Constant_Pool_Index,
        as_descriptor_index:    Constant_Pool_Index
    ): RuntimeVisibleParameterAnnotations_attribute =
=======
        parameters_annotations: ParametersAnnotations
    ): RuntimeVisibleParameterAnnotations_attribute = {
>>>>>>> a4164bb9
        new RuntimeVisibleParameterAnnotations_attribute(
            attribute_name_index, parameters_annotations
        )
    }

    type RuntimeInvisibleParameterAnnotations_attribute = da.RuntimeInvisibleParameterAnnotations_attribute
    def RuntimeInvisibleParameterAnnotations_attribute(
        cp: Constant_Pool, attribute_name_index: Constant_Pool_Index,
<<<<<<< HEAD
        parameters_annotations: ParametersAnnotations,
        as_name_index:          Constant_Pool_Index,
        as_descriptor_index:    Constant_Pool_Index
    ): RuntimeInvisibleParameterAnnotations_attribute =
=======
        parameters_annotations: ParametersAnnotations
    ): RuntimeInvisibleParameterAnnotations_attribute = {
>>>>>>> a4164bb9
        new RuntimeInvisibleParameterAnnotations_attribute(
            attribute_name_index, parameters_annotations
        )
    }

    type StackMapFrame = da.StackMapFrame
    type StackMapTable_attribute = da.StackMapTable_attribute
    def StackMapTable_attribute(
        cp: Constant_Pool, attribute_name_index: Constant_Pool_Index,
<<<<<<< HEAD
        stack_map_frames:    StackMapFrames,
        as_name_index:       Constant_Pool_Index,
        as_descriptor_index: Constant_Pool_Index
    ): StackMapTable_attribute =
=======
        stack_map_frames: StackMapFrames
    ): StackMapTable_attribute = {
>>>>>>> a4164bb9
        new StackMapTable_attribute(attribute_name_index, stack_map_frames)
    }

    def SameFrame(frame_type: Int): StackMapFrame = new SameFrame(frame_type)

    type VerificationTypeInfo = da.VerificationTypeInfo

    def SameLocals1StackItemFrame(
        frame_type:                   Int,
        verification_type_info_stack: VerificationTypeInfo
    ): StackMapFrame = {
        new SameLocals1StackItemFrame(frame_type, verification_type_info_stack)
    }

    def ChopFrame(frame_type: Int, offset_delta: Int): StackMapFrame = {
        new ChopFrame(frame_type, offset_delta)
    }

    def SameFrameExtended(frame_type: Int, offset_delta: Int): StackMapFrame = {
        new SameFrameExtended(frame_type, offset_delta)
    }

    def AppendFrame(
        frame_type:                    Int,
        offset_delta:                  Int,
        verification_type_info_locals: VerificationTypeInfoLocals
    ): StackMapFrame = {
        new AppendFrame(frame_type, offset_delta, verification_type_info_locals)
    }

    def SameLocals1StackItemFrameExtended(
        frame_type:                   Int,
        offset_delta:                 Int,
        verification_type_info_stack: VerificationTypeInfo
    ): StackMapFrame = {
        new SameLocals1StackItemFrameExtended(
            frame_type, offset_delta, verification_type_info_stack
        )
    }

    def FullFrame(
        frame_type:                    Int,
        offset_delta:                  Int,
        verification_type_info_locals: VerificationTypeInfoLocals,
        verification_type_info_stack:  VerificationTypeInfoStack
    ): StackMapFrame = {
        new FullFrame(
            frame_type, offset_delta, verification_type_info_locals, verification_type_info_stack
        )
    }

    type TopVariableInfo = da.TopVariableInfo.type
    def TopVariableInfo(): VerificationTypeInfo = da.TopVariableInfo

    type IntegerVariableInfo = da.IntegerVariableInfo.type
    def IntegerVariableInfo(): VerificationTypeInfo = da.IntegerVariableInfo

    type FloatVariableInfo = da.FloatVariableInfo.type
    def FloatVariableInfo(): VerificationTypeInfo = da.FloatVariableInfo

    type LongVariableInfo = da.LongVariableInfo.type
    def LongVariableInfo(): VerificationTypeInfo = da.LongVariableInfo

    type DoubleVariableInfo = da.DoubleVariableInfo.type
    def DoubleVariableInfo(): VerificationTypeInfo = da.DoubleVariableInfo

    type NullVariableInfo = da.NullVariableInfo.type
    def NullVariableInfo(): VerificationTypeInfo = da.NullVariableInfo

    type UninitializedThisVariableInfo = da.UninitializedThisVariableInfo.type
    def UninitializedThisVariableInfo(): VerificationTypeInfo = da.UninitializedThisVariableInfo

    type UninitializedVariableInfo = da.UninitializedVariableInfo
    def UninitializedVariableInfo(offset: Int): VerificationTypeInfo = {
        new UninitializedVariableInfo(offset)
    }

    type ObjectVariableInfo = da.ObjectVariableInfo
    def ObjectVariableInfo(cp: Constant_Pool, cpool_index: Int): VerificationTypeInfo = {
        new ObjectVariableInfo(cpool_index)
    }

    type MethodParameters_attribute = da.MethodParameters_attribute
    def MethodParameters_attribute(
        cp:                   Constant_Pool,
        attribute_name_index: Constant_Pool_Index,
<<<<<<< HEAD
        parameters:           MethodParameters,
        as_name_index:        Constant_Pool_Index,
        as_descriptor_index:  Constant_Pool_Index
    ): MethodParameters_attribute =
=======
        parameters:           MethodParameters
    ): MethodParameters_attribute = {
>>>>>>> a4164bb9
        new MethodParameters_attribute(attribute_name_index, parameters)
    }

    type MethodParameter = da.MethodParameter
    def MethodParameter(
        cp:           Constant_Pool,
        name_index:   Constant_Pool_Index,
        access_flags: Int
    ): MethodParameter = {
        new MethodParameter(name_index, access_flags)
    }

    type TypeAnnotationTarget = da.TypeAnnotationTarget
    def ParameterDeclarationOfClassOrInterface(
        type_parameter_index: Int
    ): TypeAnnotationTarget = {
        TATParameterDeclarationOfClassOrInterface(type_parameter_index)
    }

    def ParameterDeclarationOfMethodOrConstructor(
        type_parameter_index: Constant_Pool_Index
    ): TypeAnnotationTarget = {
        TATParameterDeclarationOfMethodOrConstructor(type_parameter_index)
    }

    def SupertypeTarget(supertype_index: Int): TypeAnnotationTarget = {
        TATSupertype(supertype_index)
    }

    def TypeBoundOfParameterDeclarationOfClassOrInterface(
        type_parameter_index: Constant_Pool_Index,
        bound_index:          Constant_Pool_Index
    ): TypeAnnotationTarget = {
        TATTypeBoundOfParameterDeclarationOfClassOrInterface(type_parameter_index, bound_index)
    }

    def TypeBoundOfParameterDeclarationOfMethodOrConstructor(
        type_parameter_index: Constant_Pool_Index,
        bound_index:          Constant_Pool_Index
    ): TypeAnnotationTarget = {
        TATTypeBoundOfParameterDeclarationOfMethodOrConstructor(type_parameter_index, bound_index)
    }

    def FieldDeclaration: TypeAnnotationTarget = da.TATFieldDeclaration

    def ReturnType: TypeAnnotationTarget = da.TATReturnType

    def ReceiverType: TypeAnnotationTarget = da.TATReceiverType

    def FormalParameter(formal_parameter_index: Int): TypeAnnotationTarget = {
        TATFormalParameter(formal_parameter_index)
    }

    def Throws(throws_type_index: Constant_Pool_Index): TypeAnnotationTarget = {
        TATThrows(throws_type_index)
    }

    def Catch(exception_table_index: Int): TypeAnnotationTarget = {
        TATCatch(exception_table_index)
    }

    type LocalvarTableEntry = da.LocalvarTableEntry
    def LocalvarTableEntry(
        start_pc:                   Int,
        length:                     Int,
        local_variable_table_index: Int
    ): LocalvarTableEntry = {
        new LocalvarTableEntry(start_pc, length, local_variable_table_index)
    }

    def LocalvarDecl(localVarTable: LocalvarTable): TypeAnnotationTarget = {
        TATLocalvarDecl(localVarTable)
    }

    def ResourcevarDecl(localVarTable: LocalvarTable): TypeAnnotationTarget = {
        TATResourcevarDecl(localVarTable)
    }

    def InstanceOf(offset: Int): TypeAnnotationTarget = TATInstanceOf(offset)

    def New(offset: Int): TypeAnnotationTarget = TATNew(offset)

    def MethodReferenceExpressionNew /*::New*/ (offset: Int): TypeAnnotationTarget = {
        TATMethodReferenceExpressionNew(offset)
    }

    def MethodReferenceExpressionIdentifier /*::Identifier*/ (offset: Int): TypeAnnotationTarget = {
        TATMethodReferenceExpressionIdentifier(offset)
    }

    def CastExpression(offset: Int, type_argument_index: Int): TypeAnnotationTarget = {
        TATCastExpression(offset, type_argument_index)
    }

    def ConstructorInvocation(offset: Int, type_argument_index: Int): TypeAnnotationTarget = {
        TATConstructorInvocation(offset, type_argument_index)
    }

    def MethodInvocation(offset: Int, type_argument_index: Int): TypeAnnotationTarget = {
        TATMethodInvocation(offset, type_argument_index)
    }

    def ConstructorInMethodReferenceExpression(
        offset:              Int,
        type_argument_index: Int
    ): TypeAnnotationTarget = {
        TATConstructorInMethodReferenceExpression(offset, type_argument_index)
    }

    def MethodInMethodReferenceExpression(
        offset:              Int,
        type_argument_index: Int
    ): TypeAnnotationTarget = {
        TATMethodInMethodReferenceExpression(offset, type_argument_index)
    }

    type TypeAnnotationPath = da.TypeAnnotationPath
    def TypeAnnotationDirectlyOnType: da.TypeAnnotationDirectlyOnType.type = da.TypeAnnotationDirectlyOnType

    type TypeAnnotationPathElement = da.TypeAnnotationPathElement

    def TypeAnnotationPath(path: TypeAnnotationPathElementsTable): TypeAnnotationPath = {
        TypeAnnotationPathElements(path)
    }

    /**
     * The `type_path_kind` was `0` (and the type_argument_index was also `0`).
     */
    def TypeAnnotationDeeperInArrayType: da.TypeAnnotationDeeperInArrayType.type = {
        da.TypeAnnotationDeeperInArrayType
    }

    /**
     * The `type_path_kind` was `1` (and the type_argument_index was (as defined by the
     * specification) also `0`).
     */
    def TypeAnnotationDeeperInNestedType: da.TypeAnnotationDeeperInNestedType.type = {
        da.TypeAnnotationDeeperInNestedType
    }

    /**
     * The `type_path_kind` was `2` (and the type_argument_index was (as defined by the
     * specification) also `0`).
     */
    def TypeAnnotationOnBoundOfWildcardType: da.TypeAnnotationOnBoundOfWildcardType.type = {
        da.TypeAnnotationOnBoundOfWildcardType
    }

    def TypeAnnotationOnTypeArgument(type_argument_index: Int): TypeAnnotationPathElement = {
        new TypeAnnotationOnTypeArgument(type_argument_index)
    }

    type TypeAnnotation = da.TypeAnnotation
    def TypeAnnotation(
        cp:                  Constant_Pool,
        target:              TypeAnnotationTarget,
        path:                TypeAnnotationPath,
        type_index:          Constant_Pool_Index,
        element_value_pairs: ElementValuePairs
    ): TypeAnnotation = {
        new TypeAnnotation(target, path, type_index, element_value_pairs)
    }

    type RuntimeInvisibleTypeAnnotations_attribute = da.RuntimeInvisibleTypeAnnotations_attribute
    def RuntimeInvisibleTypeAnnotations_attribute(
        cp:                   Constant_Pool,
        attribute_name_index: Constant_Pool_Index,
        annotations:          TypeAnnotations,
        as_name_index:        Constant_Pool_Index,
        as_descriptor_index:  Constant_Pool_Index
    ): RuntimeInvisibleTypeAnnotations_attribute = {
        new RuntimeInvisibleTypeAnnotations_attribute(attribute_name_index, annotations)
    }

    type RuntimeVisibleTypeAnnotations_attribute = da.RuntimeVisibleTypeAnnotations_attribute
    def RuntimeVisibleTypeAnnotations_attribute(
        cp:                   Constant_Pool,
        attribute_name_index: Constant_Pool_Index,
        annotations:          TypeAnnotations,
        as_name_index:        Constant_Pool_Index,
        as_descriptor_index:  Constant_Pool_Index
    ): RuntimeVisibleTypeAnnotations_attribute = {
        new RuntimeVisibleTypeAnnotations_attribute(attribute_name_index, annotations)
    }

    // --------------------------------------------------------------------------------------------
    // JAVA 9
    // --------------------------------------------------------------------------------------------

    type Module_attribute = da.Module_attribute

    type RequiresEntry = da.RequiresEntry

    type ExportsEntry = da.ExportsEntry

    type OpensEntry = da.OpensEntry

    type ProvidesEntry = da.ProvidesEntry

    def Module_attribute(
        constant_pool:        Constant_Pool,
        attribute_name_index: Constant_Pool_Index,
        as_name_index:        Constant_Pool_Index,
        as_descriptor_index:  Constant_Pool_Index,
        module_name_index:    Constant_Pool_Index, // CONSTANT_Module_info
        module_flags:         Int,
        module_version_index: Constant_Pool_Index, // CONSTANT_UTF8
        requires:             Requires,
        exports:              Exports,
        opens:                Opens,
        uses:                 Uses,
        provides:             Provides
    ): Module_attribute = {
        new Module_attribute(
            attribute_name_index,
            module_name_index, module_flags, module_version_index,
            requires, exports, opens, IntArray._UNSAFE_from(uses), provides
        )
    }

    def RequiresEntry(
        constant_pool:         Constant_Pool,
        requires_index:        Constant_Pool_Index,
        requires_flags:        Int,
        require_version_index: Constant_Pool_Index
    ): RequiresEntry = {
        new RequiresEntry(requires_index, requires_flags, require_version_index)
    }

    def ExportsEntry(
        constant_pool:          Constant_Pool,
        exports_index:          Constant_Pool_Index,
        exports_flags:          Int,
        exports_to_index_table: ExportsToIndexTable
    ): ExportsEntry = {
        new ExportsEntry(
            exports_index,
            exports_flags,
            IntArray._UNSAFE_from(exports_to_index_table)
        )
    }

    def OpensEntry(
        constant_pool:        Constant_Pool,
        opens_index:          Constant_Pool_Index,
        opens_flags:          Int,
        opens_to_index_table: OpensToIndexTable
    ): OpensEntry = {
        new OpensEntry(opens_index, opens_flags, IntArray._UNSAFE_from(opens_to_index_table))
    }

    def ProvidesEntry(
        constant_pool:             Constant_Pool,
        provides_index:            Constant_Pool_Index, // CONSTANT_Class
        provides_with_index_table: ProvidesWithIndexTable
    ): ProvidesEntry = {
        new ProvidesEntry(provides_index, IntArray._UNSAFE_from(provides_with_index_table))
    }

    type ModulePackages_attribute = da.ModulePackages_attribute
    def ModulePackages_attribute(
        cp:                   Constant_Pool,
        attribute_name_index: Constant_Pool_Index,
        package_index_table:  PackageIndexTable,
        as_name_index:        Constant_Pool_Index,
        as_descriptor_index:  Constant_Pool_Index
    ): ModulePackages_attribute = {
        new ModulePackages_attribute(
            attribute_name_index, IntArray._UNSAFE_from(package_index_table)
        )
    }

    type ModuleMainClass_attribute = da.ModuleMainClass_attribute
    def ModuleMainClass_attribute(
        cp:                   Constant_Pool,
        attribute_name_index: Constant_Pool_Index,
        main_class_index:     Constant_Pool_Index,
        as_name_index:        Constant_Pool_Index,
        as_descriptor_index:  Constant_Pool_Index
    ): ModuleMainClass_attribute = {
        new ModuleMainClass_attribute(attribute_name_index, main_class_index)
    }
}<|MERGE_RESOLUTION|>--- conflicted
+++ resolved
@@ -14,48 +14,48 @@
  * @author Noorulla Sharief
  */
 object ClassFileReader
-    extends Constant_PoolBinding
-    with bi.reader.ClassFileReader
-    with bi.reader.FieldsReader
-    with bi.reader.MethodsReader
-    with bi.reader.AttributesReader
-    with bi.reader.Unknown_attributeReader
-    with bi.reader.BootstrapMethods_attributeReader
-    with bi.reader.Code_attributeReader
-    with bi.reader.CodeReader
-    with bi.reader.SourceFile_attributeReader
-    with bi.reader.Signature_attributeReader
-    with bi.reader.ConstantValue_attributeReader
-    with bi.reader.Synthetic_attributeReader
-    with bi.reader.Deprecated_attributeReader
-    with bi.reader.SourceDebugExtension_attributeReader
-    with bi.reader.InnerClasses_attributeReader
-    with bi.reader.Exceptions_attributeReader
-    with bi.reader.EnclosingMethod_attributeReader
-    with bi.reader.LineNumberTable_attributeReader
-    with bi.reader.LocalVariableTable_attributeReader
-    with bi.reader.LocalVariableTypeTable_attributeReader
-    with bi.reader.ElementValuePairsReader
-    with bi.reader.ParametersAnnotationsReader
-    with bi.reader.MethodParameters_attributeReader
-    with bi.reader.AnnotationsReader
-    with bi.reader.AnnotationDefault_attributeReader
-    with bi.reader.RuntimeVisibleAnnotations_attributeReader
-    with bi.reader.RuntimeInvisibleAnnotations_attributeReader
-    with bi.reader.RuntimeVisibleParameterAnnotations_attributeReader
-    with bi.reader.RuntimeInvisibleParameterAnnotations_attributeReader
-    with bi.reader.VerificationTypeInfoReader
-    with bi.reader.StackMapTable_attributeReader
-    with bi.reader.StackMapFrameReader
-    with bi.reader.TypeAnnotationTargetReader
-    with bi.reader.RuntimeInvisibleTypeAnnotations_attributeReader
-    with bi.reader.RuntimeVisibleTypeAnnotations_attributeReader
-    with bi.reader.TypeAnnotationPathReader
-    with bi.reader.TypeAnnotationsReader
-    // JAVA 9
-    with bi.reader.Module_attributeReader
-    with bi.reader.ModuleMainClass_attributeReader
-    with bi.reader.ModulePackages_attributeReader {
+        extends Constant_PoolBinding
+        with bi.reader.ClassFileReader
+        with bi.reader.FieldsReader
+        with bi.reader.MethodsReader
+        with bi.reader.AttributesReader
+        with bi.reader.Unknown_attributeReader
+        with bi.reader.BootstrapMethods_attributeReader
+        with bi.reader.Code_attributeReader
+        with bi.reader.CodeReader
+        with bi.reader.SourceFile_attributeReader
+        with bi.reader.Signature_attributeReader
+        with bi.reader.ConstantValue_attributeReader
+        with bi.reader.Synthetic_attributeReader
+        with bi.reader.Deprecated_attributeReader
+        with bi.reader.SourceDebugExtension_attributeReader
+        with bi.reader.InnerClasses_attributeReader
+        with bi.reader.Exceptions_attributeReader
+        with bi.reader.EnclosingMethod_attributeReader
+        with bi.reader.LineNumberTable_attributeReader
+        with bi.reader.LocalVariableTable_attributeReader
+        with bi.reader.LocalVariableTypeTable_attributeReader
+        with bi.reader.ElementValuePairsReader
+        with bi.reader.ParametersAnnotationsReader
+        with bi.reader.MethodParameters_attributeReader
+        with bi.reader.AnnotationsReader
+        with bi.reader.AnnotationDefault_attributeReader
+        with bi.reader.RuntimeVisibleAnnotations_attributeReader
+        with bi.reader.RuntimeInvisibleAnnotations_attributeReader
+        with bi.reader.RuntimeVisibleParameterAnnotations_attributeReader
+        with bi.reader.RuntimeInvisibleParameterAnnotations_attributeReader
+        with bi.reader.VerificationTypeInfoReader
+        with bi.reader.StackMapTable_attributeReader
+        with bi.reader.StackMapFrameReader
+        with bi.reader.TypeAnnotationTargetReader
+        with bi.reader.RuntimeInvisibleTypeAnnotations_attributeReader
+        with bi.reader.RuntimeVisibleTypeAnnotations_attributeReader
+        with bi.reader.TypeAnnotationPathReader
+        with bi.reader.TypeAnnotationsReader
+        // JAVA 9
+        with bi.reader.Module_attributeReader
+        with bi.reader.ModuleMainClass_attributeReader
+        with bi.reader.ModulePackages_attributeReader {
 
     type ClassFile = da.ClassFile
 
@@ -110,73 +110,48 @@
     def SourceFile_attribute(
         cp:                   Constant_Pool,
         attribute_name_index: Constant_Pool_Index,
-<<<<<<< HEAD
         sourceFile_index:     Constant_Pool_Index,
         as_name_index:        Constant_Pool_Index,
         as_descriptor_index:  Constant_Pool_Index
-    ): SourceFile_attribute =
-=======
-        sourceFile_index:     Constant_Pool_Index
     ): SourceFile_attribute = {
->>>>>>> a4164bb9
         new SourceFile_attribute(attribute_name_index, sourceFile_index)
     }
 
     type Signature_attribute = da.Signature_attribute
     def Signature_attribute(
         cp: Constant_Pool, ap: AttributeParent, attribute_name_index: Int,
-<<<<<<< HEAD
         signature_index:     Int,
         as_name_index:       Constant_Pool_Index,
         as_descriptor_index: Constant_Pool_Index
-    ): Signature_attribute =
-=======
-        signature_index: Int
     ): Signature_attribute = {
->>>>>>> a4164bb9
         new Signature_attribute(attribute_name_index, signature_index)
     }
 
     type ConstantValue_attribute = da.ConstantValue_attribute
     def ConstantValue_attribute(
         cp: Constant_Pool, attribute_name_index: Int,
-<<<<<<< HEAD
         constantvalue_index: Int,
         as_name_index:       Constant_Pool_Index,
         as_descriptor_index: Constant_Pool_Index
-    ): ConstantValue_attribute =
-=======
-        constantvalue_index: Int
     ): ConstantValue_attribute = {
->>>>>>> a4164bb9
         new ConstantValue_attribute(attribute_name_index, constantvalue_index)
     }
 
     type Synthetic_attribute = da.Synthetic_attribute
     def Synthetic_attribute(
-<<<<<<< HEAD
-        cp: Constant_Pool, attribute_name_index: Constant_Pool_Index,
-        as_name_index:       Constant_Pool_Index,
-        as_descriptor_index: Constant_Pool_Index
-    ): Synthetic_attribute =
-=======
-        cp: Constant_Pool, attribute_name_index: Constant_Pool_Index
+        cp: Constant_Pool, attribute_name_index: Constant_Pool_Index,
+        as_name_index:       Constant_Pool_Index,
+        as_descriptor_index: Constant_Pool_Index
     ): Synthetic_attribute = {
->>>>>>> a4164bb9
         new Synthetic_attribute(attribute_name_index)
     }
 
     type Deprecated_attribute = da.Deprecated_attribute
     def Deprecated_attribute(
-<<<<<<< HEAD
-        cp: Constant_Pool, attribute_name_index: Constant_Pool_Index,
-        as_name_index:       Constant_Pool_Index,
-        as_descriptor_index: Constant_Pool_Index
-    ): Deprecated_attribute =
-=======
-        cp: Constant_Pool, attribute_name_index: Constant_Pool_Index
+        cp: Constant_Pool, attribute_name_index: Constant_Pool_Index,
+        as_name_index:       Constant_Pool_Index,
+        as_descriptor_index: Constant_Pool_Index
     ): Deprecated_attribute = {
->>>>>>> a4164bb9
         new Deprecated_attribute(attribute_name_index)
     }
 
@@ -184,15 +159,10 @@
     def SourceDebugExtension_attribute(
         cp:                   Constant_Pool,
         attribute_name_index: Constant_Pool_Index,
-<<<<<<< HEAD
         debug_extension:      Array[Byte],
         as_name_index:        Constant_Pool_Index,
         as_descriptor_index:  Constant_Pool_Index
-    ): SourceDebugExtension_attribute =
-=======
-        debug_extension:      Array[Byte]
     ): SourceDebugExtension_attribute = {
->>>>>>> a4164bb9
         new SourceDebugExtension_attribute(attribute_name_index, debug_extension)
     }
 
@@ -205,15 +175,10 @@
     def BootstrapMethods_attribute(
         constant_pool:        Constant_Pool,
         attribute_name_index: Constant_Pool_Index,
-<<<<<<< HEAD
         bootstrap_methods:    BootstrapMethods,
         as_name_index:        Constant_Pool_Index,
         as_descriptor_index:  Constant_Pool_Index
-    ): BootstrapMethods_attribute =
-=======
-        bootstrap_methods:    BootstrapMethods
     ): BootstrapMethods_attribute = {
->>>>>>> a4164bb9
         new BootstrapMethods_attribute(attribute_name_index, bootstrap_methods)
     }
 
@@ -232,15 +197,10 @@
     type InnerClasses_attribute = da.InnerClasses_attribute
     def InnerClasses_attribute(
         cp: Constant_Pool, attribute_name_index: Constant_Pool_Index,
-<<<<<<< HEAD
         classes:             InnerClasses,
         as_name_index:       Constant_Pool_Index,
         as_descriptor_index: Constant_Pool_Index
-    ): InnerClasses_attribute =
-=======
-        classes: InnerClasses
     ): InnerClasses_attribute = {
->>>>>>> a4164bb9
         new InnerClasses_attribute(attribute_name_index, classes)
     }
 
@@ -261,15 +221,14 @@
 
     type Exceptions_attribute = da.Exceptions_attribute
     def Exceptions_attribute(
-<<<<<<< HEAD
-        cp: Constant_Pool, attribute_name_index: Constant_Pool_Index,
+        cp:                    Constant_Pool,
+        attribute_name_index:  Constant_Pool_Index,
         exception_index_table: ExceptionIndexTable,
         as_name_index:         Constant_Pool_Index,
         as_descriptor_index:   Constant_Pool_Index
-    ): Exceptions_attribute =
-        new Exceptions_attribute(attribute_name_index, exception_index_table)
-
-    val ExceptionTableEntryManifest: ClassTag[ExceptionTableEntry] = implicitly
+    ): Exceptions_attribute = {
+        new Exceptions_attribute(attribute_name_index, IntArray._UNSAFE_from(exception_index_table))
+    }
 
     type Instructions = da.Code
     def Instructions(
@@ -277,18 +236,7 @@
         as_descriptor_index: Constant_Pool_Index,
         cp:                  Constant_Pool,
         instructions:        Array[Byte]
-    ): Instructions =
-=======
-        cp:                    Constant_Pool,
-        attribute_name_index:  Constant_Pool_Index,
-        exception_index_table: ExceptionIndexTable
-    ): Exceptions_attribute = {
-        new Exceptions_attribute(attribute_name_index, IntArray._UNSAFE_from(exception_index_table))
-    }
-
-    type Instructions = da.Code
-    def Instructions(cp: Constant_Pool, instructions: Array[Byte]): Instructions = {
->>>>>>> a4164bb9
+    ): Instructions = {
         new Instructions(instructions)
     }
 
@@ -305,25 +253,16 @@
 
     type Code_attribute = da.Code_attribute
     def Code_attribute(
-<<<<<<< HEAD
-        cp: Constant_Pool, attribute_name_index: Constant_Pool_Index,
-        max_stack: Int, max_locals: Int,
-        instructions:        Instructions,
-        exception_table:     ExceptionHandlers,
-        as_name_index:       Constant_Pool_Index,
-        as_descriptor_index: Constant_Pool_Index,
-        attributes:          Attributes
-    ): Code_attribute =
-=======
         cp:                   Constant_Pool,
         attribute_name_index: Constant_Pool_Index,
         max_stack:            Int,
         max_locals:           Int,
         instructions:         Instructions,
         exception_table:      ExceptionHandlers,
+        as_name_index:        Constant_Pool_Index,
+        as_descriptor_index:  Constant_Pool_Index,
         attributes:           Attributes
     ): Code_attribute = {
->>>>>>> a4164bb9
         new Code_attribute(
             attribute_name_index,
             max_stack, max_locals,
@@ -349,17 +288,11 @@
     type EnclosingMethod_attribute = da.EnclosingMethod_attribute
     def EnclosingMethod_attribute(
         cp: Constant_Pool, attribute_name_index: Constant_Pool_Index,
-<<<<<<< HEAD
         class_index:         Constant_Pool_Index,
         method_index:        Constant_Pool_Index,
         as_name_index:       Constant_Pool_Index,
         as_descriptor_index: Constant_Pool_Index
-    ): EnclosingMethod_attribute =
-=======
-        class_index:  Constant_Pool_Index,
-        method_index: Constant_Pool_Index
     ): EnclosingMethod_attribute = {
->>>>>>> a4164bb9
         new EnclosingMethod_attribute(attribute_name_index, class_index, method_index)
     }
 
@@ -367,15 +300,10 @@
     def LineNumberTable_attribute(
         cp:                   Constant_Pool,
         attribute_name_index: Constant_Pool_Index,
-<<<<<<< HEAD
         line_number_table:    LineNumbers,
         as_name_index:        Constant_Pool_Index,
         as_descriptor_index:  Constant_Pool_Index
-    ): LineNumberTable_attribute =
-=======
-        line_number_table:    LineNumbers
     ): LineNumberTable_attribute = {
->>>>>>> a4164bb9
         new LineNumberTable_attribute(attribute_name_index, line_number_table)
     }
 
@@ -387,15 +315,10 @@
     type LocalVariableTable_attribute = da.LocalVariableTable_attribute
     def LocalVariableTable_attribute(
         cp: Constant_Pool, attribute_name_index: Constant_Pool_Index,
-<<<<<<< HEAD
         local_variable_table: LocalVariables,
         as_name_index:        Constant_Pool_Index,
         as_descriptor_index:  Constant_Pool_Index
-    ): LocalVariableTable_attribute =
-=======
-        local_variable_table: LocalVariables
     ): LocalVariableTable_attribute = {
->>>>>>> a4164bb9
         new LocalVariableTable_attribute(attribute_name_index, local_variable_table)
     }
 
@@ -414,15 +337,10 @@
     type LocalVariableTypeTable_attribute = da.LocalVariableTypeTable_attribute
     def LocalVariableTypeTable_attribute(
         cp: Constant_Pool, attribute_name_index: Constant_Pool_Index,
-<<<<<<< HEAD
         local_variable_type_table: LocalVariableTypes,
         as_name_index:             Constant_Pool_Index,
         as_descriptor_index:       Constant_Pool_Index
-    ): LocalVariableTypeTable_attribute =
-=======
-        local_variable_type_table: LocalVariableTypes
     ): LocalVariableTypeTable_attribute = {
->>>>>>> a4164bb9
         new LocalVariableTypeTable_attribute(
             attribute_name_index, local_variable_type_table
         )
@@ -507,60 +425,40 @@
     type AnnotationDefault_attribute = da.AnnotationDefault_attribute
     def AnnotationDefault_attribute(
         cp: Constant_Pool, attribute_name_index: Constant_Pool_Index,
-<<<<<<< HEAD
         element_value:       ElementValue,
         as_name_index:       Constant_Pool_Index,
         as_descriptor_index: Constant_Pool_Index
-    ): AnnotationDefault_attribute =
-=======
-        element_value: ElementValue
     ): AnnotationDefault_attribute = {
->>>>>>> a4164bb9
         new AnnotationDefault_attribute(attribute_name_index, element_value)
     }
 
     type RuntimeVisibleAnnotations_attribute = da.RuntimeVisibleAnnotations_attribute
     def RuntimeVisibleAnnotations_attribute(
         cp: Constant_Pool, attribute_name_index: Constant_Pool_Index,
-<<<<<<< HEAD
         annotations:         Annotations,
         as_name_index:       Constant_Pool_Index,
         as_descriptor_index: Constant_Pool_Index
-    ): RuntimeVisibleAnnotations_attribute =
-=======
-        annotations: Annotations
     ): RuntimeVisibleAnnotations_attribute = {
->>>>>>> a4164bb9
         new RuntimeVisibleAnnotations_attribute(attribute_name_index, annotations)
     }
 
     type RuntimeInvisibleAnnotations_attribute = da.RuntimeInvisibleAnnotations_attribute
     def RuntimeInvisibleAnnotations_attribute(
         cp: Constant_Pool, attribute_name_index: Constant_Pool_Index,
-<<<<<<< HEAD
         annotations:         Annotations,
         as_name_index:       Constant_Pool_Index,
         as_descriptor_index: Constant_Pool_Index
-    ): RuntimeInvisibleAnnotations_attribute =
-=======
-        annotations: Annotations
     ): RuntimeInvisibleAnnotations_attribute = {
->>>>>>> a4164bb9
         new RuntimeInvisibleAnnotations_attribute(attribute_name_index, annotations)
     }
 
     type RuntimeVisibleParameterAnnotations_attribute = da.RuntimeVisibleParameterAnnotations_attribute
     def RuntimeVisibleParameterAnnotations_attribute(
         cp: Constant_Pool, attribute_name_index: Constant_Pool_Index,
-<<<<<<< HEAD
         parameters_annotations: ParametersAnnotations,
         as_name_index:          Constant_Pool_Index,
         as_descriptor_index:    Constant_Pool_Index
-    ): RuntimeVisibleParameterAnnotations_attribute =
-=======
-        parameters_annotations: ParametersAnnotations
     ): RuntimeVisibleParameterAnnotations_attribute = {
->>>>>>> a4164bb9
         new RuntimeVisibleParameterAnnotations_attribute(
             attribute_name_index, parameters_annotations
         )
@@ -569,15 +467,10 @@
     type RuntimeInvisibleParameterAnnotations_attribute = da.RuntimeInvisibleParameterAnnotations_attribute
     def RuntimeInvisibleParameterAnnotations_attribute(
         cp: Constant_Pool, attribute_name_index: Constant_Pool_Index,
-<<<<<<< HEAD
         parameters_annotations: ParametersAnnotations,
         as_name_index:          Constant_Pool_Index,
         as_descriptor_index:    Constant_Pool_Index
-    ): RuntimeInvisibleParameterAnnotations_attribute =
-=======
-        parameters_annotations: ParametersAnnotations
     ): RuntimeInvisibleParameterAnnotations_attribute = {
->>>>>>> a4164bb9
         new RuntimeInvisibleParameterAnnotations_attribute(
             attribute_name_index, parameters_annotations
         )
@@ -587,15 +480,10 @@
     type StackMapTable_attribute = da.StackMapTable_attribute
     def StackMapTable_attribute(
         cp: Constant_Pool, attribute_name_index: Constant_Pool_Index,
-<<<<<<< HEAD
         stack_map_frames:    StackMapFrames,
         as_name_index:       Constant_Pool_Index,
         as_descriptor_index: Constant_Pool_Index
-    ): StackMapTable_attribute =
-=======
-        stack_map_frames: StackMapFrames
     ): StackMapTable_attribute = {
->>>>>>> a4164bb9
         new StackMapTable_attribute(attribute_name_index, stack_map_frames)
     }
 
@@ -682,15 +570,10 @@
     def MethodParameters_attribute(
         cp:                   Constant_Pool,
         attribute_name_index: Constant_Pool_Index,
-<<<<<<< HEAD
         parameters:           MethodParameters,
         as_name_index:        Constant_Pool_Index,
         as_descriptor_index:  Constant_Pool_Index
-    ): MethodParameters_attribute =
-=======
-        parameters:           MethodParameters
     ): MethodParameters_attribute = {
->>>>>>> a4164bb9
         new MethodParameters_attribute(attribute_name_index, parameters)
     }
 
