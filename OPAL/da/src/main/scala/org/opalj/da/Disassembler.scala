--- conflicted
+++ resolved
@@ -46,13 +46,8 @@
 
     private final val Usage =
         "Usage: java …Disassembler \n"+
-<<<<<<< HEAD
-            "(1) <JAR file containing class files> [<Name of classfile (incl. path) contained in the JAR file>+]\n"+
-            "(2) <class file(s)>\n"+
-=======
             "(1) <JAR file containing class files> [<path to .class file in the JAR file>+]\n"+
             "(2) <class file>\n"+
->>>>>>> 63689453
             "Example:\n\tjava …Disassembler /Library/jre/lib/rt.jar java/util/ArrayList.class"
 
     def process(jarName: String, classFileName: String): Unit = {
@@ -68,7 +63,7 @@
 
     def processClassFile(classFile: ClassFile): Unit = {
         try {
-            val prefix = classFile.thisType.replace('.', '/')
+            val prefix = classFile.thisType.replace('/', '.')
             val file = writeAndOpen(classFile.toXHTML().toString, prefix, ".html")
             OPALLogger.info("progress", s"generated the HTML documentation $file")
         } catch {
