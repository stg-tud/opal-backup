--- conflicted
+++ resolved
@@ -98,12 +98,7 @@
      * origin is -1 - represents this in a constructor call before the call of the super
      * constructor.
      *
-<<<<<<< HEAD
-     * OPAL calls this method when it evaluates `newobject` instructions or creates the initial
-     * locals of constructors.
-=======
      * OPAL calls this method when it evaluates `newobject` instructions.
->>>>>>> 722f8e4d
      * If the bytecode is valid a call of one of the (super) object's constructors will
      * subsequently initialize the object.
      *
