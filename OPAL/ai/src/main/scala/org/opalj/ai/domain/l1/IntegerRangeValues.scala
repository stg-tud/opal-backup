--- conflicted
+++ resolved
@@ -793,19 +793,23 @@
         }
     }
 
-<<<<<<< HEAD
-    override def ishr(pc: PC, value1: DomainValue, value2: DomainValue): DomainValue = {
-        //        (value1, value2) match {
-        //            case (v: IntegerRange, s: IntegerRange) ⇒
-        //                println(s"$v ishr $s")
-        //            case _ ⇒
-        //        }
-
-        IntegerValue(pc)
-    }
-
-    override def iushr(pc: PC, value1: DomainValue, value2: DomainValue): DomainValue = {
-                (value1, value2) match {
+    override def ishr(pc: PC, value: DomainValue, shift: DomainValue): DomainValue = {
+        (value, shift) match {
+            case (IntegerRange(vlb, vub), IntegerRange(slb, sub)) if vlb == vub && slb == sub ⇒
+                val r = vlb >> slb
+                IntegerRange(r)
+
+            // IMPROVE [IntegerRangeValues] Generalized handling of right shifts
+            // case  (IntegerRange(vlb, vub), IntegerRange(slb, sub))  =>
+
+            case _ ⇒
+                IntegerValue(pc)
+        }
+
+    }
+
+    override def iushr(pc: PC, value: DomainValue, shift: DomainValue): DomainValue = {
+        (value, shift) match {
                     case (IntegerRange(vlb, vub), IntegerRange(slb, sub)) ⇒
                         if (vlb >= 0) {
                             val maxShift = if (sub > 31 || sub < 0) 31 else sub
@@ -834,38 +838,6 @@
                         }
                     case _ ⇒ IntegerValue(pc)
                 }
-    }
-
-    override def ixor(pc: PC, value1: DomainValue, value2: DomainValue): DomainValue = {
-        IntegerValue(pc)
-=======
-    override def ishr(pc: PC, value: DomainValue, shift: DomainValue): DomainValue = {
-        (value, shift) match {
-            case (IntegerRange(vlb, vub), IntegerRange(slb, sub)) if vlb == vub && slb == sub ⇒
-                val r = vlb >> slb
-                IntegerRange(r)
-
-            // IMPROVE [IntegerRangeValues] Generalized handling of right shifts
-            // case  (IntegerRange(vlb, vub), IntegerRange(slb, sub))  =>
-
-            case _ ⇒
-                IntegerValue(pc)
-        }
-
-    }
-
-    override def iushr(pc: PC, value: DomainValue, shift: DomainValue): DomainValue = {
-        (value, shift) match {
-            case (IntegerRange(vlb, vub), IntegerRange(slb, sub)) if vlb == vub && slb == sub ⇒
-                val r = vlb >>> slb
-                IntegerRange(r)
-
-            // IMPROVE [IntegerRangeValues] Generalized handling of unsigned right shifts
-            // case  (IntegerRange(vlb, vub), IntegerRange(slb, sub))  =>
-
-            case _ ⇒
-                IntegerValue(pc)
-        }
 
     }
 
@@ -879,7 +851,6 @@
             case _ ⇒
                 IntegerValue(pc)
         }
->>>>>>> 3d444950
     }
 
     //
