--- conflicted
+++ resolved
@@ -40,17 +40,10 @@
  * @author Michael Eichberg
  */
 class DefaultConfigurableReferenceValuesDomain[I, Source](
-<<<<<<< HEAD
-    val id:        I,
-    val project:   Project[Source],
-    val classFile: ClassFile,
-    val method:    Method
-=======
     val id:               I,
     override val project: Project[Source],
     val classFile:        ClassFile,
     override val method:  Method
->>>>>>> 2ff102c5
 ) extends CorrelationalDomain
         with TheProject
         with TheMethod
@@ -73,15 +66,9 @@
 }
 
 class DefaultReferenceValuesDomain[Source](
-<<<<<<< HEAD
-    project:   Project[Source],
-    classFile: ClassFile,
-    method:    Method
-=======
     override val project:   Project[Source],
     override val classFile: ClassFile,
     override val method:    Method
->>>>>>> 2ff102c5
 ) extends DefaultConfigurableReferenceValuesDomain[String, Source](
     classFile.thisType.toJava+"{ "+method.toJava+"}",
     project,
