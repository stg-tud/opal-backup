/* BSD 2-Clause License:
 * Copyright (c) 2009 - 2017
 * Software Technology Group
 * Department of Computer Science
 * Technische Universität Darmstadt
 * All rights reserved.
 *
 * Redistribution and use in source and binary forms, with or without
 * modification, are permitted provided that the following conditions are met:
 *
 *  - Redistributions of source code must retain the above copyright notice,
 *    this list of conditions and the following disclaimer.
 *  - Redistributions in binary form must reproduce the above copyright notice,
 *    this list of conditions and the following disclaimer in the documentation
 *    and/or other materials provided with the distribution.
 *
 * THIS SOFTWARE IS PROVIDED BY THE COPYRIGHT HOLDERS AND CONTRIBUTORS "AS IS"
 * AND ANY EXPRESS OR IMPLIED WARRANTIES, INCLUDING, BUT NOT LIMITED TO, THE
 * IMPLIED WARRANTIES OF MERCHANTABILITY AND FITNESS FOR A PARTICULAR PURPOSE
 * ARE DISCLAIMED. IN NO EVENT SHALL THE COPYRIGHT OWNER OR CONTRIBUTORS BE
 * LIABLE FOR ANY DIRECT, INDIRECT, INCIDENTAL, SPECIAL, EXEMPLARY, OR
 * CONSEQUENTIAL DAMAGES (INCLUDING, BUT NOT LIMITED TO, PROCUREMENT OF
 * SUBSTITUTE GOODS OR SERVICES; LOSS OF USE, DATA, OR PROFITS; OR BUSINESS
 * INTERRUPTION) HOWEVER CAUSED AND ON ANY THEORY OF LIABILITY, WHETHER IN
 * CONTRACT, STRICT LIABILITY, OR TORT (INCLUDING NEGLIGENCE OR OTHERWISE)
 * ARISING IN ANY WAY OUT OF THE USE OF THIS SOFTWARE, EVEN IF ADVISED OF THE
 * POSSIBILITY OF SUCH DAMAGE.
 */
package org.opalj
package ai

import scala.annotation.tailrec

import org.opalj.collection.immutable.{Chain ⇒ List}
import org.opalj.collection.immutable.{Naught ⇒ Nil}

/**
 * Common utility functionality.
 *
 * @author Michael Eichberg
 */
package object util {

    /**
     * Removes the first occurrence of the specified program counter from the given list
     * unless the given `test` has failed. ''If the test fails, the '''original'''
     * list is returned.''
     * The given test is executed before the test is made whether we have to remove
     * the element from the list.
     * If the original list is returned it is
     * possible to check whether the list is modified or not using
     * a reference comparison (`eq`).
     */
    @inline final def removeFirstUnless(
        worklist: List[Int /*PC*/ ], pc: Int
    )(
        test: Int ⇒ Boolean
    ): List[Int /*PC*/ ] = {
        var newWorklist: List[Int /*PC*/ ] = Nil
        var remainingWorklist = worklist
        while (remainingWorklist.nonEmpty) {
            val thePC = remainingWorklist.head
            if (test(thePC))
                return worklist
            if (thePC == pc)
                return newWorklist.reverse :&:: remainingWorklist.tail

            newWorklist :&:= thePC
            remainingWorklist = remainingWorklist.tail
        }
        worklist
    }

    /**
     * Tests if the given `pc` is found in the (optional) prefix of the `worklist`
     * where the end of the prefix is identified by `prefixEnd`.
     *
     * If the worklist is empty, false is returned. If the given `pc` is equal to
     * `prefixEnd` `true` will be returned.
     */
    @inline @tailrec final def containsInPrefix(
        worklist:  List[Int /*PC*/ ],
        pc:        Int,
        prefixEnd: Int
    ): Boolean = {
        if (worklist.isEmpty)
            false
        else {
            val head = worklist.head
            if (head == pc)
                true
            else if (head == prefixEnd)
                false
            else
                containsInPrefix(worklist.tail, pc, prefixEnd)
        }
    }

<<<<<<< HEAD
    // IMPROVE[very low relevance for now] Add an unsafe insertBefore! to chain that actually mutates the list.
=======
    // IMPROVE Add an unsafe insertBefore! to Chain that actually mutates the list.
>>>>>>> 97787664
    /**
     * Inserts the given `pc` before `prefixEnd` in the list. If the list does not contain
     * `prefixEnd`, `pc` is appended to the list.
     */
    @inline final def insertBefore(
        worklist:  List[Int /*PC*/ ],
        pc:        Int,
        prefixEnd: Int
    ): List[Int] = {

        @tailrec def prepend(
            headWorklist: List[Int /*PC*/ ],
            tailWorklist: List[Int /*PC*/ ]
        ): List[Int /*PC*/ ] = {
            if (headWorklist.isEmpty)
                tailWorklist
            else
                prepend(headWorklist.tail, headWorklist.head :&: tailWorklist)
        }

        @tailrec def add(
            headWorklist: List[Int /*PC*/ ],
            tailWorklist: List[Int /*PC*/ ]
        ): List[Int /*PC*/ ] = {
            if (tailWorklist.isEmpty)
                (pc :&: headWorklist).reverse
            else {
                val nextPC = tailWorklist.head
                if (nextPC == prefixEnd)
                    prepend(headWorklist, pc :&: tailWorklist)
                else
                    add(nextPC :&: headWorklist, tailWorklist.tail)
            }
        }

        add(Nil, worklist)
    }

    /**
     * Inserts the given `pc` before `prefixEnd` in the list unless `pc` is already
     * contained in the list. If the list does not contain
     * `prefixEnd`, `pc` is appended to the list. If the list already contains `pc`
     * the original list is returned!
     */
    @inline final def insertBeforeIfNew(
        worklist:  List[Int /*PC*/ ],
        pc:        Int,
        prefixEnd: Int
    ): List[Int /*PC*/ ] = {

        @tailrec def prepend(
            headWorklist: List[Int /*PC*/ ],
            tailWorklist: List[Int /*PC*/ ]
        ): List[Int /*PC*/ ] = {
            if (headWorklist.isEmpty)
                tailWorklist
            else
                prepend(headWorklist.tail, headWorklist.head :&: tailWorklist)
        }

        @tailrec def add(
            headWorklist: List[Int /*PC*/ ],
            tailWorklist: List[Int /*PC*/ ]
        ): List[Int /*PC*/ ] = {
            if (tailWorklist.isEmpty)
                (pc :&: headWorklist).reverse
            else {
                val nextPC = tailWorklist.head
                if (nextPC == pc)
                    return worklist; // unchanged
                else if (nextPC == prefixEnd)
                    prepend(headWorklist, pc :&: tailWorklist)
                else
                    add(nextPC :&: headWorklist, tailWorklist.tail)
            }

        }

        add(Nil, worklist)
    }

    /**
     * Removes the first occurrence of the specified pc from the list.
     * If the pc is not found, the original list is returned. I.e., it is
     * possible to check whether the list is modified or not using
     * a reference comparison (`eq`).
     */
    @inline final def removeFirst(worklist: List[Int /*PC*/ ], pc: Int): List[Int /*PC*/ ] = {
        var newWorklist: List[Int /*PC*/ ] = List.empty
        var remainingWorklist = worklist
        while (remainingWorklist.nonEmpty) {
            val thePC = remainingWorklist.head
            if (thePC == pc) {
                return newWorklist.reverse :&:: remainingWorklist.tail
            } else {
                newWorklist = thePC :&: newWorklist
            }
            remainingWorklist = remainingWorklist.tail
        }
        worklist
    }
}<|MERGE_RESOLUTION|>--- conflicted
+++ resolved
@@ -96,11 +96,7 @@
         }
     }
 
-<<<<<<< HEAD
-    // IMPROVE[very low relevance for now] Add an unsafe insertBefore! to chain that actually mutates the list.
-=======
-    // IMPROVE Add an unsafe insertBefore! to Chain that actually mutates the list.
->>>>>>> 97787664
+    // IMPROVE[very low relevance for now] Add an unsafe insertBefore to chain that actually mutates the list.
     /**
      * Inserts the given `pc` before `prefixEnd` in the list. If the list does not contain
      * `prefixEnd`, `pc` is appended to the list.
