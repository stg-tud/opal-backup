/* BSD 2-Clause License:
 * Copyright (c) 2009 - 2014
 * Software Technology Group
 * Department of Computer Science
 * Technische Universität Darmstadt
 * All rights reserved.
 *
 * Redistribution and use in source and binary forms, with or without
 * modification, are permitted provided that the following conditions are met:
 *
 *  - Redistributions of source code must retain the above copyright notice,
 *    this list of conditions and the following disclaimer.
 *  - Redistributions in binary form must reproduce the above copyright notice,
 *    this list of conditions and the following disclaimer in the documentation
 *    and/or other materials provided with the distribution.
 *
 * THIS SOFTWARE IS PROVIDED BY THE COPYRIGHT HOLDERS AND CONTRIBUTORS "AS IS"
 * AND ANY EXPRESS OR IMPLIED WARRANTIES, INCLUDING, BUT NOT LIMITED TO, THE
 * IMPLIED WARRANTIES OF MERCHANTABILITY AND FITNESS FOR A PARTICULAR PURPOSE
 * ARE DISCLAIMED. IN NO EVENT SHALL THE COPYRIGHT OWNER OR CONTRIBUTORS BE
 * LIABLE FOR ANY DIRECT, INDIRECT, INCIDENTAL, SPECIAL, EXEMPLARY, OR
 * CONSEQUENTIAL DAMAGES (INCLUDING, BUT NOT LIMITED TO, PROCUREMENT OF
 * SUBSTITUTE GOODS OR SERVICES; LOSS OF USE, DATA, OR PROFITS; OR BUSINESS
 * INTERRUPTION) HOWEVER CAUSED AND ON ANY THEORY OF LIABILITY, WHETHER IN
 * CONTRACT, STRICT LIABILITY, OR TORT (INCLUDING NEGLIGENCE OR OTHERWISE)
 * ARISING IN ANY WAY OUT OF THE USE OF THIS SOFTWARE, EVEN IF ADVISED OF THE
 * POSSIBILITY OF SUCH DAMAGE.
 */
package org.opalj
package tac

import org.opalj.ai.Domain
import org.opalj.br._

trait Expr {

    /**
     * An approximation of the type of the underlying value. It is the best
     * type information directly available. The precision of the type information
     * depends on the number of post-processing steps that are done.
     */
    def cTpe: ComputationalType
}

trait ValueExpr extends Expr

/**
 * Parameter expressions must occur at the very beginning of the quadruples code
 * and must perform the initial initialization of the register values.
 */
case class Param(cTpe: ComputationalType, name: String) extends ValueExpr

case class InstanceOf(pc: PC, value: Var, cmpTpe: ReferenceType) extends Expr {
    final def cTpe = ComputationalTypeInt
}

case class Checkcast(pc: PC, value: Var, cmpTpe: ReferenceType) extends Expr {
    final def cTpe = ComputationalTypeReference
}

case class Compare(
        pc:        PC,
        left:      Expr,
        condition: RelationalOperator,
        right:     Expr
) extends Expr {

    final def cTpe = ComputationalTypeInt
}

sealed trait Const extends ValueExpr

sealed trait SimpleValueConst extends Const

<<<<<<< HEAD
sealed trait SimpleValueConst extends Const

=======
>>>>>>> fa781d72
case class IntConst(pc: PC, value: Int) extends SimpleValueConst {
    final def tpe = IntegerType
    final def cTpe = ComputationalTypeInt
}

case class LongConst(pc: PC, value: Long) extends SimpleValueConst {
    final def tpe = LongType
    final def cTpe = ComputationalTypeLong
}

case class FloatConst(pc: PC, value: Float) extends SimpleValueConst {
    final def tpe = FloatType
    final def cTpe = ComputationalTypeFloat
}

case class DoubleConst(pc: PC, value: Double) extends SimpleValueConst {
    final def tpe = DoubleType
    final def cTpe = ComputationalTypeDouble
}

case class StringConst(pc: PC, value: String) extends SimpleValueConst {
    final def tpe = ObjectType.String
    final def cTpe = ComputationalTypeReference
}

case class MethodTypeConst(pc: PC, value: MethodDescriptor) extends Const {
    final def tpe = ObjectType.MethodType
    final def cTpe = ComputationalTypeReference
}

case class MethodHandleConst(pc: PC, value: MethodHandle) extends Const {
    final def tpe = ObjectType.MethodHandle
    final def cTpe = ComputationalTypeReference
}

case class ClassConst(pc: PC, value: ReferenceType) extends SimpleValueConst {
    final def tpe = ObjectType.Class
    final def cTpe = ComputationalTypeReference
}

case class NullExpr(pc: PC) extends SimpleValueConst {
    final def cTpe = ComputationalTypeReference
}

/**
 * @param cTpe The computational type of the result of the binary expression.
 */
case class BinaryExpr(
    pc:   PC,
    cTpe: ComputationalType,
    op:   BinaryArithmeticOperator,
    left: Expr, right: Expr
) extends Expr

/**
 * @param cTpe The computational type of the result of the prefix expression.
 */
case class PrefixExpr(
    pc:      PC,
    cTpe:    ComputationalType,
    op:      UnaryArithmeticOperator,
    operand: Expr
) extends Expr

case class PrimitiveTypecastExpr(
        pc:        PC,
        targetTpe: BaseType,
        operand:   Expr
) extends Expr {
    final def cTpe = targetTpe.computationalType
}

case class New(
        pc:  PC,
        tpe: ObjectType
) extends Expr {
    final def cTpe = ComputationalTypeReference
}

case class NewArray(
        pc:     PC,
        counts: List[Expr],
        tpe:    ArrayType
) extends Expr {

    final def cTpe = ComputationalTypeReference
}

case class ArrayLoad(pc: PC, index: Var, arrayRef: Var) extends Expr {
    final def cTpe = ComputationalTypeReference
}

case class ArrayLength(pc: PC, arrayRef: Var) extends Expr {
    final def cTpe = ComputationalTypeInt
}

case class GetField(
        pc:             PC,
        declaringClass: ObjectType, name: String, objRef: Expr
) extends Expr {
    final def cTpe = ComputationalTypeInt
}

case class GetStatic(pc: PC, declaringClass: ObjectType, name: String) extends Expr {
    final def cTpe = ComputationalTypeInt
}

case class Invokedynamic(
        pc:              PC,
        bootstrapMethod: BootstrapMethod,
        name:            String,
        descriptor:      MethodDescriptor,
        params:          List[Expr]
) extends Expr {
    final def cTpe = descriptor.returnType.computationalType
}

sealed trait FunctionCall extends Call with Expr {
    final def cTpe = descriptor.returnType.computationalType
}

sealed trait InstanceFunctionCall extends FunctionCall {
    def receiver: Expr
}

case class NonVirtualFunctionCall(
    pc:             PC,
    declaringClass: ReferenceType,
    name:           String,
    descriptor:     MethodDescriptor,
    receiver:       Expr,
    params:         List[Expr]
) extends InstanceFunctionCall

case class VirtualFunctionCall(
    pc:             PC,
    declaringClass: ReferenceType,
    name:           String,
    descriptor:     MethodDescriptor,
    receiver:       Expr,
    params:         List[Expr]
) extends InstanceFunctionCall

case class StaticFunctionCall(
    pc:             PC,
    declaringClass: ReferenceType,
    name:           String,
    descriptor:     MethodDescriptor,
    params:         List[Expr]
) extends FunctionCall

trait Var extends ValueExpr {

    /**
     * A human readable name of the local variable.
     */
    def name: String

    /**
     * @return `true` if this variable and the given variable use the same location.
     * 			Compared to `equals` this test does not consider the computational type.
     */
    def hasSameLocation(that: Var): Boolean

    /**
     * Creates a new variable that has the same identifier etc. but an updated
     * type.
     */
    def updated(cTpe: ComputationalType): Var
}

object Var { def unapply(variable: Var): Some[String] = Some(variable.name) }

sealed trait IdBasedVar extends Var {

    def id: Int

    final def hasSameLocation(that: Var): Boolean = {
        that match {
            case that: IdBasedVar ⇒ this.id == that.id
            case _                ⇒ false
        }
    }

    def name =
        if (id == Int.MinValue) "t"
        else if (id >= 0) "op_"+id.toString
        else "r_"+(-(id + 1))

    def updated(cTpe: ComputationalType): SimpleVar = { new SimpleVar(id, cTpe) }
}

/**
 * The id determines the name of the local variable and is equivalent to "the position
 * of the value on the operand stack" or "-1-(the accessed register)".
 * If the id is Int.MinValue then the variable is an intermediate variable that
 * was artificially generated.
 */
case class SimpleVar(id: Int, cTpe: ComputationalType) extends IdBasedVar

case class DomainValueBasedVar(id: Int, properties: Domain#DomainValue) extends IdBasedVar {

    final override def cTpe = properties.computationalType

}

object TempVar {

    def apply(cTpe: ComputationalType): SimpleVar = SimpleVar(Int.MinValue, cTpe)

}

object RegisterVar {

    def apply(cTpe: ComputationalType, index: UShort): SimpleVar = SimpleVar(-index - 1, cTpe)

}

object OperandVar {

    /**
     * Creates a new operand variable to store a value of the given type.
     */
    def apply(cTpe: ComputationalType, stack: Stack): SimpleVar = {
        val id = stack.foldLeft(0)((c, n) ⇒ c + n.cTpe.category)
        SimpleVar(id, cTpe)
    }

    /**
     * Returns the operand variable representation used for the bottom value on the stack.
     */
    def bottom(cTpe: ComputationalType): SimpleVar = {
        SimpleVar(0, cTpe)
    }

    final val IntReturnValue = OperandVar.bottom(ComputationalTypeInt)
    final val LongReturnValue = OperandVar.bottom(ComputationalTypeLong)
    final val FloatReturnValue = OperandVar.bottom(ComputationalTypeFloat)
    final val DoubleReturnValue = OperandVar.bottom(ComputationalTypeDouble)
    final val ReferenceReturnValue = OperandVar.bottom(ComputationalTypeReference)

    final val HandledException = OperandVar.bottom(ComputationalTypeReference)
}<|MERGE_RESOLUTION|>--- conflicted
+++ resolved
@@ -72,11 +72,6 @@
 
 sealed trait SimpleValueConst extends Const
 
-<<<<<<< HEAD
-sealed trait SimpleValueConst extends Const
-
-=======
->>>>>>> fa781d72
 case class IntConst(pc: PC, value: Int) extends SimpleValueConst {
     final def tpe = IntegerType
     final def cTpe = ComputationalTypeInt
