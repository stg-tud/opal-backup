--- conflicted
+++ resolved
@@ -37,12 +37,6 @@
 import org.opalj.collection.immutable.IntArraySet
 import org.opalj.collection.immutable.IntTrieSet
 import org.opalj.bytecode.BytecodeProcessingFailedException
-<<<<<<< HEAD
-import org.opalj.br._
-import org.opalj.br.analyses.SomeProject
-import org.opalj.br.instructions._
-=======
->>>>>>> 9deb3a43
 import org.opalj.br.Method
 import org.opalj.br.MethodDescriptor
 import org.opalj.br.PCAndAnyRef
@@ -170,11 +164,7 @@
         import code.pcOfNextInstruction
         val instructions: Array[Instruction] = code.instructions
         val codeSize: Int = instructions.length
-<<<<<<< HEAD
-        val cfg: CFG[Instruction] = domain.bbCFG
-=======
         val cfg: CFG[Instruction, Code] = domain.bbCFG
->>>>>>> 9deb3a43
         def wasExecuted(pc: Int) = cfg.bb(pc) != null
         val operandsArray: aiResult.domain.OperandsArray = aiResult.operandsArray
         val localsArray: aiResult.domain.LocalsArray = aiResult.localsArray
