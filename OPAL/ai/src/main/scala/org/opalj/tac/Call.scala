--- conflicted
+++ resolved
@@ -31,18 +31,3 @@
         Some((call.declaringClass, call.isInterface, call.name, call.descriptor))
     }
 }
-<<<<<<< HEAD
-
-object MethodCallParameters {
-
-    def unapply[V <: Var[V]](astNode: ASTNode[V]): Option[Seq[Expr[V]]] = {
-        astNode match {
-            case c: Call[V @unchecked]                   ⇒ Some(c.params)
-            case Assignment(_, _, c: Call[V @unchecked]) ⇒ Some(c.params)
-            case _                                       ⇒ None
-        }
-    }
-
-}
-=======
->>>>>>> 31f212b8
