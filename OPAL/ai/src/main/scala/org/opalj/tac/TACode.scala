/* BSD 2-Clause License:
 * Copyright (c) 2009 - 2017
 * Software Technology Group
 * Department of Computer Science
 * Technische Universität Darmstadt
 * All rights reserved.
 *
 * Redistribution and use in source and binary forms, with or without
 * modification, are permitted provided that the following conditions are met:
 *
 *  - Redistributions of source code must retain the above copyright notice,
 *    this list of conditions and the following disclaimer.
 *  - Redistributions in binary form must reproduce the above copyright notice,
 *    this list of conditions and the following disclaimer in the documentation
 *    and/or other materials provided with the distribution.
 *
 * THIS SOFTWARE IS PROVIDED BY THE COPYRIGHT HOLDERS AND CONTRIBUTORS "AS IS"
 * AND ANY EXPRESS OR IMPLIED WARRANTIES, INCLUDING, BUT NOT LIMITED TO, THE
 * IMPLIED WARRANTIES OF MERCHANTABILITY AND FITNESS FOR A PARTICULAR PURPOSE
 * ARE DISCLAIMED. IN NO EVENT SHALL THE COPYRIGHT OWNER OR CONTRIBUTORS BE
 * LIABLE FOR ANY DIRECT, INDIRECT, INCIDENTAL, SPECIAL, EXEMPLARY, OR
 * CONSEQUENTIAL DAMAGES (INCLUDING, BUT NOT LIMITED TO, PROCUREMENT OF
 * SUBSTITUTE GOODS OR SERVICES; LOSS OF USE, DATA, OR PROFITS; OR BUSINESS
 * INTERRUPTION) HOWEVER CAUSED AND ON ANY THEORY OF LIABILITY, WHETHER IN
 * CONTRACT, STRICT LIABILITY, OR TORT (INCLUDING NEGLIGENCE OR OTHERWISE)
 * ARISING IN ANY WAY OUT OF THE USE OF THIS SOFTWARE, EVEN IF ADVISED OF THE
 * POSSIBILITY OF SUCH DAMAGE.
 */
package org.opalj
package tac

import org.opalj.br.Attribute
import org.opalj.br.ExceptionHandlers
import org.opalj.br.LineNumberTable
import org.opalj.br.SimilarityTestConfiguration
import org.opalj.br.CodeSequence
import org.opalj.br.cfg.CFG

/**
 * Contains the 3-address code of a method.
 *
 * == Attributes ==
 * The following code attributes are `directly` reused (i.e., the PCs are not transformed):
 * - LineNumberTableAttribute; the statements keep the reference to the underlying/original
 *   instruction which is used to retrieve the respective information.
 *
 * @param params The variables which store the method's explicit and implicit (`this` in case
 *               of an instance method) parameters.
 *               In case of the ai-based representation (TACAI - default representation),
 *               the variables are returned which store (the initial) parameters. If these variables
 *               are written and we have a loop which includes the very first instruction, the
 *               value will reflect this usage.
 *               In case of the naive representation it "just" contains the names of the
 *               registers which store the parameters.
 * @author Michael Eichberg
 */
case class TACode[P <: AnyRef, V <: Var[V]](
        params:            Parameters[P],
        stmts:             Array[Stmt[V]], // CONST
<<<<<<< HEAD
        cfg:               CFG[Stmt[V]],
=======
        cfg:               CFG[Stmt[V], TACStmts[V]],
>>>>>>> 9deb3a43
        exceptionHandlers: ExceptionHandlers,
        lineNumberTable:   Option[LineNumberTable]
// TODO Support the rewriting of TypeAnnotations etc.
) extends Attribute with CodeSequence[Stmt[V]] {

    final override def instructions: Array[Stmt[V]] = stmts

    final override def pcOfPreviousInstruction(pc: Int): Int = {
        // The representation is compact: hence, the previous instruction/statement just
        // has the current index/pc - 1.
        pc - 1
    }

    override def kindId: Int = TACode.KindId

    override def similar(other: Attribute, config: SimilarityTestConfiguration): Boolean = {
        this equals other
    }

    def firstLineNumber: Option[Int] = lineNumberTable.flatMap(_.firstLineNumber()) // IMPROVE [L2] Use IntOption

    def lineNumber(index: Int): Option[Int] = { // IMPROVE [L2] Use IntOption
        lineNumberTable.flatMap(_.lookupLineNumber(stmts(index).pc))
    }

    override def toString: String = {
        val txtParams = s"params=($params)"
        val stmtsWithIndex = stmts.iterator.zipWithIndex.map { e ⇒ val (s, i) = e; s"$i: $s" }
        val txtStmts = stmtsWithIndex.mkString("stmts=(\n\t", ",\n\t", "\n)")
        val txtExceptionHandlers =
            if (exceptionHandlers.nonEmpty)
                exceptionHandlers.mkString(",exceptionHandlers=(\n\t", ",\n\t", "\n)")
            else
                ""
        val txtLineNumbers =
            lineNumberTable match {
                case Some(lnt) ⇒ lnt.lineNumbers.mkString(",lineNumberTable=(\n\t", ",\n\t", "\n)")
                case None      ⇒ ""
            }
        s"TACode($txtParams,$txtStmts,cfg=$cfg$txtExceptionHandlers$txtLineNumbers)"
    }

}
object TACode {

    final val KindId = 1003

}<|MERGE_RESOLUTION|>--- conflicted
+++ resolved
@@ -57,11 +57,7 @@
 case class TACode[P <: AnyRef, V <: Var[V]](
         params:            Parameters[P],
         stmts:             Array[Stmt[V]], // CONST
-<<<<<<< HEAD
-        cfg:               CFG[Stmt[V]],
-=======
         cfg:               CFG[Stmt[V], TACStmts[V]],
->>>>>>> 9deb3a43
         exceptionHandlers: ExceptionHandlers,
         lineNumberTable:   Option[LineNumberTable]
 // TODO Support the rewriting of TypeAnnotations etc.
