--- conflicted
+++ resolved
@@ -55,7 +55,6 @@
 import org.opalj.tac.TACStmts
 
 class InterProceduralEscapeAnalysisContext(
-<<<<<<< HEAD
         val entity:                  Entity,
         val defSite:                 ValueOrigin,
         val targetMethod:            DeclaredMethod,
@@ -67,20 +66,6 @@
         val project:                 SomeProject,
         val propertyStore:           PropertyStore,
         val isMethodOverridable:     Method ⇒ Answer
-=======
-    val entity:                  Entity,
-    val defSite:                 ValueOrigin,
-    val targetMethod:            DeclaredMethod,
-    val uses:                    IntTrieSet,
-    val code:                    Array[Stmt[V]],
-    val cfg:                     CFG[Stmt[V], TACStmts[V]],
-    val declaredMethods:         DeclaredMethods,
-    val virtualFormalParameters: VirtualFormalParameters,
-    val project:                 SomeProject,
-    val propertyStore:           PropertyStore,
-    val isMethodOverridable:     Method ⇒ Answer
-
->>>>>>> 419593a7
 ) extends AbstractEscapeAnalysisContext
         with PropertyStoreContainer
         with IsMethodOverridableContainer
