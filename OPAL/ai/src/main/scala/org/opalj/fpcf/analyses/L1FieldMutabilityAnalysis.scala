/* BSD 2-Clause License:
 * Copyright (c) 2009 - 2017
 * Software Technology Group
 * Department of Computer Science
 * Technische Universität Darmstadt
 * All rights reserved.
 *
 * Redistribution and use in source and binary forms, with or without
 * modification, are permitted provided that the following conditions are met:
 *
 *  - Redistributions of source code must retain the above copyright notice,
 *    this list of conditions and the following disclaimer.
 *  - Redistributions in binary form must reproduce the above copyright notice,
 *    this list of conditions and the following disclaimer in the documentation
 *    and/or other materials provided with the distribution.
 *
 * THIS SOFTWARE IS PROVIDED BY THE COPYRIGHT HOLDERS AND CONTRIBUTORS "AS IS"
 * AND ANY EXPRESS OR IMPLIED WARRANTIES, INCLUDING, BUT NOT LIMITED TO, THE
 * IMPLIED WARRANTIES OF MERCHANTABILITY AND FITNESS FOR A PARTICULAR PURPOSE
 * ARE DISCLAIMED. IN NO EVENT SHALL THE COPYRIGHT OWNER OR CONTRIBUTORS BE
 * LIABLE FOR ANY DIRECT, INDIRECT, INCIDENTAL, SPECIAL, EXEMPLARY, OR
 * CONSEQUENTIAL DAMAGES (INCLUDING, BUT NOT LIMITED TO, PROCUREMENT OF
 * SUBSTITUTE GOODS OR SERVICES; LOSS OF USE, DATA, OR PROFITS; OR BUSINESS
 * INTERRUPTION) HOWEVER CAUSED AND ON ANY THEORY OF LIABILITY, WHETHER IN
 * CONTRACT, STRICT LIABILITY, OR TORT (INCLUDING NEGLIGENCE OR OTHERWISE)
 * ARISING IN ANY WAY OUT OF THE USE OF THIS SOFTWARE, EVEN IF ADVISED OF THE
 * POSSIBILITY OF SUCH DAMAGE.
 */
package org.opalj
package fpcf
package analyses

import org.opalj
import org.opalj.ai.Domain
import org.opalj.ai.domain.RecordDefUse
import org.opalj.br.ClassFile
import org.opalj.br.Field
import org.opalj.br.DefinedMethod
import org.opalj.br.MethodDescriptor
import org.opalj.br.ObjectType
import org.opalj.br.Method
import org.opalj.br.ReferenceType
import org.opalj.br.analyses.FieldAccessInformationKey
import org.opalj.br.analyses.SomeProject
import org.opalj.br.analyses.cg.ClosedPackagesKey
import org.opalj.br.analyses.cg.TypeExtensibilityKey
import org.opalj.br.analyses.cg.IsOverridableMethodKey
import org.opalj.br.cfg.CFG
import org.opalj.br.cfg.CFGNode
import org.opalj.fpcf.properties.DeclaredFinalField
import org.opalj.fpcf.properties.EffectivelyFinalField
import org.opalj.fpcf.properties.FieldMutability
import org.opalj.fpcf.properties.NonFinalFieldByAnalysis
import org.opalj.fpcf.properties.NonFinalFieldByLackOfInformation
import org.opalj.fpcf.properties.Purity
import org.opalj.fpcf.properties.VirtualMethodPurity
import org.opalj.fpcf.properties.LazyInitializedField
import org.opalj.fpcf.properties.FieldPrematurelyRead
import org.opalj.fpcf.properties.NotPrematurelyReadField
import org.opalj.fpcf.properties.PrematurelyReadField
import org.opalj.tac.DUVar
import org.opalj.tac.DefaultTACAIKey
import org.opalj.tac.PutField
import org.opalj.tac.PutStatic
import org.opalj.tac.SelfReferenceParameter
import org.opalj.tac.TACode
import org.opalj.tac.NonVirtualFunctionCall
import org.opalj.tac.StaticFunctionCall
import org.opalj.tac.VirtualFunctionCall
import org.opalj.tac.Expr
import org.opalj.tac.Stmt
import org.opalj.tac.FieldWriteAccessStmt
import org.opalj.tac.TACStmts
import org.opalj.tac.If
import org.opalj.RelationalOperators.EQ
import org.opalj.RelationalOperators.NE
import org.opalj.ai.pcOfVMLevelValue
import org.opalj.br.ComputationalTypeInt
import org.opalj.br.PCs
import org.opalj.br.ComputationalTypeFloat
import org.opalj.br.FloatType
import org.opalj.br.cfg.BasicBlock
import org.opalj.collection.immutable.IntTrieSet
import org.opalj.fpcf.properties.FinalField
import org.opalj.fpcf.properties.NonFinalField
import org.opalj.tac.GetStatic
import org.opalj.tac.GetField
import org.opalj.tac.Assignment
import org.opalj.tac.ReturnValue
import org.opalj.tac.CaughtException
import org.opalj.tac.InstanceFunctionCall
import org.opalj.tac.NonVirtualMethodCall

import scala.annotation.switch

/**
 * Simple analysis that checks if a private (static or instance) field is always initialized at
 * most once or if a field is or can be mutated after (lazy) initialization.
 *
 * @note Requires that the 3-address code's expressions are not deeply nested.
 *
 * @author Dominik Helm
 * @author Florian Kübler
 * @author Michael Eichberg
 */
class L1FieldMutabilityAnalysis private[analyses] (val project: SomeProject) extends FPCFAnalysis {

    /** The type of the TAC domain. */
    type V = DUVar[(Domain with RecordDefUse)#DomainValue]

    final val tacai = project.get(DefaultTACAIKey)
    final val typeExtensibility = project.get(TypeExtensibilityKey)
    final val closedPackagesKey = project.get(ClosedPackagesKey)
    final val fieldAccessInformation = project.get(FieldAccessInformationKey)
    final val declaredMethods = project.get(DeclaredMethodsKey)
    final val isMethodOverridable = project.get(IsOverridableMethodKey)

    case class State(
        field:                       Field,
        var fieldMutability:         FieldMutability,
        var prematurelyReadDependee: Option[EOptionP[Entity, Property]],
        var purityDependee:          Option[EOptionP[Entity, Property]],
        var fieldMutabilityDependee: Option[EOptionP[Entity, Property]]
    )

    def doDetermineFieldMutability(entity: Entity): PropertyComputationResult = entity match {
        case field: Field ⇒ determineFieldMutability(field)
        case _ ⇒
            val m = entity.getClass.getSimpleName+" is not an org.opalj.br.Field"
            throw new IllegalArgumentException(m)
    }

    /**
     * Analyzes the mutability of private non-final fields.
     *
     * This analysis is only ''soundy'' if the class file does not contain native methods.
     * If the analysis is schedulued using its companion object all class files with
     * native methods are filtered.
     */
    private[analyses] def determineFieldMutability(field: Field): PropertyComputationResult = {
        implicit val state: State = State(field, DeclaredFinalField, None, None, None)

        // Fields are not final if they are read prematurely!
        if (isPrematurelyRead(propertyStore(field, FieldPrematurelyRead.key)))
            return Result(field, NonFinalFieldByAnalysis);

        if (field.isFinal)
            return createResult();

        state.fieldMutability = EffectivelyFinalField

        val thisType = field.classFile.thisType

        if (field.isPublic)
            return Result(field, NonFinalFieldByLackOfInformation)

        // Collect all classes that have access to the field, i.e. the declaring class and possibly
        // classes in the same package as well as subclasses
        // Give up if the set of classes having access to the field is not closed
        var classesHavingAccess: Set[ClassFile] = Set(field.classFile)

        if (field.isProtected || field.isPackagePrivate) {
            if (!closedPackagesKey.isClosed(thisType.packageName))
                return Result(field, NonFinalFieldByLackOfInformation)
            classesHavingAccess ++= project.allClassFiles.filter {
                _.thisType.packageName == thisType.packageName
            }
        }

        if (field.isProtected) {
            if (typeExtensibility(thisType).isYesOrUnknown) {
                return Result(field, NonFinalFieldByLackOfInformation)
            }
            val subTypes = classHierarchy.allSubclassTypes(thisType, reflexive = false)
            classesHavingAccess ++= subTypes.map(project.classFile(_).get)
        }

        val methodsHavingAccess = classesHavingAccess.flatMap(_.methods);

        // If there are native methods, we give up
        if (methodsHavingAccess.exists(_.isNative))
            return Result(field, NonFinalFieldByLackOfInformation);

        // We now (compared to the simple one) have to analyze the static initializer as
        // the static initializer can be used to initialize a private field of an instance
        // of the class after the reference to the class and (an indirect) reference to the
        // field has become available. Consider the following example:
        // class X implements Y{
        //
        //     private Object o;
        //
        //     public Object getO() { return o; }
        //
        //     private static X instance;
        //     static {
        //         instance = new X();
        //         Z.register(instance);
        //         // when we reach this point o is now (via getO) publically accessible and
        //         // X is properly initialized!
        //         o = new Object(); // o is mutated...
        //     }
        // }

        val default = getDefaultValue(methodsHavingAccess)

        for {
            (method, pcs) ← fieldAccessInformation.writeAccesses(field)
            pc ← pcs
        } {

            val TACode(_, code, pcToIndex, cfg, _, _) = tacai(method)

            val index = pcToIndex(pc)
            if (index != -1) { // Only if PutStatic/PutField is not dead
                val stmt = code(index)
                stmt.astID match {
                    case PutStatic.ASTID | PutField.ASTID ⇒
                        if (method.isInitializer) {
                            if (field.isStatic) {
                                if (method.isConstructor)
                                    return Result(field, NonFinalFieldByAnalysis);
                            } else {
                                val receiverDefs = stmt.asPutField.objRef.asVar.definedBy
                                if (receiverDefs != SelfReferenceParameter)
                                    return Result(field, NonFinalFieldByAnalysis);
                            }
                        } else {
                            // If different default values are assigned => not a lazy initialization
                            if (default.isEmpty)
                                return Result(field, NonFinalFieldByAnalysis);

                            // We consider lazy initialization if there is only single write outside
                            // an initializer, so we can ignore synchronization
                            if (state.fieldMutability == LazyInitializedField)
                                return Result(field, NonFinalFieldByAnalysis);

                            // A lazily initialized instance field must be initialized only by its
                            // owning instance
                            if (!field.isStatic &&
                                stmt.asPutField.objRef.asVar.definedBy != SelfReferenceParameter)
                                return Result(field, NonFinalFieldByAnalysis);

                            // A field written outside an initializer must be lazily initialized or
                            // it is non-final
                            if (!isLazyInitialization(index, default, method, code, cfg, pcToIndex))
                                return Result(field, NonFinalFieldByAnalysis);

                            state.fieldMutability = LazyInitializedField
                        }

                    case _ ⇒ throw new RuntimeException("unexpected field access")
                }
            }
        }

        createResult()
    }

    /**
     * Returns the value the field will have after initialization or None if there may be multiple
     * values.
     */
    def getDefaultValue(methodsHavingAccess: Set[Method])(implicit state: State): Option[Any] = {
        var constantVal: Option[Any] = None
        var allInitializeConstant = true

        val methodsIterator = methodsHavingAccess.iterator
        while (methodsIterator.hasNext && allInitializeConstant) {
            val method = methodsIterator.next()
            if (method.isInitializer) {
                val code = tacai(method).stmts
                val maxIndex = code.length
                var index = 0
                var foundInit = false
                while (index < maxIndex) {
                    val stmt = code(index)
                    (stmt.astID: @switch) match {
                        case PutStatic.ASTID | PutField.ASTID ⇒
                            if (stmt.astID == PutStatic.ASTID ||
                                stmt.asPutField.objRef.asVar.definedBy == SelfReferenceParameter) {
                                val write = stmt.asFieldWriteAccessStmt
                                if (write.resolveField(p).contains(state.field)) {
                                    val defs = write.value.asVar.definedBy
                                    if (defs.size == 1 && defs.head >= 0) {
                                        val defSite = code(defs.head).asAssignment.expr
                                        val const = if (defSite.isIntConst)
                                            Some(defSite.asIntConst.value)
                                        else if (defSite.isFloatConst)
                                            Some(defSite.asFloatConst.value)
                                        else None
                                        if (const.isDefined) {
                                            foundInit = true
                                            if (constantVal.isDefined) {
                                                if (constantVal != const) {
                                                    allInitializeConstant = false
                                                    constantVal = None
                                                }
                                            } else constantVal = const
                                        }
                                    }
                                }
                            }

                        case NonVirtualMethodCall.ASTID ⇒
                            val NonVirtualMethodCall(_, declClass, _, name, _, rcvr, _) = stmt
                            // Consider calls to other constructors as initializations as either
                            // the called constructor will initialize the field or delegate to yet
                            // another constructor
                            if (declClass == state.field.classFile.thisType && name == "<init>" &&
                                rcvr.asVar.definedBy == SelfReferenceParameter)
                                foundInit = true

                        case _ ⇒
                    }
                    index += 1
                }
                if (!foundInit) {
                    if (constantVal.isDefined) allInitializeConstant = false
                    else constantVal = Some(if (state.field.fieldType eq FloatType) 0.0f else 0)
                }
            }
        }

        constantVal
    }

    /**
     * Prepares the PropertyComputation result, either as IntermediateResult if there are still
     * dependees or as Result otherwise.
     */
    def createResult()(implicit state: State): PropertyComputationResult = {
        if (state.prematurelyReadDependee.isDefined || state.purityDependee.isDefined)
            IntermediateResult(
                state.field,
                NonFinalFieldByAnalysis,
                state.fieldMutability,
                state.prematurelyReadDependee ++
                    state.purityDependee ++
                    state.fieldMutabilityDependee,
                c
            )
        else
            Result(state.field, state.fieldMutability)
    }

    /**
     * Continuation function handling updates to the FieldPrematurelyRead property or to the purity
     * property of the method that initializes a (potentially) lazy initialized field.
     */
    def c(eps: SomeEPS)(implicit state: State): PropertyComputationResult = {
        val isNotFinal = eps match {
            case EPS(_, _, _: FieldPrematurelyRead) ⇒ isPrematurelyRead(eps)
            case EPS(_, _, _: Purity)               ⇒ !isDeterministic(eps)
            case EPS(_, _, _: FieldMutability)      ⇒ !isFinalField(eps)
        }

        if (isNotFinal)
            Result(state.field, NonFinalFieldByAnalysis)
        else
            createResult()
    }

    /**
     * Checks whether a field write may be a lazy initialization.
     *
     * We only consider simple cases of lazy initialization where the single field write is guarded
     * so it is executed only if the field still has its default value and where the written value
     * is guaranteed to be the same even if the write is executed multiple times (may happen because
     * of the initializing method being executed more than once on concurrent threads).
     *
     * Also, all field reads must be used only for a guard or their uses have to be guarded
     * themselves.
     */
    def isLazyInitialization(
        writeIndex:   Int,
        defaultValue: Option[Any],
        method:       Method,
        code:         Array[Stmt[V]],
        cfg:          CFG[Stmt[V], TACStmts[V]],
        pcToIndex:    Array[Int]
    )(implicit state: State): Boolean = {
        val write = code(writeIndex).asFieldWriteAccessStmt

        if (state.field.fieldType.computationalType != ComputationalTypeInt &&
            state.field.fieldType.computationalType != ComputationalTypeFloat) {
            // Only handle lazy initialization of ints and floats as they are guaranteed to be
            // written atomically
            return false;
        }

        val reads = fieldAccessInformation.readAccesses(state.field)
        if (reads.exists(mAndPCs ⇒ (mAndPCs._1 ne method) && !mAndPCs._1.isInitializer)) {
            return false; // Reads outside the (single) lazy initialization method
        }

        // There must be a guarding if-Statement
        // The guardIndex is the index of the if-Statement, the guardedIndex is the index of the
        // first statement that is executed after the if-Statement if the field's value was not the
        // default value
        val (guardIndex, guardedIndex, readIndex) =
            findGuard(writeIndex, defaultValue, code, cfg) match {
                case Some((guard, guarded, read)) ⇒ (guard, guarded, read)
                case None                         ⇒ return false;
            }

        // Detect only simple patterns where the lazily initialized value is returned immediately
        if (!checkImmediateReturn(write, writeIndex, readIndex, code))
            return false;

        // The value written must be computed deterministically and the writes guarded correctly
        if (!checkWrites(write, writeIndex, guardIndex, guardedIndex, method, code, cfg))
            return false;

        // Field reads (except for the guard) may only be executed if the field's value is not the
        // default value
        if (!checkReads(reads, readIndex, guardedIndex, writeIndex, cfg, pcToIndex))
            return false;

        true
    }

    def checkWrites(
        write:        FieldWriteAccessStmt[V],
        writeIndex:   Int,
        guardIndex:   Int,
        guardedIndex: Int,
        method:       Method,
        code:         Array[Stmt[V]],
        cfg:          CFG[Stmt[V], TACStmts[V]]
    )(implicit state: State): Boolean = {
        val definitions = write.value.asVar.definedBy

        val isDeterministic =
            if (definitions.size == 1) {
                // The value written must be computed deterministically
                checkWriteIsDeterministic(code(definitions.head).asAssignment.expr, method, code)
            } else {
                // More than one definition site for the value might lead to differences between
                // invocations, but not if this method has no parameters and is deterministic
                // (in this case, the definition reaching the write will always be the same)
                method.descriptor.parametersCount == 0 &&
                    handleCall(Success(method), code, Seq.empty)
            }

        // The field write must be guarded correctly
        isDeterministic &&
            checkWriteIsGuarded(writeIndex, guardIndex, guardedIndex, method, code, cfg)
    }

    /**
     * Checks if the field write for a lazy initialization is immediately followed by a return of
     * the written value (possibly loaded by another field read).
     */
    def checkImmediateReturn(
        write:      FieldWriteAccessStmt[V],
        writeIndex: Int,
        readIndex:  Int,
        code:       Array[Stmt[V]]
    )(implicit state: State): Boolean = {
        var index = writeIndex + 1

        var load = -1

        while (index < code.length) {
            val stmt = code(index)
            stmt.astID match {
                case Assignment.ASTID ⇒
                    if (isReadOfCurrentField(stmt.asAssignment.expr))
                        load = index
                    else
                        return false; // No field read or a field read of a different field
                case ReturnValue.ASTID ⇒
                    val returnValueDefs = stmt.asReturnValue.expr.asVar.definedBy
                    if (returnValueDefs.size == 2 &&
                        returnValueDefs.contains(write.value.asVar.definedBy.head) &&
                        returnValueDefs.contains(readIndex))
                        return true; // direct return of the written value
                    else if (load >= 0 && (returnValueDefs == IntTrieSet(load) ||
                        returnValueDefs == IntTrieSet(readIndex, load)))
                        return true; // return of field value loaded by field read
                    else
                        return false; // return of different value
                case _ ⇒ return false; // neither a field read nor a return
            }
            index += 1
        }
        false
    }

    def lazyInitializerIsDeterministic(
        method: Method,
        code:   Array[Stmt[V]]
    )(implicit state: State): Boolean = {
        method.descriptor.parametersCount == 0 && handleCall(Success(method), code, Seq.empty)
    }

    /**
     * Checks if the field write is only executed if the field's value was still the default value.
     * Also, no exceptions may be thrown between the guarding if-Statement of a lazy initialization
     * and the field write.
     */
    def checkWriteIsGuarded(
        writeIndex:   Int,
        guardIndex:   Int,
        guardedIndex: Int,
        method:       Method,
        code:         Array[Stmt[V]],
        cfg:          CFG[Stmt[V], TACStmts[V]]
    )(implicit state: State): Boolean = {
        val startBB = cfg.bb(writeIndex).asBasicBlock

        var enqueuedBBs: Set[CFGNode] = Set(startBB)
        var worklist: List[BasicBlock] = List(startBB.asBasicBlock)

        val abnormalReturnNode = cfg.abnormalReturnNode
        val caughtExceptions = code filter { stmt ⇒
            stmt.astID == CaughtException.ASTID
        } flatMap (_.asCaughtException.origins.map(pcOfVMLevelValue _).iterator)

        while (worklist.nonEmpty) {
            val curBB = worklist.head
            worklist = worklist.tail

            val startPC = curBB.startPC
            val endPC = curBB.endPC

            if (startPC == 0 || startPC == guardedIndex)
                return false; // Reached method start or wrong branch of guarding if-Statement

            // Exception thrown between guard and write, which is ok for deterministic methods,
            // but may be a problem otherwise as the initialization is not guaranteed to happen
            // (or never happen).
            if ((curBB ne startBB) && abnormalReturnNode.predecessors.contains(curBB))
                if (!lazyInitializerIsDeterministic(method, code))
                    return false;

            // Exception thrown between guard and write (caught somewhere, but we don't care)
            if ((curBB ne startBB) & caughtExceptions.contains(endPC))
                if (!lazyInitializerIsDeterministic(method, code))
                    return false;

            // Check all predecessors except for the one that contains the guarding if-Statement
            val predecessors = getPredecessors(curBB, enqueuedBBs).filterNot(_.endPC == guardIndex)
            worklist ++= predecessors
            enqueuedBBs ++= predecessors
        }

        true
    }

    /**
     * Checks if the value written to the field is guaranteed to be always the same.
     * This is true if the value is constant or originates from a deterministic call of a method
     * without non-constant parameters. Alternatively, if the initialization method itself is
     * deterministic and has no parameters, the value is also always the same.
     */
    def checkWriteIsDeterministic(
        value:  Expr[V],
        method: Method,
        code:   Array[Stmt[V]]
    )(implicit state: State): Boolean = {
        def receiverIsConstant(call: InstanceFunctionCall[V]): Boolean = {
            val defSites = call.receiver.asVar.definedBy

            def isDefFromFinalField(index: Int) = {
                if (index < 0) false
                else {
                    val expr = code(index).asAssignment.expr
                    expr.isFieldRead && (expr.asFieldRead.resolveField(p) match {
                        case Some(field) ⇒
                            isFinalField(propertyStore(field, FieldMutability.key))
                        case _ ⇒ // Unknown field
                            false
                    })
                }
            }

            defSites == SelfReferenceParameter ||
                defSites.size == 1 && isDefFromFinalField(defSites.head)
        }

        val isNonConstDeterministic = value.astID match {
            // If the value originates from a call, that call must be deterministic and may not have
            // any non constant parameters to guarantee that it is the same on every invocation.
            // The receiver object must be the 'this' self reference for the same reason.
            case GetStatic.ASTID | GetField.ASTID ⇒
                value.asFieldRead.resolveField(p) match {
                    case Some(field) ⇒
                        isFinalField(propertyStore(field, FieldMutability.key))
                    case _ ⇒ // Unknown field
                        false
                }
            case StaticFunctionCall.ASTID ⇒
                val callee = value.asStaticFunctionCall.resolveCallTarget(p)
                val params = value.asStaticFunctionCall.params
                handleCall(callee, code, params)
            case NonVirtualFunctionCall.ASTID if receiverIsConstant(value.asInstanceFunctionCall) ⇒
                val callee = value.asNonVirtualFunctionCall.resolveCallTarget(p)
                val NonVirtualFunctionCall(_, _, _, _, _, _, params) = value
                handleCall(callee, code, params)
            case VirtualFunctionCall.ASTID if receiverIsConstant(value.asInstanceFunctionCall) ⇒
                val VirtualFunctionCall(_, declClass, _, name, descr, rcvr, params) = value
                val thisType = method.classFile.thisType
                handleVirtualCall(code, thisType, declClass, name, rcvr, params, descr)
            case _ ⇒
                // The value neither is a constant nor originates from a call, but if the
                // current method does not take parameters and is deterministic, the value is
                // guaranteed to be the same on every invocation.
                lazyInitializerIsDeterministic(method, code)
        }

        value.isConst || isNonConstDeterministic
    }

    /**
     * Checks that all non-dead field reads that are not used for the guarding if-Statement of a
     * lazy initialization are only executed if the field did not have its default value or after
     * the (single) field write.
     */
    def checkReads(
        reads:        Seq[(Method, PCs)],
        readIndex:    Int,
        guardedIndex: Int,
        writeIndex:   Int,
        cfg:          CFG[Stmt[V], TACStmts[V]],
        pcToIndex:    Array[Int]
    ): Boolean = {
        // There is only a single method with reads aside from initializers (checked by
        // isLazilyInitialized), so we have to check only reads from that one method.
        reads.filter(!_._1.isInitializer).head._2 forall { readPC ⇒
            val index = pcToIndex(readPC)
            index != -1 || index == readIndex || checkRead(index, guardedIndex, writeIndex, cfg)
        }
    }

    /**
     * Checks that a field read is only executed if the field did not have its default value or
     * after the (single) field write.
     */
    def checkRead(
        readIndex:    Int,
        guardedIndex: Int,
        writeIndex:   Int,
        cfg:          CFG[Stmt[V], TACStmts[V]]
    ): Boolean = {
        val startBB = cfg.bb(readIndex).asBasicBlock
        val writeBB = cfg.bb(writeIndex)

        var enqueuedBBs: Set[CFGNode] = Set(startBB)
        var worklist: List[BasicBlock] = List(startBB.asBasicBlock)

        while (worklist.nonEmpty) {
            val curBB = worklist.head
            worklist = worklist.tail

            val startPC = curBB.startPC

            if (startPC == 0)
                return false; // Reached the start of the method but not the guard or field write

            if ((curBB eq writeBB) && writeIndex > readIndex)
                return false; // In the basic block of the write, but before the write

            if (startPC != guardedIndex && // Did not reach the guard
                (curBB ne writeBB) /* Not the basic block of the write */ ) {
                val predecessors = getPredecessors(curBB, enqueuedBBs)
                worklist ++= predecessors
                enqueuedBBs ++= predecessors
            }
        }

        true
    }

    /**
     * Gets all predecessor BasicBlocks of a CFGNode.
     */
    def getPredecessors(node: CFGNode, visited: Set[CFGNode]): List[BasicBlock] = {
        val result = node.predecessors.iterator flatMap { curNode ⇒
            if (curNode.isBasicBlock)
                if (visited.contains(curNode)) None
                else Some(curNode.asBasicBlock)
            else getPredecessors(curNode, visited)
        }
        result.toList
    }

    /**
     * Finds the index of the guarding if-Statement for a lazy initialization, the index of the
     * first statement executed if the field does not have its default value and the index of the
     * field read used for the guard.
     */
    def findGuard(
        fieldWrite:   Int,
        defaultValue: Option[Any],
        code:         Array[Stmt[V]],
        cfg:          CFG[Stmt[V], TACStmts[V]]
    )(implicit state: State): Option[(Int, Int, Int)] = {
        val startBB = cfg.bb(fieldWrite).asBasicBlock

        var enqueuedBBs: Set[CFGNode] = startBB.predecessors
        var worklist: List[BasicBlock] = getPredecessors(startBB, Set.empty)

        var result: Option[(Int, Int)] = None

        while (worklist.nonEmpty) {
            val curBB = worklist.head
            worklist = worklist.tail

            val startPC = curBB.startPC
            val endPC = curBB.endPC

            val cfStmt = code(endPC)
            (cfStmt.astID: @switch) match {
                case If.ASTID ⇒
                    val ifStmt = cfStmt.asIf
                    ifStmt.condition match {
                        case EQ if curBB != startBB && isGuard(ifStmt, defaultValue, code) ⇒
                            if (result.isDefined) {
                                if (result.get._1 != endPC || result.get._2 != endPC + 1)
                                    return None;
                            } else {
                                result = Some((endPC, endPC + 1))
                            }

                        case NE if curBB != startBB && isGuard(ifStmt, defaultValue, code) ⇒
                            if (result.isDefined) {
                                if (result.get._1 != endPC || result.get._2 != ifStmt.targetStmt)
                                    return None;
                            } else {
                                result = Some((endPC, ifStmt.targetStmt))
                            }

                        // Otherwise, we have to ensure that a guard is present for all predecessors
                        case _ ⇒
                            if (startPC == 0) return None;

                            val predecessors = getPredecessors(curBB, enqueuedBBs)
                            worklist ++= predecessors
                            enqueuedBBs ++= predecessors
                    }

                // Otherwise, we have to ensure that a guard is present for all predecessors
                case _ ⇒
                    if (startPC == 0) return None;

                    val predecessors = getPredecessors(curBB, enqueuedBBs)
                    worklist ++= predecessors
                    enqueuedBBs ++= predecessors
            }
        }

        if (result.isDefined) {
            // The field read that defines the value checked by the guard must be used only for the
            // guard or directly if the field's value was not the default value
            val ifStmt = code(result.get._1).asIf
            val expr = if (ifStmt.leftExpr.isConst) ifStmt.rightExpr else ifStmt.leftExpr
            val definitions = expr.asVar.definedBy
            val fieldReadUses = code(definitions.head).asAssignment.targetVar.usedBy
            val fieldReadUsedCorrectly = fieldReadUses forall { use ⇒
                use == result.get._1 || use == result.get._2
            }
            if (definitions.size == 1 && fieldReadUsedCorrectly)
                return Some((result.get._1, result.get._2, definitions.head)); // Found proper guard
        }

        None
    }

    /**
     * Checks if an expression is a field read of the currently analyzed field.
     * For instance fields, the read must be on the `this` reference.
     */
    def isReadOfCurrentField(expr: Expr[V])(implicit state: State): Boolean = {
        val field = expr.astID match {
            case GetField.ASTID ⇒
                val objRefDefinition = expr.asGetField.objRef.asVar.definedBy
                if (objRefDefinition != SelfReferenceParameter) None
                else expr.asGetField.resolveField(project)
            case GetStatic.ASTID ⇒ expr.asGetStatic.resolveField(project)
            case _               ⇒ None
        }
        field.contains(state.field)
    }

    /**
     * Determines if an if-Statement is actually a guard for the current field, i.e. it compares
     * the current field to the default value.
     */
    def isGuard(
        ifStmt:       If[V],
        defaultValue: Option[Any],
        code:         Array[Stmt[V]]
    )(implicit state: State): Boolean = {

        /**
         * Checks if an expression is an IntConst or FloatConst with the corresponding default value.
         */
        def isDefaultConst(expr: Expr[V]): Boolean = {
            if (expr.isVar) {
                val defSites = expr.asVar.definedBy
                val head = defSites.head
                defSites.size == 1 && head >= 0 && isDefaultConst(code(head).asAssignment.expr)
            } else {
                expr.isIntConst && defaultValue.contains(expr.asIntConst.value) ||
                    expr.isFloatConst && defaultValue.contains(expr.asFloatConst.value)
            }
        }

        /**
         * Checks whether the non-constant expression of the if-Statement is a read of the current
         * field.
         */
        def isGuardInternal(expr: V): Boolean = {
            expr.definedBy forall { index ⇒
                if (index < 0) false // If the value is from a parameter, this can not be the guard
                else isReadOfCurrentField(code(index).asAssignment.expr)
            }
        }

        if (isDefaultConst(ifStmt.leftExpr) && ifStmt.rightExpr.isVar) {
            isGuardInternal(ifStmt.rightExpr.asVar)
        } else if (isDefaultConst(ifStmt.rightExpr) && ifStmt.leftExpr.isVar) {
            isGuardInternal(ifStmt.leftExpr.asVar)
        } else false
    }

    /**
     * Checks if the field is prematurely read, i.e. read before it is initialized in the
     * constructor, using the corresponding property.
     */
    def isPrematurelyRead(eop: EOptionP[Entity, Property])(implicit state: State): Boolean =
        eop match {
            case EPS(_, NotPrematurelyReadField, _) ⇒
                state.prematurelyReadDependee = None
                false
            case EPS(_, _, PrematurelyReadField) ⇒ true
            case eps ⇒
                state.prematurelyReadDependee = Some(eps)
                false
        }

    /**
     * Checkes if the method that defines the value assigned to a (potentially) lazily initialized
     * field is deterministic, ensuring that the same value is written even for concurrent
     * executions.
     */
    def isDeterministic(eop: EOptionP[Entity, Property])(implicit state: State): Boolean = eop match {
        case EPS(_, p: Purity, _) if p.isDeterministic ⇒
            state.purityDependee = None
            true
        case EPS(_, VirtualMethodPurity(p), _) if p.isDeterministic ⇒
            state.purityDependee = None
            true
        case EPS(_, _, p: Purity) if !p.isDeterministic              ⇒ false
        case EPS(_, _, VirtualMethodPurity(p)) if !p.isDeterministic ⇒ false
        case _ ⇒
            state.purityDependee = Some(eop)
            true
    }

    /**
     * Checkes if the method that defines the value assigned to a (potentially) lazily initialized
     * field is deterministic, ensuring that the same value is written even for concurrent
     * executions.
     */
    def isFinalField(eop: EOptionP[Entity, Property])(implicit state: State): Boolean = eop match {
        case EPS(_, _: FinalField, _) ⇒
            state.fieldMutabilityDependee = None
            true
        case EPS(_, _, _: NonFinalField) ⇒ false
        case _ ⇒
            state.fieldMutabilityDependee = Some(eop)
            true
    }

    /**
     * Checks if the call to a method that defines the value assigned to a (potentially) lazily
     * initialized field is deterministic ensuring that the same value is written even for
     * concurrent executions.
     * This requires a deterministic method and constant parameters.
     */
    def handleCall(
        target:     opalj.Result[Method],
        code:       Array[Stmt[V]],
        parameters: Seq[Expr[V]]
    )(implicit state: State): Boolean = target match {
        case Success(callee) ⇒
            if (!parameters.forall(_.asVar.definedBy forall { defSite ⇒
                defSite >= 0 && code(defSite).asAssignment.expr.isConst
            }))
                false
            else isDeterministic(propertyStore(declaredMethods(callee), Purity.key))
        case _ ⇒ false // Field is initialized by unknown method
    }

    /**
     * Resolves the potential call targets for a virtual call and then checks whether they are
     * deterministic. Also, all parameters must be constant.
     */
    def handleVirtualCall(
        code:      Array[Stmt[V]],
        declClass: ObjectType,
        rcvrType:  ReferenceType,
        name:      String,
        receiver:  Expr[V],
        params:    Seq[Expr[V]],
        descr:     MethodDescriptor
    )(implicit state: State): Boolean = {
        if (receiver.asVar.value.asDomainReferenceValue.isNull.isYes)
            // IMPROVE Just use the CFG to check if we have a normal successor
            return true; // We don't have to examine calls that will result in an NPE

        val rcvrTypeBound =
            if (receiver.isVar) {
                project.classHierarchy.joinReferenceTypesUntilSingleUpperBound(
                    receiver.asVar.value.asDomainReferenceValue.upperTypeBound
                )
            } else {
                rcvrType
            }
        val receiverType =
            if (rcvrTypeBound.isArrayType) ObjectType.Object
            else rcvrTypeBound.asObjectType

        //TODO Is this correct now?
        val callee = project.instanceCall(declClass, receiverType, name, descr)
        val calleeR =
            if (callee.hasValue) callee
            else project.classFile(receiverType) match {
                case Some(cf) if cf.isInterfaceDeclaration ⇒
                    org.opalj.Result(
                        project.resolveInterfaceMethodReference(receiverType, name, descr)
                    )
                case Some(_) ⇒ project.resolveClassMethodReference(receiverType, name, descr)
                case _       ⇒ Failure
            }

        if (receiver.isVar && receiver.asVar.value.asDomainReferenceValue.isPrecise ||
            rcvrTypeBound.isArrayType) {
            // The receiver could refer to further expressions in a non-flat representation.
            // To avoid special handling, we just fallback to the general case of virtual/interface
            // calls here as the analysis is intended to be used on flat representations anyway.
            handleCall(calleeR, code, params)
        } else {
            /*val cfo = if (rcvrTypeBound.isArrayType) project.ObjectClassFile
            else project.classFile(rcvrTypeBound.asObjectType)
            val methodO = cfo.flatMap(_.findMethod(name, descr))*/
            if (calleeR.isEmpty || isMethodOverridable(calleeR.value).isNotNo) {
                false // We don't know all overrides
            } else {
                // Get the DefinedMethod for this call site
                val dm = declaredMethods(DefinedMethod(receiverType, calleeR.value))

                if (!params.forall(_.asVar.definedBy forall { defSite ⇒
                    defSite >= 0 && code(defSite).asAssignment.expr.isConst
                }))
                    false
                else isDeterministic(propertyStore(dm, VirtualMethodPurity.key))
            }
        }
    }
}

<<<<<<< HEAD
trait L1FieldMutabilityAnalysisScheduler extends ComputationSpecification {
    override def uses: Set[PropertyKind] = Set(Purity)
=======
sealed trait L1FieldMutabilityAnalysisScheduler extends ComputationSpecification {

    override def uses: Set[PropertyKind] = Set.empty
>>>>>>> 22db3207

    override def derives: Set[PropertyKind] = Set(FieldMutability)
}

/**
 * Executor for the field mutability analysis.
 */
object EagerL1FieldMutabilityAnalysis
    extends L1FieldMutabilityAnalysisScheduler
    with FPCFEagerAnalysisScheduler {

    def start(project: SomeProject, propertyStore: PropertyStore): FPCFAnalysis = {
        val analysis = new L1FieldMutabilityAnalysis(project)

        val fields = project.allFields

        propertyStore.scheduleEagerComputationsForEntities(fields)(analysis.determineFieldMutability)
        analysis
    }
}

/**
 * Executor for the lazy field mutability analysis.
 */
object LazyL1FieldMutabilityAnalysis
    extends L1FieldMutabilityAnalysisScheduler
    with FPCFLazyAnalysisScheduler {

    def startLazily(project: SomeProject, propertyStore: PropertyStore): FPCFAnalysis = {
        val analysis = new L1FieldMutabilityAnalysis(project)
        propertyStore.registerLazyPropertyComputation(
            FieldMutability.key, analysis.determineFieldMutability
        )
        analysis
    }
}<|MERGE_RESOLUTION|>--- conflicted
+++ resolved
@@ -962,15 +962,8 @@
     }
 }
 
-<<<<<<< HEAD
 trait L1FieldMutabilityAnalysisScheduler extends ComputationSpecification {
-    override def uses: Set[PropertyKind] = Set(Purity)
-=======
-sealed trait L1FieldMutabilityAnalysisScheduler extends ComputationSpecification {
-
-    override def uses: Set[PropertyKind] = Set.empty
->>>>>>> 22db3207
-
+    override def uses: Set[PropertyKind] = Set(Purity, FieldPrematurelyRead)
     override def derives: Set[PropertyKind] = Set(FieldMutability)
 }
 
@@ -978,8 +971,8 @@
  * Executor for the field mutability analysis.
  */
 object EagerL1FieldMutabilityAnalysis
-    extends L1FieldMutabilityAnalysisScheduler
-    with FPCFEagerAnalysisScheduler {
+        extends L1FieldMutabilityAnalysisScheduler
+        with FPCFEagerAnalysisScheduler {
 
     def start(project: SomeProject, propertyStore: PropertyStore): FPCFAnalysis = {
         val analysis = new L1FieldMutabilityAnalysis(project)
@@ -995,8 +988,8 @@
  * Executor for the lazy field mutability analysis.
  */
 object LazyL1FieldMutabilityAnalysis
-    extends L1FieldMutabilityAnalysisScheduler
-    with FPCFLazyAnalysisScheduler {
+        extends L1FieldMutabilityAnalysisScheduler
+        with FPCFLazyAnalysisScheduler {
 
     def startLazily(project: SomeProject, propertyStore: PropertyStore): FPCFAnalysis = {
         val analysis = new L1FieldMutabilityAnalysis(project)
