/* BSD 2-Clause License - see OPAL/LICENSE for details. */
package org.opalj
package fpcf
package analyses
package cg

import org.opalj.br.ArrayType
import org.opalj.br.BaseType
import org.opalj.br.DeclaredMethod
import org.opalj.br.DefinedMethod
import org.opalj.br.FieldType
import org.opalj.br.FieldTypes
import org.opalj.br.InvokeInterfaceMethodHandle
import org.opalj.br.InvokeSpecialMethodHandle
import org.opalj.br.InvokeStaticMethodHandle
import org.opalj.br.InvokeVirtualMethodHandle
import org.opalj.br.Method
import org.opalj.br.MethodDescriptor
import org.opalj.br.NewInvokeSpecialMethodHandle
import org.opalj.br.ObjectType
import org.opalj.br.ReferenceType
import org.opalj.br.Type
import org.opalj.br.VoidType
import org.opalj.br.analyses.DeclaredMethods
import org.opalj.br.analyses.DeclaredMethodsKey
import org.opalj.br.analyses.SomeProject
import org.opalj.br.instructions.INVOKESTATIC
import org.opalj.br.instructions.INVOKEVIRTUAL
import org.opalj.collection.immutable.IntArraySetBuilder
import org.opalj.collection.immutable.IntTrieSet
import org.opalj.collection.immutable.RefArray
import org.opalj.collection.immutable.UIDSet
import org.opalj.fpcf.cg.properties.CallersProperty
import org.opalj.fpcf.cg.properties.InstantiatedTypes
import org.opalj.fpcf.cg.properties.LoadedClasses
import org.opalj.fpcf.cg.properties.NoCallers
import org.opalj.fpcf.cg.properties.NoReflectionRelatedCallees
import org.opalj.fpcf.cg.properties.OnlyVMLevelCallers
import org.opalj.fpcf.cg.properties.ReflectionRelatedCallees
import org.opalj.fpcf.cg.properties.ReflectionRelatedCalleesImplementation
import org.opalj.fpcf.properties.SystemProperties
import org.opalj.tac.ArrayStore
import org.opalj.tac.Assignment
import org.opalj.tac.Expr
import org.opalj.tac.ExprStmt
import org.opalj.tac.NewArray
import org.opalj.tac.StaticFunctionCall
import org.opalj.tac.Stmt
import org.opalj.tac.StringConst
import org.opalj.tac.TACMethodParameter
import org.opalj.tac.TACode
import org.opalj.tac.VirtualFunctionCall
import org.opalj.tac.VirtualMethodCall
<<<<<<< HEAD
import scala.collection.immutable.IntMap
=======
import org.opalj.tac.fpcf.properties.TACAI

>>>>>>> bc16642b
import scala.language.existentials

import org.opalj.br.analyses.cg.InitialInstantiatedTypesKey

/**
 * Finds calls and loaded classes that exist because of reflective calls that are easy to resolve.
 *
 * @author Dominik Helm
 * @author Michael Reif
 * @author Florian Kuebler
 */
class ReflectionRelatedCallsAnalysis private[analyses] (
        final val project: SomeProject
) extends FPCFAnalysis {

    val ConstructorT = ObjectType("java/lang/reflect/Constructor")
    val MethodT = ObjectType("java/lang/reflect/Method")

    val PropertiesT = ObjectType("java/util/Properties")

    val GetPropertyDescriptor = MethodDescriptor(ObjectType.String, ObjectType.String)
    val GetOrDefaultPropertyDescriptor =
        MethodDescriptor(RefArray(ObjectType.String, ObjectType.String), ObjectType.String)
    val GetDescriptor = MethodDescriptor(ObjectType.Object, ObjectType.Object)

    class State(
            val definedMethod:                           DefinedMethod,
            val loadedClassesUB:                         UIDSet[ObjectType]                              = UIDSet.empty,
            val instantiatedTypesUB:                     UIDSet[ObjectType]                              = UIDSet.empty,
            val calleesAndCallers:                       IndirectCalleesAndCallers                       = new IndirectCalleesAndCallers(),
            val forNamePCs:                              IntTrieSet                                      = IntTrieSet.empty,
            private[this] var _newLoadedClasses:         UIDSet[ObjectType]                              = UIDSet.empty,
            private[this] var _newInstantiatedTypes:     UIDSet[ObjectType]                              = UIDSet.empty,
            private[this] var _tacode:                   Option[TACode[TACMethodParameter, V]]           = None,
            private[this] var _tacaiDependee:            Option[EOptionP[Method, TACAI]]                 = None,
            private[this] var _systemPropertiesDependee: Option[EOptionP[SomeProject, SystemProperties]] = None,
            private[this] var _systemProperties:         Option[Map[String, Set[String]]]                = None
    ) {

        if (_tacaiDependee.isDefined && _tacaiDependee.get.hasProperty)
            assert(_tacaiDependee.get.ub.tac == _tacode)

        def copy(
            definedMethod:            DefinedMethod                                   = this.definedMethod,
            loadedClassesUB:          UIDSet[ObjectType]                              = this.loadedClassesUB,
            instantiatedTypesUB:      UIDSet[ObjectType]                              = this.instantiatedTypesUB,
            calleesAndCallers:        IndirectCalleesAndCallers                       = this.calleesAndCallers,
            forNamePCs:               IntTrieSet                                      = this.forNamePCs,
            newLoadedClasses:         UIDSet[ObjectType]                              = _newLoadedClasses,
            newInstantiatedTypes:     UIDSet[ObjectType]                              = _newInstantiatedTypes,
            tacode:                   Option[TACode[TACMethodParameter, V]]           = _tacode,
            tacaiDependee:            Option[EOptionP[Method, TACAI]]                 = _tacaiDependee,
            systemPropertiesDependee: Option[EOptionP[SomeProject, SystemProperties]] = _systemPropertiesDependee,
            systemProperties:         Option[Map[String, Set[String]]]                = None
        ): State = {
            new State(
                definedMethod,
                loadedClassesUB,
                instantiatedTypesUB,
                calleesAndCallers,
                forNamePCs,
                newLoadedClasses,
                newInstantiatedTypes,
                tacode,
                tacaiDependee,
                systemPropertiesDependee,
                systemProperties
            )
        }

        def addNewLoadedClasses(newLoadedClasses: TraversableOnce[ObjectType]): Unit = {
            _newLoadedClasses ++= newLoadedClasses
        }

        def addNewInstantiatedTypes(newInstantiatedTypes: TraversableOnce[ObjectType]): Unit = {
            _newInstantiatedTypes ++= newInstantiatedTypes
        }

        def newLoadedClasses: UIDSet[ObjectType] = _newLoadedClasses

        def newInstantiatedTypes: UIDSet[ObjectType] = _newInstantiatedTypes

        def isTACDefined: Boolean = _tacode.isDefined

        def tacode: TACode[TACMethodParameter, V] = _tacode.get

        def removeTACDependee(): Unit = _tacode = None

        def addTACDependee(ep: EOptionP[Method, TACAI]): Unit = {
            assert(_tacaiDependee.isEmpty)
            assert(ep.isRefinable)
            _tacaiDependee = Some(ep)
            if (ep.hasProperty) {
                _tacode = ep.ub.tac
            }
        }

        def hasTACDependee: Boolean = { _tacaiDependee.isDefined }

        def tacaiDependee: Option[EOptionP[Method, TACAI]] = _tacaiDependee

        def removeSystemPropertiesDependee(): Unit = {
            _systemPropertiesDependee = None
        }

        def addSystemPropertiesDependee(ep: EOptionP[SomeProject, SystemProperties]): Unit = {
            assert(_systemPropertiesDependee.isEmpty)
            assert(ep.isRefinable)
            _systemPropertiesDependee = Some(ep)
            if (ep.hasProperty) {
                _systemProperties = Some(ep.ub.properties)
            }
        }

        def systemPropertiesDependee: Option[EOptionP[SomeProject, SystemProperties]] = {
            _systemPropertiesDependee
        }

        def hasSystemPropertiesDependee: Boolean = {
            _systemPropertiesDependee.isDefined
        }

        def systemProperties: Map[String, Set[String]] = _systemProperties.get

        def hasSystemProperties: Boolean = _systemProperties.isDefined

        def hasOpenDependee: Boolean = {
            hasTACDependee || hasSystemPropertiesDependee
        }

    }

    implicit private[this] val declaredMethods: DeclaredMethods = project.get(DeclaredMethodsKey)
<<<<<<< HEAD
    private[this] val tacai = project.get(SimpleTACAIKey)
    private[this] val initialInstantiatedTypes: UIDSet[ObjectType] =
        UIDSet(project.get(InitialInstantiatedTypesKey).toSeq: _*)
=======
>>>>>>> bc16642b

    def analyze(declaredMethod: DeclaredMethod): PropertyComputationResult = {
        // todo this is copy & past code from the RTACallGraphAnalysis -> refactor
        propertyStore(declaredMethod, CallersProperty.key) match {
            case FinalEP(_, NoCallers) ⇒
                // nothing to do, since there is no caller
                return NoResult;

            case eps: EPS[_, _] ⇒
                if (eps.ub eq NoCallers) {
                    // we can not create a dependency here, so the analysis is not allowed to create
                    // such a result
                    throw new IllegalStateException("illegal immediate result for callers")
                }
            // the method is reachable, so we analyze it!
        }

        // we only allow defined methods
        if (!declaredMethod.hasSingleDefinedMethod)
            return NoResult;

        val definedMethod = declaredMethod.asDefinedMethod

        val method = declaredMethod.definedMethod

        // we only allow defined methods with declared type eq. to the class of the method
        if (method.classFile.thisType != declaredMethod.declaringClassType)
            return NoResult;

        if (method.body.isEmpty)
            // happens in particular for native methods
            return NoResult;

        // todo use relevantPCs later on!
        var relevantPCs = IntTrieSet.empty
        var forNamePCs = IntTrieSet.empty
        val insts = method.body.get.instructions
        var i = 0
        val max = insts.length
        while (i < max) {
            val inst = insts(i)
            if (inst != null)
                inst.opcode match {
                    case INVOKESTATIC.opcode ⇒
                        val call = inst.asMethodInvocationInstruction
                        if (call.declaringClass == ObjectType.Class && call.name == "forName")
                            forNamePCs += i
                    case INVOKEVIRTUAL.opcode ⇒
                        val call = inst.asMethodInvocationInstruction
                        call.declaringClass match {
                            case ObjectType.Class ⇒
                                if (call.name == "newInstance") relevantPCs += i
                            case ConstructorT ⇒
                                if (call.name == "newInstance") relevantPCs += i
                            case MethodT ⇒
                                if (call.name == "invoke") relevantPCs += i
                            case ObjectType.MethodHandle ⇒
                                if (call.name.startsWith("invoke"))
                                    relevantPCs += i
                            case _ ⇒
                        }
                    case _ ⇒
                }
            i += 1
        }

        if (relevantPCs.isEmpty && forNamePCs.isEmpty)
            return Result(declaredMethod, NoReflectionRelatedCallees);

        val tacEP = propertyStore(method, TACAI.key)
        val tacEPOpt = if (tacEP.isFinal) None else Some(tacEP)

        if (tacEP.hasProperty) {
            implicit val state: State = new State(
                definedMethod,
                forNamePCs = forNamePCs,
                _tacaiDependee = tacEPOpt,
                _tacode = tacEP.ub.tac
            )
            processMethod(state)
        } else {
            implicit val state: State = new State(definedMethod, _tacaiDependee = Some(tacEP))
            SimplePIntermediateResult(
                definedMethod, NoReflectionRelatedCallees, tacEPOpt, continuation
            )
        }
    }

    private[this] def processMethod(
        state: State
    ): PropertyComputationResult = {
        assert(state.isTACDefined)
        val (loadedClassesUB, instantiatedTypesUB) = loadedClassesAndInstantiatedTypes()

        val stmts = state.tacode.stmts
        val pcToIndex = state.tacode.pcToIndex

        val calleesAndCallers = new IndirectCalleesAndCallers()

        implicit val newState: State = state.copy(
            loadedClassesUB = loadedClassesUB,
            instantiatedTypesUB = instantiatedTypesUB,
            calleesAndCallers = calleesAndCallers
        )

        for {
            pc ← state.forNamePCs
            index = pcToIndex(pc)
            if index >= 0
            stmt = stmts(index)
        } {
            val expr = if (stmt.astID == Assignment.ASTID) stmt.asAssignment.expr
            else stmt.asExprStmt.expr
            handleForName(expr.asStaticFunctionCall.params.head)
        }

        analyzeInvocations()

        returnResult()
    }

    /**
     * Analyzes all invocations via invoke, invokeExact, invokeWithArguments and newInstance
     * methods.
     */
    private[this] def analyzeInvocations()(implicit state: State): Unit = {
        for {
            pc ← state.calleesAndCallers.callees.keysIterator
            index = state.tacode.pcToIndex(pc)
            if index >= 0
            stmt = state.tacode.stmts(index)
        } {
            stmt.astID match {
                case Assignment.ASTID ⇒
                    handleExpr(state.definedMethod, stmt.pc, stmt.asAssignment.expr)
                case ExprStmt.ASTID ⇒
                    handleExpr(state.definedMethod, stmt.pc, stmt.asExprStmt.expr)
                case VirtualMethodCall.ASTID ⇒
                    val VirtualMethodCall(pc, declClass, _, name, _, receiver, params) = stmt
                    // invoke(withArguments) returns Object, but by signature polymorphism the call
                    // may still be a VirtualMethodCall if the return value is void or unused
                    if (declClass == ObjectType.MethodHandle &&
                        (name == "invoke" || name == "invokeWithArguments"))
                        handleMethodHandleInvoke(
                            state.definedMethod,
                            pc,
                            receiver,
                            params,
                            None,
                            isSignaturePolymorphic = name == "invoke"
                        )
                case _ ⇒

            }
        }
    }

    /**
     * Analyzes a single expression that is an invocation via on of the methods invoke,
     * invokeExact, invokeWithArguments and newInstance.
     */
    private[this] def handleExpr(
        caller: DefinedMethod,
        pc:     Int,
        expr:   Expr[V]
    )(implicit state: State): Unit = expr.astID match {
        case VirtualFunctionCall.ASTID ⇒
            expr.asVirtualFunctionCall match {
                case VirtualFunctionCall(_, ObjectType.Class, _, "newInstance", _, rcvr, params) ⇒
                    handleNewInstance(
                        caller,
                        pc,
                        rcvr,
                        Some(MethodDescriptor.NoArgsAndReturnVoid),
                        getParamsFromVararg(params.head)
                    )
                case VirtualFunctionCall(_, ConstructorT, _, "newInstance", _, rcvr, params) ⇒
                    handleConstructorNewInstance(caller, pc, rcvr, params.head)
                case VirtualFunctionCall(_, MethodT, _, "invoke", _, rcvr, params) ⇒
                    handleMethodInvoke(caller, pc, rcvr, params)
                case VirtualFunctionCall(_, ObjectType.MethodHandle, _, "invokeExact", desc, rcvr, params) ⇒
                    handleMethodHandleInvoke(
                        caller,
                        pc,
                        rcvr,
                        params,
                        Some(desc),
                        isSignaturePolymorphic = true
                    )
                case VirtualFunctionCall(_, ObjectType.MethodHandle, _, "invoke", _, rcvr, params) ⇒
                    handleMethodHandleInvoke(
                        caller,
                        pc,
                        rcvr,
                        params,
                        None,
                        isSignaturePolymorphic = true
                    )
                case VirtualFunctionCall(_, ObjectType.MethodHandle, _, "invokeWithArguments", _, rcvr, params) ⇒
                    handleMethodHandleInvoke(caller, pc, rcvr, params, None, isSignaturePolymorphic = false)
                case _ ⇒
            }
        case _ ⇒
    }

    /**
     * Adds classes that can be loaded by an invocation of Class.forName to the set of loaded
     * classes.
     */
    private[this] def handleForName(className: Expr[V])(implicit state: State): Unit = {
        val loadedClasses = getPossibleForNameClasses(className, None) collect {
            case r: ObjectType                              ⇒ r
            case a: ArrayType if a.elementType.isObjectType ⇒ a.elementType.asObjectType
        }
        state.addNewLoadedClasses(loadedClasses.filter(!state.loadedClassesUB.contains(_)))
    }

    /**
     * Analyzes an invocation of Constructor.newInstance.
     * Adds invocations of constructors as well as instantiated types if the Constructor instance
     * was acquired via Class.getConstructor where the possible classes are (partially) known.
     */
    private[this] def handleConstructorNewInstance(
        caller:            DefinedMethod,
        pc:                Int,
        constructor:       Expr[V],
        newInstanceParams: Expr[V]
    )(implicit state: State): Unit = {
        val actualParams = getParamsFromVararg(newInstanceParams)
        constructor.asVar.definedBy.foreach { index ⇒
            if (index > 0) {
                val definition = state.tacode.stmts(index).asAssignment.expr
                if (definition.isVirtualFunctionCall) {
                    definition.asVirtualFunctionCall match {
                        case VirtualFunctionCall(_, ObjectType.Class, _, "getConstructor", _, classes, params) ⇒
                            val parameterTypes = getTypesFromVararg(params.head, pc)
                            val descriptor = parameterTypes.map(s ⇒ MethodDescriptor(s, VoidType))
                            handleNewInstance(caller, pc, classes, descriptor, actualParams)
                        case _ ⇒ state.calleesAndCallers.addIncompleteCallsite(pc)
                    }
                } else {
                    state.calleesAndCallers.addIncompleteCallsite(pc)
                }
            } else {
                state.calleesAndCallers.addIncompleteCallsite(pc)
            }
        }
    }

    /**
     * Handles invocations of constructors for all classes that the receiver could represent.
     */
    private[this] def handleNewInstance(
        caller:     DefinedMethod,
        pc:         Int,
        receiver:   Expr[V],
        descriptor: Option[MethodDescriptor],
        params:     Seq[V]
    )(implicit state: State): Unit = {
        val instantiatedTypes =
            getPossibleTypes(receiver, pc).asInstanceOf[Iterator[ObjectType]].toIterable
        handleNewInstances(caller, pc, instantiatedTypes, descriptor, params)
    }

    /**
     * Handles invocations of constructors for the given types and constructor descriptors.
     */
    private[this] def handleNewInstances(
        caller:            DefinedMethod,
        pc:                Int,
        instantiatedTypes: Iterable[ObjectType],
        descriptor:        Iterable[MethodDescriptor],
        params:            Seq[V]
    )(implicit state: State): Unit = {
        val newInstantiatedTypes = instantiatedTypes.filter(!state.instantiatedTypesUB.contains(_))
        state.addNewInstantiatedTypes(newInstantiatedTypes)

        implicit val stmts: Array[Stmt[V]] = state.tacode.stmts
        val actualParams = params.map(persistentUVar)

        for {
            descriptor ← descriptor
            instantiatedType ← instantiatedTypes
        } {
            val method = project.specialCall(
                instantiatedType,
                instantiatedType,
                isInterface = false,
                "<init>",
                descriptor
            )

            state.calleesAndCallers.updateWithIndirectCallOrFallback(
                caller,
                method,
                pc,
                caller.declaringClassType.asObjectType.packageName,
                instantiatedType,
                "<init>",
                descriptor,
                actualParams
            )
        }
    }

    /**
     * Analyzes an invocation of Method.invoke.
     * Adds calls to the potentially invoked methods if the Method instance was acquired via
     * Class.getDeclaredMethod or Class.getMethod and the possible classes are (partially) known.
     */
    private[this] def handleMethodInvoke(
        caller:       DefinedMethod,
        pc:           Int,
        method:       Expr[V],
        methodParams: Seq[Expr[V]]
    )(implicit state: State): Unit = {
        implicit val stmts: Array[Stmt[V]] = state.tacode.stmts
        val receiverDefinition = persistentUVar(methodParams.head.asVar)
        val paramDefinitions = getParamsFromVararg(methodParams(1)).map(persistentUVar)
        method.asVar.definedBy.foreach { index ⇒
            if (index >= 0) {
                val definition = stmts(index).asAssignment.expr
                if (definition.isVirtualFunctionCall) {
                    definition.asVirtualFunctionCall match {
                        case VirtualFunctionCall(_, ObjectType.Class, _, "getDeclaredMethod" | "getMethod", _, receiver, params) ⇒
                            val types =
                                getPossibleTypes(receiver, pc).asInstanceOf[Iterator[ReferenceType]]
                            val names = getPossibleStrings(params.head, Some(pc)).toIterable
                            val paramTypesO = getTypesFromVararg(params(1), pc)
                            if (paramTypesO.isDefined) {
                                for {
                                    receiverType ← types
                                    name ← names
                                } {
                                    val callees = resolveCallees(
                                        receiverType,
                                        name,
                                        paramTypesO.get,
                                        definition.asVirtualFunctionCall.name == "getMethod",
                                        pc
                                    )
                                    for (callee ← callees)
                                        state.calleesAndCallers.updateWithIndirectCall(
                                            caller,
                                            callee,
                                            pc,
                                            receiverDefinition +: paramDefinitions
                                        )
                                }
                            }
                        case _ ⇒ state.calleesAndCallers.addIncompleteCallsite(pc)
                    }
                } else {
                    state.calleesAndCallers.addIncompleteCallsite(pc)
                }
            } else {
                state.calleesAndCallers.addIncompleteCallsite(pc)
            }
        }
    }

    /**
     * Resolves a method as specified by Class.getDeclaredMethod and Class.getMethod.
     * @param recurse True to resolve as specified by Class.getMethod (recursing to superclasses),
     *                false to resolve as specified by Class.getDeclaredMethod (not recursing).
     */
    private[this] def resolveCallees(
        classType:   ReferenceType,
        name:        String,
        paramTypes:  FieldTypes,
        recurse:     Boolean,
        pc:          Int,
        allowStatic: Boolean       = true
    )(implicit state: State): Traversable[DeclaredMethod] = {
        if (classType.isArrayType && name == "clone") None
        else {
            val recType = if (classType.isArrayType) ObjectType.Object else classType.asObjectType
            val cfO = project.classFile(recType)
            if (cfO.isEmpty) {
                state.calleesAndCallers.addIncompleteCallsite(pc)
                Traversable.empty
            } else {
                val candidates = cfO.get.methods.filter { method ⇒
                    (!recurse || method.isPublic) /* getMethod only returns public methods */ &&
                        (allowStatic || !method.isStatic) &&
                        method.name == name &&
                        method.parameterTypes == paramTypes
                }
                if (candidates.size == 1) {
                    // Single candidate is chosen
                    Traversable(declaredMethods(candidates.head))
                } else if (candidates.isEmpty) {
                    // No candidate => recurse to superclass if allowed, otherwise return no method
                    val superT = cfO.get.superclassType
                    if (!recurse || superT.isEmpty) {
                        state.calleesAndCallers.addIncompleteCallsite(pc)
                        Traversable.empty
                    } else {
                        resolveCallees(
                            superT.get,
                            name,
                            paramTypes,
                            recurse,
                            pc,
                            allowStatic = false // Static methods are not resolved on superclasses
                        )
                    }
                } else if (candidates.exists(!_.returnType.isReferenceType)) {
                    // There is no most specific return type for primitive types.
                    candidates.map[DeclaredMethod](declaredMethods(_))
                } else {
                    // Resolve to the candidate with the most specific return type.
                    val returnTypes = candidates.tail.map[ReferenceType](_.returnType.asReferenceType)
                    val first: Option[ReferenceType] = Some(returnTypes.head)
                    val foundType = returnTypes.tail.foldLeft(first) { (mostSpecific, current) ⇒
                        if (mostSpecific.isEmpty) None
                        else if (project.classHierarchy.isSubtypeOf(mostSpecific.get, current))
                            mostSpecific
                        else if (project.classHierarchy.isSubtypeOf(current, mostSpecific.get))
                            Some(current)
                        else {
                            None
                        }
                    }
                    if (foundType.isEmpty) {
                        // No most specific return type found => any of the methods could be invoked
                        candidates.map[DeclaredMethod](declaredMethods(_))
                    } else {
                        Traversable(
                            declaredMethods(candidates.find(_.returnType eq foundType.get).get)
                        )
                    }
                }
            }
        }
    }

    /**
     * Analyzes an invocation of MethodHandle.invoke.
     * Adds calls to the potentially invoked methods if the MethodHandle instance is a MethodHandle
     * constant or if it was required via a call to MethodHandles$Lookup.{findStatic, findVirtual,
     * findSpecial, findConstructor}.
     */
    private[this] def handleMethodHandleInvoke(
        caller:                 DefinedMethod,
        pc:                     Int,
        methodHandle:           Expr[V],
        invokeParams:           Seq[Expr[V]],
        descriptor:             Option[MethodDescriptor],
        isSignaturePolymorphic: Boolean
    )(implicit state: State): Unit = {
        val actualInvokeParams =
            if (isSignaturePolymorphic) invokeParams.asInstanceOf[Seq[V]]
            else getParamsFromVararg(invokeParams.head)
        methodHandle.asVar.definedBy.foreach { index ⇒
            if (index >= 0) {
                val definition = state.tacode.stmts(index).asAssignment.expr
                if (definition.isMethodHandleConst) {
                    definition.asMethodHandleConst.value match {
                        case InvokeStaticMethodHandle(receiver, _, name, desc) ⇒
                            handleInvokeStatic(
                                caller,
                                pc,
                                Iterator(receiver.asObjectType),
                                Seq(name),
                                Seq(desc),
                                actualInvokeParams
                            )
                        case InvokeVirtualMethodHandle(receiver, name, desc) ⇒
                            handleInvokeVirtual(
                                caller,
                                pc,
                                Iterator(receiver),
                                Seq(name),
                                Seq(desc),
                                actualInvokeParams
                            )
                        case InvokeInterfaceMethodHandle(receiver, name, desc) ⇒
                            handleInvokeVirtual(
                                caller,
                                pc,
                                Iterator(receiver.asObjectType),
                                Seq(name),
                                Seq(desc),
                                actualInvokeParams
                            )
                        case InvokeSpecialMethodHandle(receiver, isInterface, name, desc) ⇒
                            handleInvokeSpecial(
                                caller,
                                pc,
                                Iterator(receiver.asObjectType),
                                Some(isInterface),
                                Seq(name),
                                Seq(desc),
                                Seq(caller.declaringClassType.asObjectType),
                                actualInvokeParams
                            )
                        case NewInvokeSpecialMethodHandle(receiver, desc) ⇒
                            handleNewInstances(
                                caller,
                                pc,
                                Seq(receiver),
                                Seq(desc),
                                actualInvokeParams
                            )
                        case _ ⇒ state.calleesAndCallers.addIncompleteCallsite(pc)
                    }
                } else if (definition.isVirtualFunctionCall) {
                    definition.asVirtualFunctionCall match {

                        case VirtualFunctionCall(_, ObjectType.MethodHandles$Lookup, _, "findStatic", _, _, params) ⇒
                            val types =
                                getPossibleTypes(params.head, pc).asInstanceOf[Iterator[ObjectType]]
                            val names = getPossibleStrings(params(1), Some(pc)).toIterable
                            val descriptors =
                                if (descriptor.isDefined) descriptor.toIterable
                                else getPossibleMethodTypes(params(2), pc).toIterable
                            handleInvokeStatic(
                                caller,
                                pc,
                                types,
                                names,
                                descriptors,
                                actualInvokeParams
                            )

                        case VirtualFunctionCall(_, ObjectType.MethodHandles$Lookup, _, "findVirtual", _, _, params) ⇒
                            val staticTypes = getPossibleTypes(params.head, pc)
                            val names = getPossibleStrings(params(1), Some(pc)).toIterable
                            val descriptors =
                                if (descriptor.isDefined) {
                                    val md = descriptor.get // Peel off receiver class
                                    Seq(MethodDescriptor(md.parameterTypes.tail, md.returnType))
                                } else
                                    getPossibleMethodTypes(params(2), pc).toIterable
                            handleInvokeVirtual(
                                caller,
                                pc,
                                staticTypes.asInstanceOf[Iterator[ReferenceType]],
                                names,
                                descriptors,
                                actualInvokeParams
                            )

                        case VirtualFunctionCall(_, ObjectType.MethodHandles$Lookup, _, "findSpecial", _, _, params) ⇒
                            val types =
                                getPossibleTypes(params.head, pc).asInstanceOf[Iterator[ObjectType]]
                            val names = getPossibleStrings(params(1), Some(pc)).toIterable
                            val descriptors =
                                if (descriptor.isDefined) {
                                    val md = descriptor.get // Peel off receiver class
                                    Seq(MethodDescriptor(md.parameterTypes.tail, md.returnType))
                                } else
                                    getPossibleMethodTypes(params(2), pc).toIterable
                            val specialCallers = getPossibleTypes(params(3), pc).toIterable
                            handleInvokeSpecial(
                                caller,
                                pc,
                                types,
                                None,
                                names,
                                descriptors,
                                specialCallers.asInstanceOf[Iterable[ObjectType]],
                                actualInvokeParams
                            )
                        case VirtualFunctionCall(_, ObjectType.MethodHandles$Lookup, _, "findConstructor", _, _, params) ⇒
                            val classes = getPossibleTypes(params.head, pc)
                            val types = classes.asInstanceOf[Iterator[ObjectType]].toIterable
                            val descriptors: Iterable[MethodDescriptor] =
                                if (descriptor.isDefined) {
                                    val md = descriptor.get
                                    Seq(MethodDescriptor(md.parameterTypes, VoidType))
                                } else
                                    getPossibleMethodTypes(params(1), pc).toIterable
                            handleNewInstances(caller, pc, types, descriptors, actualInvokeParams)
                        case _ ⇒ state.calleesAndCallers.addIncompleteCallsite(pc)
                    }
                } else {
                    state.calleesAndCallers.addIncompleteCallsite(pc)
                }
            } else {
                state.calleesAndCallers.addIncompleteCallsite(pc)
            }
        }
    }

    /**
     * Handles an invocation of a static method via MethodHandle.invoke.
     */
    private[this] def handleInvokeStatic(
        caller:        DefinedMethod,
        pc:            Int,
        receiverTypes: Iterator[ObjectType],
        names:         Iterable[String],
        descriptors:   Iterable[MethodDescriptor],
        invokeParams:  Seq[V]
    )(implicit state: State): Unit = {
        implicit val stmts: Array[Stmt[V]] = state.tacode.stmts
        for {
            receiverType ← receiverTypes
            name ← names
            desc ← descriptors
        } {
            val callee = project.staticCall(
                receiverType,
                project.classFile(receiverType).exists(_.isInterfaceDeclaration),
                name,
                desc
            )
            state.calleesAndCallers.updateWithIndirectCallOrFallback(
                caller,
                callee,
                pc,
                caller.declaringClassType.asObjectType.packageName,
                receiverType,
                name,
                desc,
                None +: invokeParams.map(persistentUVar)
            )
        }
    }

    /**
     * Handles an invocation of a virtual/interface method via MethodHandle.invoke.
     */
    private[this] def handleInvokeVirtual(
        caller:       DefinedMethod,
        pc:           Int,
        staticTypes:  Iterator[ReferenceType],
        names:        Iterable[String],
        descriptors:  Iterable[MethodDescriptor],
        invokeParams: Seq[V]
    )(implicit state: State): Unit = {
        implicit val stmts: Array[Stmt[V]] = state.tacode.stmts
        val dynamicTypes = getTypesOfVar(invokeParams.head, pc).toIterable
        for {
            typeBound ← staticTypes
            receiverType ← dynamicTypes
            if classHierarchy.isASubtypeOf(receiverType, typeBound).isYesOrUnknown
            name ← names
            desc ← descriptors
        } {
            val callee = project.instanceCall(
                caller.declaringClassType.asObjectType,
                receiverType,
                name,
                desc
            )
            state.calleesAndCallers.updateWithIndirectCallOrFallback(
                caller,
                callee,
                pc,
                caller.declaringClassType.asObjectType.packageName,
                if (receiverType.isArrayType) ObjectType.Object else receiverType.asObjectType,
                name,
                desc,
                invokeParams.map(persistentUVar)
            )
        }
    }

    /**
     * Handles an invocation of a private/super method via MethodHandle.invoke.
     */
    private[this] def handleInvokeSpecial(
        caller:         DefinedMethod,
        pc:             Int,
        receiverTypes:  Iterator[ObjectType],
        isInterface:    Option[Boolean],
        names:          Iterable[String],
        descriptors:    Iterable[MethodDescriptor],
        specialCallers: Iterable[ObjectType],
        invokeParams:   Seq[V]
    )(implicit state: State): Unit = {
        implicit val stmts: Array[Stmt[V]] = state.tacode.stmts
        for {
            receiverType ← receiverTypes
            name ← names
            desc ← descriptors
            specialCaller ← specialCallers
        } {
            val callee = project.specialCall(
                specialCaller,
                receiverType,
                isInterface.getOrElse(project.classHierarchy.isInterface(receiverType).isYes),
                name,
                desc
            )
            state.calleesAndCallers.updateWithIndirectCallOrFallback(
                caller,
                callee,
                pc,
                caller.declaringClassType.asObjectType.packageName,
                receiverType,
                name,
                desc,
                invokeParams.map(persistentUVar)
            )
        }
    }

    /**
     * Returns Strings that a given expression may evaluate to.
     * Identifies local use of String constants and Strings loaded from Properties objects.
     */
    private[this] def getPossibleStrings(
        value:            Expr[V],
        pc:               Option[Int],
        onlyStringConsts: Boolean     = false
    )(implicit state: State): Iterator[String] = {
        value.asVar.definedBy.iterator.map[Iterator[String]] { index ⇒
            if (index >= 0) {
                val expr = state.tacode.stmts(index).asAssignment.expr
                expr match {
                    case StringConst(_, v) ⇒ Iterator(v)
                    case StaticFunctionCall(_, ObjectType.System, _, "getProperty", GetPropertyDescriptor, params) if !onlyStringConsts ⇒
                        getStringConstsForSystemPropertiesKey(params.head, pc)
                    case VirtualFunctionCall(_, dc, _, "getProperty", GetPropertyDescriptor, _, params) if !onlyStringConsts && ch.isSubtypeOf(dc, PropertiesT) ⇒
                        getStringConstsForSystemPropertiesKey(params.head, pc)
                    case VirtualFunctionCall(_, dc, _, "getProperty", GetOrDefaultPropertyDescriptor, _, params) if !onlyStringConsts && ch.isSubtypeOf(dc, PropertiesT) ⇒
                        getStringConstsForSystemPropertiesKey(params.head, pc) ++
                            getPossibleStrings(params(1), None, onlyStringConsts = true)
                    case VirtualFunctionCall(_, dc, _, "get", GetDescriptor, _, params) if !onlyStringConsts && ch.isSubtypeOf(dc, PropertiesT) ⇒
                        getStringConstsForSystemPropertiesKey(params.head, pc)
                    case _ ⇒
                        if (pc.isDefined) {
                            state.calleesAndCallers.addIncompleteCallsite(pc.get)
                        }
                        Iterator.empty
                }
            } else {
                if (pc.isDefined) {
                    state.calleesAndCallers.addIncompleteCallsite(pc.get)
                }
                Iterator.empty
            }
        }.flatten
    }

    /**
     * Returns Strings that ma be loaded from a Properties object if the key is a constant String
     * that the given expression may evaluate to.
     */
    private[this] def getStringConstsForSystemPropertiesKey(
        value: Expr[V], pc: Option[Int]
    )(implicit state: State): Iterator[String] = {
        if (!state.hasSystemPropertiesDependee) {
            state.addSystemPropertiesDependee(propertyStore(project, SystemProperties.key))
        }
        if (pc.isDefined) {
            state.calleesAndCallers.addIncompleteCallsite(pc.get)
        }
        if (state.hasSystemProperties) {
            Iterator.empty
        } else {
            val keys = getPossibleStrings(value, None, onlyStringConsts = true)
            keys.flatMap { key ⇒
                state.systemProperties.getOrElse(key, Set.empty[String])
            }
        }
    }

    /**
     * Returns types that a given expression potentially evaluates to.
     * Identifies local uses of Class constants, class instances returned from Class.forName,
     * by accesses to a primitive type's class as well as from Object.getClass.
     */
    private[this] def getPossibleTypes(
        value: Expr[V],
        pc:    Int
    )(implicit state: State): Iterator[Type] = {

        def isForName(expr: Expr[V]): Boolean = { // static call to Class.forName
            expr.isStaticFunctionCall &&
                (expr.asStaticFunctionCall.declaringClass eq ObjectType.Class) &&
                expr.asStaticFunctionCall.name == "forName"
        }

        def isGetClass(expr: Expr[V]): Boolean = { // virtual call to Object.getClass
            expr.isVirtualFunctionCall && expr.asVirtualFunctionCall.name == "getClass" &&
                expr.asVirtualFunctionCall.descriptor == MethodDescriptor.withNoArgs(ObjectType.Class)
        }

        value.asVar.definedBy.iterator.filter { index ⇒
            if (index < 0) {
                state.calleesAndCallers.addIncompleteCallsite(pc)
                false
            } else {
                val expr = state.tacode.stmts(index).asAssignment.expr
                val isResolvable =
                    expr.isClassConst || isForName(expr) || isBaseTypeLoad(expr) || isGetClass(expr)
                if (!isResolvable)
                    state.calleesAndCallers.addIncompleteCallsite(pc)
                isResolvable
            }
        } flatMap { index: Int ⇒
            val expr = state.tacode.stmts(index).asAssignment.expr
            if (expr.isClassConst) {
                Iterator(state.tacode.stmts(index).asAssignment.expr.asClassConst.value)
            } else if (expr.isStaticFunctionCall) {
                getPossibleForNameClasses(expr.asStaticFunctionCall.params.head, Some(pc))
            } else if (expr.isVirtualFunctionCall) {
                getTypesOfVar(expr.asVirtualFunctionCall.receiver.asVar, pc)
            } else {
                Iterator(getBaseType(expr))
            }
        }
    }

    /**
     * Returns true if a given expression is a GetField instruction that retrieves the TYPE field of
     * a primitive types wrapper class, i.e. the class for the primitive type.
     */
    private[this] def isBaseTypeLoad(expr: Expr[V]): Boolean = {
        expr.isGetStatic && expr.asGetStatic.name == "TYPE" && {
            val declClass = expr.asGetStatic.declaringClass
            declClass == VoidType.WrapperType ||
                BaseType.baseTypes.iterator.map(_.WrapperType).contains(declClass)
        }
    }

    /**
     * Returns the [org.opalj.br.Type] for a primitive type where the given expression is a
     * GetStatic expression for the TYPE field of the primitive type's wrapper type.
     */
    private[this] def getBaseType(expr: Expr[V]): Type = {
        val declClass = expr.asGetStatic.declaringClass
        if (declClass == VoidType.WrapperType) VoidType
        else BaseType.baseTypes.iterator.find(declClass == _.WrapperType).get
    }

    /**
     * Retrieves the possible runtime types of a local variable if they are known precisely.
     * Otherwise, the call site is marked as incomplete and an empty Iterator is returned.
     */
    private[this] def getTypesOfVar(
        uvar: V,
        pc:   Int
    )(implicit state: State): Iterator[ReferenceType] = {
        val value = uvar.value.asReferenceValue
        if (value.isPrecise) value.valueType.iterator
        else if (value.allValues.forall(_.isPrecise))
            value.allValues.toIterator.flatMap(_.valueType)
        else {
            state.calleesAndCallers.addIncompleteCallsite(pc)
            Iterator.empty
        }
    }

    /**
     * Returns classes that may be loaded by an invocation of Class.forName.
     */
    private[this] def getPossibleForNameClasses(
        className: Expr[V],
        pc:        Option[Int]
    )(implicit state: State): Iterator[ReferenceType] = {
        val classNames = getPossibleStrings(className, pc)
        classNames.map(cls ⇒
            ObjectType(cls.replace('.', '/'))).filter(project.classFile(_).isDefined)
    }

    /**
     * Returns method types (aka. descriptors) that a given expression potentially evaluates to.
     * Identifies local use of MethodType constants as well as method types acquired from
     * MethodType.methodType.
     */
    private[this] def getPossibleMethodTypes(
        value: Expr[V],
        pc:    Int
    )(implicit state: State): Iterator[MethodDescriptor] = {

        def isMethodType(expr: Expr[V]): Boolean = {
            expr.isStaticFunctionCall &&
                (expr.asStaticFunctionCall.declaringClass eq ObjectType.MethodType) &&
                expr.asStaticFunctionCall.name == "methodType"
        }

        value.asVar.definedBy.iterator.filter { index ⇒
            if (index < 0) {
                state.calleesAndCallers.addIncompleteCallsite(pc)
                false
            } else {
                val expr = state.tacode.stmts(index).asAssignment.expr
                val isResolvable = expr.isMethodTypeConst || isMethodType(expr)
                if (!isResolvable)
                    state.calleesAndCallers.addIncompleteCallsite(pc)
                isResolvable
            }
        } flatMap { index: Int ⇒
            val expr = state.tacode.stmts(index).asAssignment.expr
            if (expr.isMethodTypeConst)
                Iterator(state.tacode.stmts(index).asAssignment.expr.asMethodTypeConst.value)
            else {
                val call = expr.asStaticFunctionCall
                getPossibleMethodTypes(call.params, call.descriptor, pc)
            }
        }
    }

    /**
     * Returns method types that a call to MethodType.methodType may return.
     */
    private[this] def getPossibleMethodTypes(
        params:     Seq[Expr[V]],
        descriptor: MethodDescriptor,
        pc:         Int
    )(implicit state: State): Iterator[MethodDescriptor] = {
        val returnTypes = getPossibleTypes(params.head, pc)
        if (params.size == 1) { // methodType(T) => ()T
            returnTypes.map(MethodDescriptor.withNoArgs)
        } else if (params.size == 3) { // methodType(T1, T2, T3, ...) => (T2, T3, ...)T1
            val firstParamTypes = getPossibleTypes(params(1), pc).asInstanceOf[Iterator[FieldType]]
            val possibleOtherParamTypes = getTypesFromVararg(params(2), pc)
            for {
                returnType ← returnTypes
                firstParamType ← firstParamTypes
                otherParamTypes ← possibleOtherParamTypes
            } yield MethodDescriptor(firstParamType +: otherParamTypes, returnType)
        } else {
            val secondParamType = descriptor.parameterType(1)
            if (secondParamType.isArrayType) { // methodType(T1, Class[]{T2, ...}) => (T2, ...)T1
                val possibleOtherParamTypes = getTypesFromVararg(params(1), pc)
                for {
                    returnType ← returnTypes
                    otherParamTypes ← possibleOtherParamTypes
                } yield MethodDescriptor(otherParamTypes, returnType)
            } else if (secondParamType == ObjectType.Class) { // methodType(T1, T2) => (T2)T2
                val paramTypes = getPossibleTypes(params(1), pc).asInstanceOf[Iterator[FieldType]]
                for {
                    returnType ← returnTypes
                    paramType ← paramTypes
                } yield MethodDescriptor(paramType, returnType)
            } else { // we don't handle methodType(T1, List(T2, ...)) and methodType(T1, MethodType)
                state.calleesAndCallers.addIncompleteCallsite(pc)
                Iterator.empty
            }
        }
    }

    /**
     * Returns the types that a varargs argument of type Class (i.e. Class<?>...) may evaluate to.
     * Only handles the case of a simple array of class constants or primitive types' classes!
     */
    private[this] def getTypesFromVararg(
        expr: Expr[V],
        pc:   Int
    )(implicit state: State): Option[FieldTypes] = {
        val definitions = expr.asVar.definedBy
        if (!definitions.isSingletonSet || definitions.head < 0) {
            state.calleesAndCallers.addIncompleteCallsite(pc)
            None
        } else {
            val definition = state.tacode.stmts(definitions.head).asAssignment
            if (definition.expr.astID != NewArray.ASTID) None
            else {
                val uses = IntArraySetBuilder(definition.targetVar.usedBy.toChain).result()
                if (state.tacode.cfg.bb(uses.head) != state.tacode.cfg.bb(uses.last)) None
                else if (state.tacode.stmts(uses.last).astID != Assignment.ASTID) None
                else {
                    var types: RefArray[FieldType] = RefArray.withSize(uses.size - 1)
                    if (!uses.forall { useSite ⇒
                        if (useSite == uses.last) true
                        else {
                            val use = state.tacode.stmts(useSite)
                            if (use.astID != ArrayStore.ASTID) false
                            else {
                                val typeDefs = use.asArrayStore.value.asVar.definedBy
                                val indices = use.asArrayStore.index.asVar.definedBy
                                if (!typeDefs.isSingletonSet || typeDefs.head < 0 ||
                                    !indices.isSingletonSet || indices.head < 0) false
                                else {
                                    val typeDef = state.tacode.stmts(typeDefs.head).asAssignment.expr
                                    val index = state.tacode.stmts(indices.head).asAssignment.expr
                                    if (!typeDef.isClassConst && !isBaseTypeLoad(typeDef))
                                        false
                                    else if (!index.isIntConst) {
                                        false // we don't know the index in the array
                                    } else {
                                        val tpe =
                                            if (typeDef.isClassConst) typeDef.asClassConst.value
                                            else getBaseType(typeDef).asBaseType
                                        types = types.updated(index.asIntConst.value, tpe)
                                        true
                                    }
                                }
                            }
                        }
                    } || types.contains(null)) {
                        state.calleesAndCallers.addIncompleteCallsite(pc)
                        None
                    } else {
                        Some(types)
                    }
                }
            }
        }
    }

    /**
     * Returns the origins of parameters that are contained in a varargs argument.
     */
    private[this] def getParamsFromVararg(
        expr: Expr[V]
    )(implicit state: State): Seq[V] = {
        val definitions = expr.asVar.definedBy
        if (!definitions.isSingletonSet || definitions.head < 0) {
            Seq.empty
        } else {
            val definition = state.tacode.stmts(definitions.head).asAssignment
            if (definition.expr.astID != NewArray.ASTID) Seq.empty
            else {
                val uses = IntArraySetBuilder(definition.targetVar.usedBy.toChain).result()
                if (state.tacode.cfg.bb(uses.head) != state.tacode.cfg.bb(uses.last)) Seq.empty
                else if (state.tacode.stmts(uses.last).astID != Assignment.ASTID) Seq.empty
                else {
                    var params: Seq[V] = RefArray.withSize(uses.size - 1)
                    if (!uses.forall { useSite ⇒
                        if (useSite == uses.last) true
                        else {
                            val use = state.tacode.stmts(useSite)
                            if (use.astID != ArrayStore.ASTID) false
                            else {
                                val indices = use.asArrayStore.index.asVar.definedBy
                                if (!indices.isSingletonSet || indices.head < 0) false
                                else {
                                    val index = state.tacode.stmts(indices.head).asAssignment.expr
                                    if (!index.isIntConst) {
                                        false // we don't know the index in the array
                                    } else {
                                        params = params.updated(
                                            index.asIntConst.value,
                                            use.asArrayStore.value.asVar
                                        )
                                        true
                                    }
                                }
                            }
                        }
                    } || params.contains(null)) {
                        Seq.empty
                    } else {
                        params
                    }
                }
            }
        }
    }

    private[this] def continuation(eps: SomeEPS)(implicit state: State): PropertyComputationResult = eps match {
        case ESimplePS(_, ub: SystemProperties, isFinal) ⇒
            val newEPS =
                if (isFinal) None else Some(eps.asInstanceOf[EPS[SomeProject, SystemProperties]])
            // Create new state that reflects changes that may have happened in the meantime
            val (loadedClassesUB, instantiatedTypesUB) = loadedClassesAndInstantiatedTypes()
            val newState = state.copy(
                loadedClassesUB = loadedClassesUB,
                instantiatedTypesUB = instantiatedTypesUB,
                calleesAndCallers = new IndirectCalleesAndCallers(state.calleesAndCallers.callees),
                systemPropertiesDependee = newEPS,
                systemProperties = Some(ub.properties)
            )

            // Re-analyze invocations with the new state
            analyzeInvocations()(newState)
            returnResult()(newState)

        case ESimplePS(_, _: TACAI, isFinal) ⇒
            state.removeTACDependee()

            if (!isFinal) {
                state.addTACDependee(eps.asInstanceOf[EPS[Method, TACAI]])
            }
            processMethod(state)

    }

    /**
     * Retrieves the current state of loaded classes and instantiated types from the property store.
     */
    private[this] def loadedClassesAndInstantiatedTypes(): (UIDSet[ObjectType], UIDSet[ObjectType]) = {
        // the set of classes that are definitely loaded at this point in time
        val loadedClassesEOptP = propertyStore(project, LoadedClasses.key)

        // the upper bound for loaded classes, seen so far
        val loadedClassesUB: UIDSet[ObjectType] = loadedClassesEOptP match {
            case eps: EPS[_, _] ⇒ eps.ub.classes
            case _              ⇒ UIDSet.empty
        }

        // the set of types that are definitely initialized at this point in time
        val instantiatedTypesEOptP = propertyStore(project, InstantiatedTypes.key)

        // the upper bound for type instantiations, seen so far
        // in case they are not yet computed, we use the initialTypes
        val instantiatedTypesUB: UIDSet[ObjectType] = instantiatedTypesEOptP match {
            case eps: EPS[_, _] ⇒ eps.ub.types
            case _              ⇒ initialInstantiatedTypes
        }

        (loadedClassesUB, instantiatedTypesUB)
    }

    @inline private[this] def returnResult()(implicit state: State): PropertyComputationResult = {
        var res: List[PropertyComputationResult] = state.calleesAndCallers.partialResultsForCallers

        val calleeUB = if (state.calleesAndCallers.callees.isEmpty)
            NoReflectionRelatedCallees
        else
            new ReflectionRelatedCalleesImplementation(
                state.calleesAndCallers.callees,
                state.calleesAndCallers.incompleteCallsites,
                state.calleesAndCallers.parameters
            )

        val calleesResult =
            if (state.hasOpenDependee) {
                SimplePIntermediateResult(
                    state.definedMethod,
                    calleeUB,
                    state.systemPropertiesDependee ++ state.tacaiDependee,
                    continuation
                )
            } else {
                Result(state.definedMethod, calleeUB)
            }

        res ::= calleesResult

        if (state.newLoadedClasses.nonEmpty) {
            res ::= PartialResult[SomeProject, LoadedClasses](project, LoadedClasses.key, {
                case IntermediateESimpleP(p, ub) ⇒
                    val newUb = ub.classes ++ state.newLoadedClasses
                    // due to monotonicity:
                    // the size check sufficiently replaces the subset check
                    if (newUb.size > ub.classes.size)
                        Some(IntermediateESimpleP(p, new LoadedClasses(newUb)))
                    else
                        None

                case EPK(p, _) ⇒
                    Some(IntermediateESimpleP(p, new LoadedClasses(state.newLoadedClasses)))

                case r ⇒ throw new IllegalStateException(s"unexpected previous result $r")
            })
            state.newLoadedClasses flatMap { loaded ⇒
                LoadedClassesAnalysis.retrieveStaticInitializers(loaded, declaredMethods, project)
            } foreach { clInit ⇒
                res ::=
                    PartialResult[DeclaredMethod, CallersProperty](clInit, CallersProperty.key, {
                        case _: EPK[_, _] ⇒
                            Some(IntermediateESimpleP(clInit, OnlyVMLevelCallers))

                        case IntermediateESimpleP(_, ub) if !ub.hasCallersWithUnknownContext ⇒
                            Some(IntermediateESimpleP(clInit, ub.updatedWithVMLevelCall()))

                        case _: IntermediateESimpleP[_, _] ⇒
                            None

                        case r ⇒
                            throw new IllegalStateException(s"unexpected previous result $r")
                    })
            }
        }

        if (state.newInstantiatedTypes.nonEmpty)
            res ::= RTACallGraphAnalysis.partialResultForInstantiatedTypes(
                p, state.newInstantiatedTypes, initialInstantiatedTypes
            )

        Results(res)
    }
}

object EagerReflectionRelatedCallsAnalysis extends FPCFEagerAnalysisScheduler {

    override type InitializationData = ReflectionRelatedCallsAnalysis

    override def start(
        project:       SomeProject,
        propertyStore: PropertyStore,
        analysis:      ReflectionRelatedCallsAnalysis
    ): FPCFAnalysis = {
        analysis
    }

    override def uses: Set[PropertyKind] =
        Set(CallersProperty, SystemProperties, LoadedClasses, InstantiatedTypes, TACAI)

    override def derives: Set[PropertyKind] =
        Set(CallersProperty, ReflectionRelatedCallees, LoadedClasses, InstantiatedTypes)

    override def init(p: SomeProject, ps: PropertyStore): ReflectionRelatedCallsAnalysis = {
        val analysis = new ReflectionRelatedCallsAnalysis(p)
        ps.registerTriggeredComputation(CallersProperty.key, analysis.analyze)
        analysis
    }

    override def beforeSchedule(p: SomeProject, ps: PropertyStore): Unit = {}

    override def afterPhaseCompletion(p: SomeProject, ps: PropertyStore): Unit = {}
}<|MERGE_RESOLUTION|>--- conflicted
+++ resolved
@@ -3,6 +3,8 @@
 package fpcf
 package analyses
 package cg
+
+import scala.language.existentials
 
 import org.opalj.br.ArrayType
 import org.opalj.br.BaseType
@@ -24,6 +26,7 @@
 import org.opalj.br.analyses.DeclaredMethods
 import org.opalj.br.analyses.DeclaredMethodsKey
 import org.opalj.br.analyses.SomeProject
+import org.opalj.br.analyses.cg.InitialInstantiatedTypesKey
 import org.opalj.br.instructions.INVOKESTATIC
 import org.opalj.br.instructions.INVOKEVIRTUAL
 import org.opalj.collection.immutable.IntArraySetBuilder
@@ -51,15 +54,7 @@
 import org.opalj.tac.TACode
 import org.opalj.tac.VirtualFunctionCall
 import org.opalj.tac.VirtualMethodCall
-<<<<<<< HEAD
-import scala.collection.immutable.IntMap
-=======
 import org.opalj.tac.fpcf.properties.TACAI
-
->>>>>>> bc16642b
-import scala.language.existentials
-
-import org.opalj.br.analyses.cg.InitialInstantiatedTypesKey
 
 /**
  * Finds calls and loaded classes that exist because of reflective calls that are easy to resolve.
@@ -190,12 +185,8 @@
     }
 
     implicit private[this] val declaredMethods: DeclaredMethods = project.get(DeclaredMethodsKey)
-<<<<<<< HEAD
-    private[this] val tacai = project.get(SimpleTACAIKey)
     private[this] val initialInstantiatedTypes: UIDSet[ObjectType] =
         UIDSet(project.get(InitialInstantiatedTypesKey).toSeq: _*)
-=======
->>>>>>> bc16642b
 
     def analyze(declaredMethod: DeclaredMethod): PropertyComputationResult = {
         // todo this is copy & past code from the RTACallGraphAnalysis -> refactor
