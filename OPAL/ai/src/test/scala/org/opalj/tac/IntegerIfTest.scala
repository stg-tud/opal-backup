/* BSD 2-Clause License:
 * Copyright (c) 2009 - 2017
 * Software Technology Group
 * Department of Computer Science
 * Technische Universität Darmstadt
 * All rights reserved.
 *
 * Redistribution and use in source and binary forms, with or without
 * modification, are permitted provided that the following conditions are met:
 *
 *  - Redistributions of source code must retain the above copyright notice,
 *    this list of conditions and the following disclaimer.
 *  - Redistributions in binary form must reproduce the above copyright notice,
 *    this list of conditions and the following disclaimer in the documentation
 *    and/or other materials provided with the distribution.
 *
 * THIS SOFTWARE IS PROVIDED BY THE COPYRIGHT HOLDERS AND CONTRIBUTORS "AS IS"
 * AND ANY EXPRESS OR IMPLIED WARRANTIES, INCLUDING, BUT NOT LIMITED TO, THE
 * IMPLIED WARRANTIES OF MERCHANTABILITY AND FITNESS FOR A PARTICULAR PURPOSE
 * ARE DISCLAIMED. IN NO EVENT SHALL THE COPYRIGHT OWNER OR CONTRIBUTORS BE
 * LIABLE FOR ANY DIRECT, INDIRECT, INCIDENTAL, SPECIAL, EXEMPLARY, OR
 * CONSEQUENTIAL DAMAGES (INCLUDING, BUT NOT LIMITED TO, PROCUREMENT OF
 * SUBSTITUTE GOODS OR SERVICES; LOSS OF USE, DATA, OR PROFITS; OR BUSINESS
 * INTERRUPTION) HOWEVER CAUSED AND ON ANY THEORY OF LIABILITY, WHETHER IN
 * CONTRACT, STRICT LIABILITY, OR TORT (INCLUDING NEGLIGENCE OR OTHERWISE)
 * ARISING IN ANY WAY OUT OF THE USE OF THIS SOFTWARE, EVEN IF ADVISED OF THE
 * POSSIBILITY OF SUCH DAMAGE.
 */
package org.opalj
package tac

import org.scalatest.Matchers
import org.scalatest.FunSpec
import org.scalatest.junit.JUnitRunner
import org.scalatest.Matchers
import org.junit.runner.RunWith

import org.opalj.br._
<<<<<<< HEAD
import org.opalj.bi.TestSupport.locateTestResources
import org.opalj.br.analyses.Project
//import org.opalj.ai.BaseAI
//import org.opalj.ai.domain.l1.DefaultDomain
=======
import org.opalj.br.TestSupport.biProject
import org.opalj.ai.BaseAI
import org.opalj.ai.domain.l1.DefaultDomain
>>>>>>> 416e44d1

/**
 * Tests the conversion of parsed methods to a quadruple representation
 *
 * @author Michael Eichberg
 * @author Roberts Kolosovs
 */
@RunWith(classOf[JUnitRunner])
class IntegerIfTest extends FunSpec with Matchers {

    val ControlSequencesType = ObjectType("tactest/ControlSequences")

    val project = biProject("tactest-8-preserveAllLocals.jar")

    val ControlSequencesClassFile = project.classFile(ControlSequencesType).get

    import RelationalOperators._

    val ICMPNEMethod = ControlSequencesClassFile.findMethod("icmpne").head
    val ICMPEQMethod = ControlSequencesClassFile.findMethod("icmpeq").head
    val ICMPGEMethod = ControlSequencesClassFile.findMethod("icmpge").head
    val ICMPLTMethod = ControlSequencesClassFile.findMethod("icmplt").head
    val ICMPLEMethod = ControlSequencesClassFile.findMethod("icmple").head
    val ICMPGTMethod = ControlSequencesClassFile.findMethod("icmpgt").head

    describe("The quadruples representation of integer if instructions") {
        describe("using no AI results") {

            def resultJLC(strg: String) = Array(
                "0: r_0 = this;",
                "1: r_1 = p_1;",
                "2: r_2 = p_2;",
                "3: op_0 = r_1;",
                "4: op_1 = r_2;",
                strg,
                "6: op_0 = r_1;",
                "7: return op_0;",
                "8: op_0 = r_2;",
                "9: return op_0;"
            )

            def resultAST(stmt: Stmt): Array[Stmt] = Array(
                Assignment(-1, SimpleVar(-1, ComputationalTypeReference), Param(ComputationalTypeReference, "this")),
                Assignment(-1, SimpleVar(-2, ComputationalTypeInt), Param(ComputationalTypeInt, "p_1")),
                Assignment(-1, SimpleVar(-3, ComputationalTypeInt), Param(ComputationalTypeInt, "p_2")),
                Assignment(0, SimpleVar(0, ComputationalTypeInt), SimpleVar(-2, ComputationalTypeInt)),
                Assignment(1, SimpleVar(1, ComputationalTypeInt), SimpleVar(-3, ComputationalTypeInt)),
                stmt,
                Assignment(5, SimpleVar(0, ComputationalTypeInt), SimpleVar(-2, ComputationalTypeInt)),
                ReturnValue(6, SimpleVar(0, ComputationalTypeInt)),
                Assignment(7, SimpleVar(0, ComputationalTypeInt), SimpleVar(-3, ComputationalTypeInt)),
                ReturnValue(8, SimpleVar(0, ComputationalTypeInt))
            )

            it("should correctly reflect the not-equals case") {
                val statements = AsQuadruples(method = ICMPNEMethod, classHierarchy = Code.preDefinedClassHierarchy)._1
                val javaLikeCode = ToJavaLike(statements, false)

                assert(statements.nonEmpty)
                assert(javaLikeCode.length > 0)
                statements.shouldEqual(resultAST(
                    If(2, SimpleVar(0, ComputationalTypeInt), NE, SimpleVar(1, ComputationalTypeInt), 8)
                ))
                javaLikeCode.shouldEqual(resultJLC("5: if(op_0 != op_1) goto 8;"))
            }

            it("should correctly reflect the equals case") {
                val statements = AsQuadruples(method = ICMPEQMethod, classHierarchy = Code.preDefinedClassHierarchy)._1
                val javaLikeCode = ToJavaLike(statements, false)

                assert(statements.nonEmpty)
                assert(javaLikeCode.length > 0)
                statements.shouldEqual(resultAST(
                    If(2, SimpleVar(0, ComputationalTypeInt), EQ, SimpleVar(1, ComputationalTypeInt), 8)
                ))
                javaLikeCode.shouldEqual(resultJLC("5: if(op_0 == op_1) goto 8;"))
            }

            it("should correctly reflect the greater-equals case") {
                val statements = AsQuadruples(method = ICMPGEMethod, classHierarchy = Code.preDefinedClassHierarchy)._1
                val javaLikeCode = ToJavaLike(statements, false)

                assert(statements.nonEmpty)
                assert(javaLikeCode.length > 0)
                statements.shouldEqual(resultAST(
                    If(2, SimpleVar(0, ComputationalTypeInt), GE, SimpleVar(1, ComputationalTypeInt), 8)
                ))
                javaLikeCode.shouldEqual(resultJLC("5: if(op_0 >= op_1) goto 8;"))
            }

            it("should correctly reflect the less-then case") {
                val statements = AsQuadruples(method = ICMPLTMethod, classHierarchy = Code.preDefinedClassHierarchy)._1
                val javaLikeCode = ToJavaLike(statements, false)

                assert(statements.nonEmpty)
                assert(javaLikeCode.length > 0)
                statements.shouldEqual(resultAST(
                    If(2, SimpleVar(0, ComputationalTypeInt), LT, SimpleVar(1, ComputationalTypeInt), 8)
                ))
                javaLikeCode.shouldEqual(resultJLC("5: if(op_0 < op_1) goto 8;"))
            }

            it("should correctly reflect the less-equals case") {
                val statements = AsQuadruples(method = ICMPLEMethod, classHierarchy = Code.preDefinedClassHierarchy)._1
                val javaLikeCode = ToJavaLike(statements, false)

                assert(statements.nonEmpty)
                assert(javaLikeCode.length > 0)
                statements.shouldEqual(resultAST(
                    If(2, SimpleVar(0, ComputationalTypeInt), LE, SimpleVar(1, ComputationalTypeInt), 8)
                ))
                javaLikeCode.shouldEqual(resultJLC("5: if(op_0 <= op_1) goto 8;"))
            }

            it("should correctly reflect the greater-then case") {
                val statements = AsQuadruples(method = ICMPGTMethod, classHierarchy = Code.preDefinedClassHierarchy)._1
                val javaLikeCode = ToJavaLike(statements, false)

                assert(statements.nonEmpty)
                assert(javaLikeCode.length > 0)
                statements.shouldEqual(resultAST(
                    If(2, SimpleVar(0, ComputationalTypeInt), GT, SimpleVar(1, ComputationalTypeInt), 8)
                ))
                javaLikeCode.shouldEqual(resultJLC("5: if(op_0 > op_1) goto 8;"))
            }
        }
        /*
        describe("using AI results") {

            def resultJLC(strg1: String, strg2: String, strg3: String) = Array(
                "0: r_0 = this;",
                "1: r_1 = p_1;",
                "2: r_2 = p_2;",
                "3: op_0 = r_1;",
                "4: op_1 = r_2;",
                strg1,
                "6: op_0 = r_1;",
                strg2,
                "8: op_0 = r_2;",
                strg3
            )

            def resultAST(stmt: Stmt, expr1: Expr, expr2: Expr): Array[Stmt] = Array(
                Assignment(-1, SimpleVar(-1, ComputationalTypeReference), Param(ComputationalTypeReference, "this")),
                Assignment(-1, SimpleVar(-2, ComputationalTypeInt), Param(ComputationalTypeInt, "p_1")),
                Assignment(-1, SimpleVar(-3, ComputationalTypeInt), Param(ComputationalTypeInt, "p_2")),
                Assignment(0, SimpleVar(0, ComputationalTypeInt), SimpleVar(-2, ComputationalTypeInt)),
                Assignment(1, SimpleVar(1, ComputationalTypeInt), SimpleVar(-3, ComputationalTypeInt)),
                stmt,
                Assignment(5, SimpleVar(0, ComputationalTypeInt), SimpleVar(-2, ComputationalTypeInt)),
                ReturnValue(6, expr1),
                Assignment(7, SimpleVar(0, ComputationalTypeInt), SimpleVar(-3, ComputationalTypeInt)),
                ReturnValue(8, expr2)
            )

            it("should correctly reflect the not-equals case") {
                val domain = new DefaultDomain(project, ControlSequencesClassFile, ICMPNEMethod)
                val aiResult = BaseAI(ControlSequencesClassFile, ICMPNEMethod, domain)
                val statements = AsQuadruples(method = ICMPNEMethod, aiResult = Some(aiResult))._1
                val javaLikeCode = ToJavaLike(statements, false)

                assert(statements.nonEmpty)
                assert(javaLikeCode.length > 0)
                statements.shouldEqual(resultAST(
                    If(2, SimpleVar(0, ComputationalTypeInt), NE, SimpleVar(1, ComputationalTypeInt), 8),
                    DomainValueBasedVar(0, domain.AnIntegerValue.asInstanceOf[domain.DomainValue]),
                    DomainValueBasedVar(0, domain.AnIntegerValue.asInstanceOf[domain.DomainValue])
                ))
                javaLikeCode.shouldEqual(resultJLC(
                    "5: if(op_0 != op_1) goto 8;",
                    "7: return op_0 /*an int*/;",
                    "9: return op_0 /*an int*/;"
                ))
            }

            it("should correctly reflect the equals case") {
                val domain = new DefaultDomain(project, ControlSequencesClassFile, ICMPEQMethod)
                val aiResult = BaseAI(ControlSequencesClassFile, ICMPEQMethod, domain)
                val statements = AsQuadruples(method = ICMPEQMethod, aiResult = Some(aiResult))._1
                val javaLikeCode = ToJavaLike(statements, false)

                assert(statements.nonEmpty)
                assert(javaLikeCode.length > 0)
                statements.shouldEqual(resultAST(
                    If(2, SimpleVar(0, ComputationalTypeInt), EQ, SimpleVar(1, ComputationalTypeInt), 8),
                    DomainValueBasedVar(0, domain.AnIntegerValue.asInstanceOf[domain.DomainValue]),
                    DomainValueBasedVar(0, domain.AnIntegerValue.asInstanceOf[domain.DomainValue])
                ))
                javaLikeCode.shouldEqual(resultJLC(
                    "5: if(op_0 == op_1) goto 8;",
                    "7: return op_0 /*an int*/;",
                    "9: return op_0 /*an int*/;"
                ))
            }

            it("should correctly reflect the greater-equals case") {
                val domain = new DefaultDomain(project, ControlSequencesClassFile, ICMPGEMethod)
                val aiResult = BaseAI(ControlSequencesClassFile, ICMPGEMethod, domain)
                val statements = AsQuadruples(method = ICMPGEMethod, aiResult = Some(aiResult))._1
                val javaLikeCode = ToJavaLike(statements, false)

                assert(statements.nonEmpty)
                assert(javaLikeCode.length > 0)
                statements.shouldEqual(resultAST(
                    If(2, SimpleVar(0, ComputationalTypeInt), GE, SimpleVar(1, ComputationalTypeInt), 8),
                    DomainValueBasedVar(
                        0,
                        domain.IntegerRange(Integer.MIN_VALUE, Integer.MAX_VALUE - 1).asInstanceOf[domain.DomainValue]
                    ),
                    DomainValueBasedVar(0, domain.AnIntegerValue.asInstanceOf[domain.DomainValue])
                ))
                javaLikeCode.shouldEqual(resultJLC(
                    "5: if(op_0 >= op_1) goto 8;",
                    "7: return op_0 /*int ∈ ["+Integer.MIN_VALUE+","+(Integer.MAX_VALUE - 1)+"]*/;",
                    "9: return op_0 /*an int*/;"
                ))
            }

            it("should correctly reflect the less-then case") {
                val domain = new DefaultDomain(project, ControlSequencesClassFile, ICMPLTMethod)
                val aiResult = BaseAI(ControlSequencesClassFile, ICMPLTMethod, domain)
                val statements = AsQuadruples(method = ICMPLTMethod, aiResult = Some(aiResult))._1
                val javaLikeCode = ToJavaLike(statements, false)

                assert(statements.nonEmpty)
                assert(javaLikeCode.length > 0)
                statements.shouldEqual(resultAST(
                    If(2, SimpleVar(0, ComputationalTypeInt), LT, SimpleVar(1, ComputationalTypeInt), 8),
                    DomainValueBasedVar(0, domain.AnIntegerValue.asInstanceOf[domain.DomainValue]),
                    DomainValueBasedVar(
                        0,
                        domain.IntegerRange(Integer.MIN_VALUE + 1, Integer.MAX_VALUE).asInstanceOf[domain.DomainValue]
                    )
                ))
                javaLikeCode.shouldEqual(resultJLC(
                    "5: if(op_0 < op_1) goto 8;",
                    "7: return op_0 /*an int*/;",
                    "9: return op_0 /*int ∈ ["+(Integer.MIN_VALUE + 1)+","+Integer.MAX_VALUE+"]*/;"
                ))
            }

            it("should correctly reflect the less-equals case") {
                val domain = new DefaultDomain(project, ControlSequencesClassFile, ICMPLEMethod)
                val aiResult = BaseAI(ControlSequencesClassFile, ICMPLEMethod, domain)
                val statements = AsQuadruples(method = ICMPLEMethod, aiResult = Some(aiResult))._1
                val javaLikeCode = ToJavaLike(statements, false)

                assert(statements.nonEmpty)
                assert(javaLikeCode.length > 0)
                statements.shouldEqual(resultAST(
                    If(2, SimpleVar(0, ComputationalTypeInt), LE, SimpleVar(1, ComputationalTypeInt), 8),
                    DomainValueBasedVar(
                        0,
                        domain.IntegerRange(Integer.MIN_VALUE + 1, Integer.MAX_VALUE).asInstanceOf[domain.DomainValue]
                    ),
                    DomainValueBasedVar(0, domain.AnIntegerValue.asInstanceOf[domain.DomainValue])
                ))
                javaLikeCode.shouldEqual(resultJLC(
                    "5: if(op_0 <= op_1) goto 8;",
                    "7: return op_0 /*int ∈ ["+(Integer.MIN_VALUE + 1)+","+Integer.MAX_VALUE+"]*/;",
                    "9: return op_0 /*an int*/;"
                ))
            }

            it("should correctly reflect the greater-then case") {
                val domain = new DefaultDomain(project, ControlSequencesClassFile, ICMPGTMethod)
                val aiResult = BaseAI(ControlSequencesClassFile, ICMPGTMethod, domain)
                val statements = AsQuadruples(method = ICMPGTMethod, aiResult = Some(aiResult))._1
                val javaLikeCode = ToJavaLike(statements, false)

                assert(statements.nonEmpty)
                assert(javaLikeCode.length > 0)
                statements.shouldEqual(resultAST(
                    If(2, SimpleVar(0, ComputationalTypeInt), GT, SimpleVar(1, ComputationalTypeInt), 8),
                    DomainValueBasedVar(0, domain.AnIntegerValue.asInstanceOf[domain.DomainValue]),
                    DomainValueBasedVar(
                        0,
                        domain.IntegerRange(Integer.MIN_VALUE, Integer.MAX_VALUE - 1).asInstanceOf[domain.DomainValue]
                    )
                ))
                javaLikeCode.shouldEqual(resultJLC(
                    "5: if(op_0 > op_1) goto 8;",
                    "7: return op_0 /*an int*/;",
                    "9: return op_0 /*int ∈ ["+Integer.MIN_VALUE+","+(Integer.MAX_VALUE - 1)+"]*/;"
                ))
            }
        }*/
    }
}<|MERGE_RESOLUTION|>--- conflicted
+++ resolved
@@ -36,16 +36,9 @@
 import org.junit.runner.RunWith
 
 import org.opalj.br._
-<<<<<<< HEAD
-import org.opalj.bi.TestSupport.locateTestResources
-import org.opalj.br.analyses.Project
+import org.opalj.br.TestSupport.biProject
 //import org.opalj.ai.BaseAI
 //import org.opalj.ai.domain.l1.DefaultDomain
-=======
-import org.opalj.br.TestSupport.biProject
-import org.opalj.ai.BaseAI
-import org.opalj.ai.domain.l1.DefaultDomain
->>>>>>> 416e44d1
 
 /**
  * Tests the conversion of parsed methods to a quadruple representation
@@ -101,7 +94,7 @@
             )
 
             it("should correctly reflect the not-equals case") {
-                val statements = AsQuadruples(method = ICMPNEMethod, classHierarchy = Code.preDefinedClassHierarchy)._1
+                val statements = AsQuadruples(method = ICMPNEMethod, classHierarchy = Code.BasicClassHierarchy)._1
                 val javaLikeCode = ToJavaLike(statements, false)
 
                 assert(statements.nonEmpty)
@@ -113,7 +106,7 @@
             }
 
             it("should correctly reflect the equals case") {
-                val statements = AsQuadruples(method = ICMPEQMethod, classHierarchy = Code.preDefinedClassHierarchy)._1
+                val statements = AsQuadruples(method = ICMPEQMethod, classHierarchy = Code.BasicClassHierarchy)._1
                 val javaLikeCode = ToJavaLike(statements, false)
 
                 assert(statements.nonEmpty)
@@ -125,7 +118,7 @@
             }
 
             it("should correctly reflect the greater-equals case") {
-                val statements = AsQuadruples(method = ICMPGEMethod, classHierarchy = Code.preDefinedClassHierarchy)._1
+                val statements = AsQuadruples(method = ICMPGEMethod, classHierarchy = Code.BasicClassHierarchy)._1
                 val javaLikeCode = ToJavaLike(statements, false)
 
                 assert(statements.nonEmpty)
@@ -137,7 +130,7 @@
             }
 
             it("should correctly reflect the less-then case") {
-                val statements = AsQuadruples(method = ICMPLTMethod, classHierarchy = Code.preDefinedClassHierarchy)._1
+                val statements = AsQuadruples(method = ICMPLTMethod, classHierarchy = Code.BasicClassHierarchy)._1
                 val javaLikeCode = ToJavaLike(statements, false)
 
                 assert(statements.nonEmpty)
@@ -149,7 +142,7 @@
             }
 
             it("should correctly reflect the less-equals case") {
-                val statements = AsQuadruples(method = ICMPLEMethod, classHierarchy = Code.preDefinedClassHierarchy)._1
+                val statements = AsQuadruples(method = ICMPLEMethod, classHierarchy = Code.BasicClassHierarchy)._1
                 val javaLikeCode = ToJavaLike(statements, false)
 
                 assert(statements.nonEmpty)
@@ -161,7 +154,7 @@
             }
 
             it("should correctly reflect the greater-then case") {
-                val statements = AsQuadruples(method = ICMPGTMethod, classHierarchy = Code.preDefinedClassHierarchy)._1
+                val statements = AsQuadruples(method = ICMPGTMethod, classHierarchy = Code.BasicClassHierarchy)._1
                 val javaLikeCode = ToJavaLike(statements, false)
 
                 assert(statements.nonEmpty)
