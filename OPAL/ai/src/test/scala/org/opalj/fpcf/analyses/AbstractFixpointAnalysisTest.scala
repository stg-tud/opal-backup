/* BSD 2-Clause License:
 * Copyright (c) 2009 - 2017
 * Software Technology Group
 * Department of Computer Science
 * Technische Universität Darmstadt
 * All rights reserved.
 *
 * Redistribution and use in source and binary forms, with or without
 * modification, are permitted provided that the following conditions are met:
 *
 *  - Redistributions of source code must retain the above copyright notice,
 *    this list of conditions and the following disclaimer.
 *  - Redistributions in binary form must reproduce the above copyright notice,
 *    this list of conditions and the following disclaimer in the documentation
 *    and/or other materials provided with the distribution.
 *
 * THIS SOFTWARE IS PROVIDED BY THE COPYRIGHT HOLDERS AND CONTRIBUTORS "AS IS"
 * AND ANY EXPRESS OR IMPLIED WARRANTIES, INCLUDING, BUT NOT LIMITED TO, THE
 * IMPLIED WARRANTIES OF MERCHANTABILITY AND FITNESS FOR A PARTICULAR PURPOSE
 * ARE DISCLAIMED. IN NO EVENT SHALL THE COPYRIGHT OWNER OR CONTRIBUTORS BE
 * LIABLE FOR ANY DIRECT, INDIRECT, INCIDENTAL, SPECIAL, EXEMPLARY, OR
 * CONSEQUENTIAL DAMAGES (INCLUDING, BUT NOT LIMITED TO, PROCUREMENT OF
 * SUBSTITUTE GOODS OR SERVICES; LOSS OF USE, DATA, OR PROFITS; OR BUSINESS
 * INTERRUPTION) HOWEVER CAUSED AND ON ANY THEORY OF LIABILITY, WHETHER IN
 * CONTRACT, STRICT LIABILITY, OR TORT (INCLUDING NEGLIGENCE OR OTHERWISE)
 * ARISING IN ANY WAY OUT OF THE USE OF THIS SOFTWARE, EVEN IF ADVISED OF THE
 * POSSIBILITY OF SUCH DAMAGE.
 */
package org.opalj
package fpcf
package analyses

<<<<<<< HEAD
=======
import scala.language.reflectiveCalls

>>>>>>> 4ae0be7b
import java.io.File
import java.net.URL

import org.junit.runner.RunWith
import org.opalj.br._
import org.opalj.br.analyses.AllocationSites
import org.opalj.br.analyses.FormalParameter
import org.opalj.br.analyses.FormalParameters
import org.opalj.br.analyses.Project
import org.opalj.br.analyses.PropertyStoreKey
import org.scalatest.FlatSpec
import org.scalatest.Matchers
import org.scalatest.junit.JUnitRunner
<<<<<<< HEAD

import scala.language.reflectiveCalls
=======
>>>>>>> 4ae0be7b

/**
 * Tests a fix-point analysis implementation using the classes in the configured
 * class file.
 *
 * @note This test supports only property tests where only one annotation field
 *       is used. It's not possible to check multiple values.
 * @author Michael Reif
 * @author Dominik Helm
 * @author Florian Kübler
 */
@RunWith(classOf[JUnitRunner])
abstract class AbstractFixpointAnalysisTest extends FlatSpec with Matchers {

    type AnnotationLike = {
        val annotationType: FieldType;
        val elementValuePairs: ElementValuePairs
    }

    /**
     * Type of the EP annotation used for properties only valid
     * if certain requirements are fulfilled
     */
    val EPType = ObjectType("annotations/property/EP")

    /*
     * GENERIC TEST PARAMETERS - THESE HAVE TO BE OVERWRITTEN BY SUBCLASSES
     */

    def analysisName: String

    def testFileName: String

    def testFilePath: String

    /**
     * This method has to be overridden in a subclass to define the analysis that
     * is going to be tested.
     */
    def analysisRunners: Seq[FPCFAnalysisRunner]

    def runAnalysis(project: Project[URL]): Unit = {
        val analysesManager = project.get(FPCFAnalysesManagerKey)
        analysesManager.runAll(analysisRunners, waitOnCompletion = true)
    }

    def propertyKey: PropertyKey[Property]

    def propertyAnnotation: ObjectType

    /**
     * Common default value of the annoation `propertyAnnotation` uses for the different
     * kinds of analysis assumptions. This value is used, if the annotated entity does not
     * provide an explicitly assigned value.
     */
    def defaultValue: String

    /** Type of the container annotation: Override if propertyAnnotation is repeatable */
    def containerAnnotation: ObjectType = null

    /**
     * Provides a mapping from property name to the corresponding property key
     * Has to be overriden by tests to contain the properties the test depends on
     */
    def propertyKeyMap: Map[String, PropertyKey[Property]] = Map()

    /*
     * PROJECT SETUP
     */

    def file: File = org.opalj.bi.TestResources.locateTestResources(testFileName, testFilePath)

    def loadProject: Project[URL] = org.opalj.br.analyses.Project(file)

    val project: Project[URL] = loadProject
    // The property stored initialization has to be lazy to ensure that subclasses have a
    // chance to configure the project before project information is actually derived.
    lazy val propertyStore: PropertyStore = project.get(PropertyStoreKey)

    /**
     * This method is intended to be overridden by subclass to execute code before
     * [[AbstractFixpointAnalysisTest.runAnalysis]] called. The `project` is already
     * initialized and can be queried.
     */
    def init(): Unit = {}

    /*
     * RUN ANALYSIS AND OBTAIN PROPERTY STORE
     */

    init()
    runAnalysis(project)

    /*
     * PROPERTY VALIDATION
     */

    /**
     * This method extracts the default property, namely the ´value´ property
     * from the annotation and returns an option with a string. If the value
     * has no property or the default property has been set, the resulting
     * option will be empty.
     *
     * @note Subclasses should override this method when they use non-default
     *       named values within their annotation. Please note that this extraction
     *       mechanism can only be used if a single value has to be extracted.
     */
    def propertyExtraction(elementValuePairs: ElementValuePairs): Option[String] = {
        elementValuePairs collectFirst { case ElementValuePair("value", EnumValue(_, property)) ⇒ property }
    }

    /**
     * This method extracts the ep property if it is set and an array of Annotations
     * Otherwise the resulting option will be empty
     */
    def epExtraction(elementValuePairs: ElementValuePairs): Option[IndexedSeq[Annotation]] = {
        elementValuePairs collectFirst {
            case ElementValuePair("eps",
                ArrayValue(eps: IndexedSeq[_])) ⇒
                eps map { case AnnotationValue(a) ⇒ a }
        }
    }

    /**
     * This method extracts the algorithms property if it is set and an array of Strings
     * Otherwise the resulting option will be empty
     */
    def algorithmExtraction(elementValuePairs: ElementValuePairs): Option[IndexedSeq[String]] = {
        elementValuePairs collectFirst {
            case ElementValuePair("algorithms",
                ArrayValue(eps: IndexedSeq[_])) ⇒
                eps map { case StringValue(algorithm) ⇒ algorithm }
        }
    }

    /**
     * This method extracts a string value from an annotation that has a given name
     */
    def stringExtraction(elementValuePairs: ElementValuePairs, name: String): Option[String] = {
        elementValuePairs collectFirst {
            case ElementValuePair(`name`, StringValue(result)) ⇒ result
        }
    }

    /**
     * Extracts all annotations with an algorithm attribute that fulfills the predicate given
     * The input annotation is the test annotation that may be the container annotation
     * for repeatable annotations
     */
    def extractAnnotations(
        annotation: AnnotationLike,
        predicate:  Option[IndexedSeq[String]] ⇒ Boolean
    ): Seq[AnnotationLike] = {
        if (annotation.annotationType == propertyAnnotation) // Single flat annotation
            if (predicate(algorithmExtraction(annotation.elementValuePairs)))
                List(annotation)
            else
                List.empty[Annotation]
        else // Container annotation
            annotation.elementValuePairs.collectFirst {
                case ElementValuePair("value", ArrayValue(properties: IndexedSeq[_])) ⇒
                    properties collect {
                        case AnnotationValue(a) if predicate(algorithmExtraction(a.elementValuePairs)) ⇒ a
                    }
            } getOrElse List.empty[Annotation]
    }

    /**
     * Checks, whether all entities have the properties required for the annotation to be valid
     */
    def fulfillsEPS(elementValuePairs: ElementValuePairs): Boolean = {
        val eps = epExtraction(elementValuePairs)
        eps.isEmpty || eps.get.forall { ep ⇒
            if (ep.annotationType == EPType) {
                val epEntity = stringExtraction(ep.elementValuePairs, "e").get
                val epProperty: PropertyKey[Property] = {
                    val key = stringExtraction(ep.elementValuePairs, "pk")
                    // If no property attribute is given, the property key tested is used
                    if (key.isDefined) propertyKeyMap(key.get) else propertyKey
                }
                val epValue = stringExtraction(ep.elementValuePairs, "p")
                val classIndex = epEntity.indexOf('.')
                val descriptorIndex = epEntity.indexOf('(')
                if (classIndex < 0) { // Entity is a class
                    val classFileO = project.classFile(ObjectType(epEntity))
                    if (epValue.isEmpty) // No property for the entity may exist
                        !(classFileO exists { classFile ⇒
                            val eop = propertyStore(classFile, epProperty)
                            eop.hasProperty
                        })
                    else
                        classFileO exists { classFile ⇒
                            val eop = propertyStore(classFile, epProperty)
                            eop.hasProperty && eop.p.toString == epValue.get
                        }
                } else if (descriptorIndex < 0) { // Entity is a field
                    val className = epEntity.substring(0, classIndex)
                    val fieldName = epEntity.substring(classIndex + 1)
                    val classFileO = project.classFile(ObjectType(className))
                    if (epValue.isEmpty) // No property for the entity may exist
                        !(classFileO exists {
                            _ findField fieldName exists { field ⇒
                                val eop = propertyStore(field, epProperty)
                                eop.hasProperty
                            }
                        })
                    else
                        classFileO exists {
                            _ findField fieldName exists { field ⇒
                                val eop = propertyStore(field, epProperty)
                                eop.hasProperty && eop.p.toString == epValue.get
                            }
                        }
                } else if (descriptorIndex > classIndex) { // Entity is a method
                    val className = epEntity.substring(0, classIndex)
                    val methodName = epEntity.substring(classIndex + 1, descriptorIndex)
                    val descriptor = MethodDescriptor(epEntity.substring(descriptorIndex))
                    val classFileO = project.classFile(ObjectType(className))
                    if (epValue.isEmpty) // No property for the entity may exist
                        !(classFileO exists {
                            _ findMethod (methodName, descriptor) exists { method ⇒
                                val eop = propertyStore(method, epProperty)
                                eop.hasProperty
                            }
                        })
                    else
                        classFileO exists {
                            _ findMethod (methodName, descriptor) exists { method ⇒
                                val eop = propertyStore(method, epProperty)
                                eop.hasProperty && eop.p.toString == epValue.get
                            }
                        }
                } else throw new RuntimeException("Invalid eps annotation")
            } else false
        }
    }

    /**
     * Returns the the properties expected by the annotations that apply.
     * If the result is empty, no annotation  applies.
     */
    def getExpectedProperties(annotation: AnnotationLike): Seq[String] = {
        val specific = extractAnnotations(annotation, {
            _.exists {
                _.exists {
                    _ == analysisName
                }
            }
        })
        val specificFulfilled = specific filter { a ⇒ fulfillsEPS(a.elementValuePairs) }
        val annotatedProperties =
            if (specificFulfilled.isEmpty)
                extractAnnotations(annotation, {
                    _.isEmpty
                }) filter { a ⇒ fulfillsEPS(a.elementValuePairs) }
            else
                specificFulfilled

        annotatedProperties map { a ⇒
            propertyExtraction(a.elementValuePairs) getOrElse defaultValue
        }
    }

    /**
     * This method belongs to the first for comprehension at the bottom of this test class.
     * It takes an annotated class and compares the annotated class property with the
     * computed property of the property store.
     */
    def validatePropertyByClassFile(classFile: ClassFile, expected: String): Unit = {

        val computedOProperty = propertyStore(classFile, propertyKey)

        if (computedOProperty.hasNoProperty) {
            val className = classFile.fqn
            val message =
                "Class not found in PropertyStore:\n\t"+
                    s" { $className }\n\t\t has no property for $propertyKey;"+
                    s"\n\tclass name:        $className"+
                    s"\n\texpected property: $expected"
            fail(message)
        }

        val computedProperty = computedOProperty.p match {
            case ExplicitlyNamedProperty(propertyName) ⇒ propertyName
            case _                                     ⇒ computedOProperty.p.toString
        }

        if (computedProperty != expected) {
            val className = classFile.fqn
            val message =
                "Wrong property computed:\n\t"+
                    s" { $className } \n\t\thas the property $computedProperty for $propertyKey;"+
                    s"\n\tclass name:        $className"+
                    s"\n\tactual property:   $computedProperty"+
                    s"\n\texpected property: $expected"
            fail(message)
        }
    }

    /**
     * This method belongs to the second for comprehension at the bottom of this test class.
     * It takes an annotated method and compares the annotated method property with the
     * computed property of the property store.
     */
    def validatePropertyByMethod(method: Method, expected: String): Unit = {

        assert(method ne null, "method is empty")

        val computedOProperty = propertyStore(method, propertyKey)

        if (computedOProperty.hasNoProperty) {
            val classFile = method.classFile
            val message =
                s"Method has no property: ${classFile.fqn} for: $propertyKey;"+
                    s"\n\tmethod name:       ${method.name}"+
                    s"\n\texpected property: $expected"
<<<<<<< HEAD
            fail(message)
        }

        val computedProperty = computedOProperty.p match {
            case ExplicitlyNamedProperty(propertyName) ⇒ propertyName
            case _                                     ⇒ computedOProperty.p.toString
        }

        if (computedProperty != expected) {
            val classFile = method.classFile
            val message =
                "Wrong property computed: "+
                    s"${classFile.fqn} has the property $computedProperty for $propertyKey;"+
                    s"\n\tmethod name:       ${method.toJava}"+
                    s"\n\tactual property:   $computedProperty"+
                    s"\n\texpected property: $expected"
            fail(message)
        }
    }

    def validatePropertyByParameterAnnotation(fp: FormalParameter, expected: String): Unit = {
        val method = fp.method
        assert(method ne null, "method is empty")

        val computedOProperty = propertyStore(fp, propertyKey)

        if (computedOProperty.hasNoProperty) {
            val classFile = method.classFile
            val message =
                s"Formal parameter has no property: ${classFile.fqn} for: $propertyKey;"+
                    s"\n\tparameter:         ${fp.origin}"+
                    s"\n\tmethod name:       ${method.name}"+
                    s"\n\texpected property: $expected"
=======
>>>>>>> 4ae0be7b
            fail(message)
        }

        val computedProperty = computedOProperty.p match {
            case ExplicitlyNamedProperty(propertyName) ⇒ propertyName
            case _                                     ⇒ computedOProperty.p.toString
        }

        if (computedProperty != expected) {
            val classFile = method.classFile
            val message =
                "Wrong property computed: "+
                    s"${classFile.fqn} has the property $computedProperty for $propertyKey;"+
                    s"\n\tparameter:         ${fp.origin}"+
                    s"\n\tmethod name:       ${method.toJava}"+
                    s"\n\tactual property:   $computedProperty"+
                    s"\n\texpected property: $expected"
            fail(message)
        }
    }

    def validatePropertyByAllocationSite(as: AllocationSite, expected: String): Unit = {
        val method = as.method
        assert(method ne null, "method is empty")

        val computedOProperty = propertyStore(as, propertyKey)

        if (computedOProperty.hasNoProperty) {
            val classFile = method.classFile
            val message =
                s"Allocation site has no property: ${classFile.fqn} for: $propertyKey;"+
                    s"\n\tprogram counter:   ${as.pc}"+
                    s"\n\tmethod name:       ${method.name}"+
                    s"\n\texpected property: $expected"
            fail(message)
        }

        val computedProperty = computedOProperty.p match {
            case ExplicitlyNamedProperty(propertyName) ⇒ propertyName
            case _                                     ⇒ computedOProperty.p.toString
        }

        if (computedProperty != expected) {
            val classFile = method.classFile
            val message =
                "Wrong property computed: "+
                    s"${classFile.fqn} has the property $computedProperty for $propertyKey;"+
                    s"\n\tprogram counter:   ${as.pc}"+
                    s"\n\tmethod name:       ${method.toJava}"+
                    s"\n\tactual property:   $computedProperty"+
                    s"\n\texpected property: $expected"
            fail(message)
        }
    }

    def validatePropertyByParameterAnnotation(fp: FormalParameter, expected: String): Unit = {
        val method = fp.method
        assert(method ne null, "method is empty")

        val computedOProperty = propertyStore(fp, propertyKey)

        if (computedOProperty.hasNoProperty) {
            val classFile = method.classFile
            val message =
                s"Formal parameter has no property: ${classFile.fqn} for: $propertyKey;"+
                    s"\n\tparameter:         ${fp.origin}"+
                    s"\n\tmethod name:       ${method.name}"+
                    s"\n\texpected property: $expected"
            fail(message)
        }

        val computedProperty = computedOProperty.p.toString

        if (computedProperty != expected) {
            val classFile = method.classFile
            val message =
                "Wrong property computed: "+
                    s"${classFile.fqn} has the property $computedProperty for $propertyKey;"+
                    s"\n\tparameter:         ${fp.origin}"+
                    s"\n\tmethod name:       ${method.toJava}"+
                    s"\n\tactual property:   $computedProperty"+
                    s"\n\texpected property: $expected"
            fail(message)
        }
    }

    def validatePropertyByAllocationSite(as: AllocationSite, expected: String): Unit = {
        val method = as.method
        assert(method ne null, "method is empty")

        val computedOProperty = propertyStore(as, propertyKey)

        if (computedOProperty.hasNoProperty) {
            val classFile = method.classFile
            val message =
                s"Allocation site has no property: ${classFile.fqn} for: $propertyKey;"+
                    s"\n\tprogram counter:   ${as.pc}"+
                    s"\n\tmethod name:       ${method.name}"+
                    s"\n\texpected property: $expected"
            fail(message)
        }

        val computedProperty = computedOProperty.p.toString

        if (computedProperty != expected) {
            val classFile = method.classFile
            val message =
                "Wrong property computed: "+
                    s"${classFile.fqn} has the property $computedProperty for $propertyKey;"+
                    s"\n\tprogram counter:   ${as.pc}"+
                    s"\n\tmethod name:       ${method.toJava}"+
                    s"\n\tactual property:   $computedProperty"+
                    s"\n\texpected property: $expected"
            fail(message)
        }
    }

    /*
     * TESTS - test every class and method with the corresponding annotation
     */
    for {
        classFile ← project.allClassFiles
        annotation ← classFile.runtimeVisibleAnnotations
        if annotation.annotationType == propertyAnnotation ||
            annotation.annotationType == containerAnnotation
    } {
        val expected = getExpectedProperties(annotation)

        if (expected.nonEmpty) {
            val expectedProperty = if (expected.forall(_ == expected.head)) expected.head else {
                throw new RuntimeException("Test annotated incorrectly:"+
                    s"Multiple annotations applicable for class ${classFile.fqn}")
            }

            val doWhat = s"correctly calculate the property of  ${classFile.fqn}: "+
                s"expected property $expectedProperty"
            analysisName should doWhat in {
                validatePropertyByClassFile(classFile, expectedProperty)
            }
        }
    }

    for {
        classFile ← project.allClassFiles
        method ← classFile.methods
        annotation ← method.runtimeVisibleAnnotations
        if annotation.annotationType == propertyAnnotation ||
            annotation.annotationType == containerAnnotation
    } {
        val expected = getExpectedProperties(annotation)

        if (expected.nonEmpty) {
            val expectedProperty =
                if (expected.forall(_ == expected.head)) expected.head
                else {
                    throw new RuntimeException("Test annotated incorrectly: "+
                        "Multiple annotations applicable "+
                        s"for method ${method.toJava} in class ${classFile.fqn}")
                }

            val doWhat = s"correctly calculate the property of  ${method.toJava}: "+
                s"expected property $expectedProperty"
            analysisName should doWhat in {
                validatePropertyByMethod(method, expectedProperty)
            }
        }
    }

    for {
        classFile ← project.allClassFiles
        method ← classFile.methods
        i ← method.runtimeVisibleParameterAnnotations.indices
    } {
        val annotations = method.runtimeVisibleParameterAnnotations(i)
        for {
            annotation ← annotations
            if annotation.annotationType == propertyAnnotation ||
                annotation.annotationType == containerAnnotation
        } {
            val expected = getExpectedProperties(annotation)

            if (expected.nonEmpty) {
                val expectedProperty =
                    if (expected.forall(_ == expected.head)) expected.head
                    else {
                        throw new RuntimeException("Test annotated incorrectly: "+
                            "Multiple annotations applicable "+
                            s"for formal parameter $i in method ${method.toJava} "+
                            s"in class${classFile.fqn}")
                    }

                val doWhat = "correctly calculate the property of  "+method.toJava+
                    " for parameter "+i
                val fps = propertyStore.context[FormalParameters]
                analysisName should doWhat in {
                    validatePropertyByParameterAnnotation(fps(method)(i + 1), expectedProperty)
                }
            }
        }
    }

    for {
        classFile ← project.allClassFiles
        method @ MethodWithBody(code) ← classFile.methods
        annotation ← code.runtimeVisibleTypeAnnotations
        if annotation.annotationType == propertyAnnotation ||
            annotation.annotationType == containerAnnotation
    } {
        annotation.target match {
            case TAOfNew(pc) ⇒
                val expected = getExpectedProperties(annotation)

                if (expected.nonEmpty) {
                    val expectedProperty =
                        if (expected.forall(_ == expected.head)) expected.head
                        else {
                            throw new RuntimeException("Test annotated incorrectly: "+
                                "Multiple annotations applicable "+
                                s"for allocation site at pc $pc in method "+
                                s"${method.toJava} in class ${classFile.fqn}")
                        }

                    val allocationSites = propertyStore.context[AllocationSites]
                    val allocationSite = allocationSites(method)(pc)
                    val doWhat = "correctly calculate the property of  "+
                        method.toJava+" for allocation site at pc "+pc
                    analysisName should doWhat in {
                        validatePropertyByAllocationSite(allocationSite, expectedProperty)
                    }
                }
            case _ ⇒
        }
    }
}<|MERGE_RESOLUTION|>--- conflicted
+++ resolved
@@ -30,11 +30,8 @@
 package fpcf
 package analyses
 
-<<<<<<< HEAD
-=======
 import scala.language.reflectiveCalls
 
->>>>>>> 4ae0be7b
 import java.io.File
 import java.net.URL
 
@@ -48,11 +45,6 @@
 import org.scalatest.FlatSpec
 import org.scalatest.Matchers
 import org.scalatest.junit.JUnitRunner
-<<<<<<< HEAD
-
-import scala.language.reflectiveCalls
-=======
->>>>>>> 4ae0be7b
 
 /**
  * Tests a fix-point analysis implementation using the classes in the configured
@@ -335,10 +327,7 @@
             fail(message)
         }
 
-        val computedProperty = computedOProperty.p match {
-            case ExplicitlyNamedProperty(propertyName) ⇒ propertyName
-            case _                                     ⇒ computedOProperty.p.toString
-        }
+        val computedProperty = computedOProperty.p.toString
 
         if (computedProperty != expected) {
             val className = classFile.fqn
@@ -369,90 +358,16 @@
                 s"Method has no property: ${classFile.fqn} for: $propertyKey;"+
                     s"\n\tmethod name:       ${method.name}"+
                     s"\n\texpected property: $expected"
-<<<<<<< HEAD
-            fail(message)
-        }
-
-        val computedProperty = computedOProperty.p match {
-            case ExplicitlyNamedProperty(propertyName) ⇒ propertyName
-            case _                                     ⇒ computedOProperty.p.toString
-        }
+            fail(message)
+        }
+
+        val computedProperty = computedOProperty.p.toString
 
         if (computedProperty != expected) {
             val classFile = method.classFile
             val message =
                 "Wrong property computed: "+
                     s"${classFile.fqn} has the property $computedProperty for $propertyKey;"+
-                    s"\n\tmethod name:       ${method.toJava}"+
-                    s"\n\tactual property:   $computedProperty"+
-                    s"\n\texpected property: $expected"
-            fail(message)
-        }
-    }
-
-    def validatePropertyByParameterAnnotation(fp: FormalParameter, expected: String): Unit = {
-        val method = fp.method
-        assert(method ne null, "method is empty")
-
-        val computedOProperty = propertyStore(fp, propertyKey)
-
-        if (computedOProperty.hasNoProperty) {
-            val classFile = method.classFile
-            val message =
-                s"Formal parameter has no property: ${classFile.fqn} for: $propertyKey;"+
-                    s"\n\tparameter:         ${fp.origin}"+
-                    s"\n\tmethod name:       ${method.name}"+
-                    s"\n\texpected property: $expected"
-=======
->>>>>>> 4ae0be7b
-            fail(message)
-        }
-
-        val computedProperty = computedOProperty.p match {
-            case ExplicitlyNamedProperty(propertyName) ⇒ propertyName
-            case _                                     ⇒ computedOProperty.p.toString
-        }
-
-        if (computedProperty != expected) {
-            val classFile = method.classFile
-            val message =
-                "Wrong property computed: "+
-                    s"${classFile.fqn} has the property $computedProperty for $propertyKey;"+
-                    s"\n\tparameter:         ${fp.origin}"+
-                    s"\n\tmethod name:       ${method.toJava}"+
-                    s"\n\tactual property:   $computedProperty"+
-                    s"\n\texpected property: $expected"
-            fail(message)
-        }
-    }
-
-    def validatePropertyByAllocationSite(as: AllocationSite, expected: String): Unit = {
-        val method = as.method
-        assert(method ne null, "method is empty")
-
-        val computedOProperty = propertyStore(as, propertyKey)
-
-        if (computedOProperty.hasNoProperty) {
-            val classFile = method.classFile
-            val message =
-                s"Allocation site has no property: ${classFile.fqn} for: $propertyKey;"+
-                    s"\n\tprogram counter:   ${as.pc}"+
-                    s"\n\tmethod name:       ${method.name}"+
-                    s"\n\texpected property: $expected"
-            fail(message)
-        }
-
-        val computedProperty = computedOProperty.p match {
-            case ExplicitlyNamedProperty(propertyName) ⇒ propertyName
-            case _                                     ⇒ computedOProperty.p.toString
-        }
-
-        if (computedProperty != expected) {
-            val classFile = method.classFile
-            val message =
-                "Wrong property computed: "+
-                    s"${classFile.fqn} has the property $computedProperty for $propertyKey;"+
-                    s"\n\tprogram counter:   ${as.pc}"+
                     s"\n\tmethod name:       ${method.toJava}"+
                     s"\n\tactual property:   $computedProperty"+
                     s"\n\texpected property: $expected"
