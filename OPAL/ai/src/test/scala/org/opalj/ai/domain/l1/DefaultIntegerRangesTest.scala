--- conflicted
+++ resolved
@@ -603,339 +603,6 @@
             }
         }
 
-        //        describe("the behavior of ixor") {
-<<<<<<< HEAD
-        // TODO Tests for combinations with negative and positive numbers and more tests with ranges Int.MaxValue and Int.MinValue           
-        ////            it("[0,Int.MaxValue] ^ [0,Int.MaxValue] => [0,Int.MaxValue]") {
-        ////                val v = IntegerRange(0, Int.MaxValue)
-        ////                val s = IntegerRange(0, Int.MaxValue)
-        ////
-        ////                ixor(-1, v, s) match {
-        ////                    case (IntegerRange(lb, ub)) ⇒
-        ////                        lb should be <= 0
-        ////
-        ////                        ub should ===(Int.MaxValue)
-        ////                    case v ⇒ fail(s"expect Range between [0,Int.MaxValue]; found $v")
-        ////                }
-        ////            }
-        ////
-        ////            it("[10,Int.MaxValue] ^ [0,Int.MaxValue] => [0,Int.MaxValue]") {
-        ////                val v = IntegerRange(10, Int.MaxValue)
-        ////                val s = IntegerRange(0, Int.MaxValue)
-        ////
-        ////                ixor(-1, v, s) match {
-        ////                    case (IntegerRange(lb, ub)) ⇒
-        ////                        lb should be <= 0
-        ////
-        ////                        ub should ===(Int.MaxValue)
-        ////                    case v ⇒ fail(s"expect Range between [0,Int.MaxValue]; found $v")
-        ////                }
-        ////            }
-        ////
-        ////            it("[0,Int.MaxValue] ^ [10,Int.MaxValue] => [0,Int.MaxValue]") {
-        ////                val v = IntegerRange(0, Int.MaxValue)
-        ////                val s = IntegerRange(10, Int.MaxValue)
-        ////
-        ////                ixor(-1, v, s) match {
-        ////                    case (IntegerRange(lb, ub)) ⇒
-        ////                        lb should be <= 0
-        ////
-        ////                        ub should ===(Int.MaxValue)
-        ////                    case v ⇒ fail(s"expect Range between [0,Int.MaxValue]; found $v")
-        ////                }
-=======
-        //            it("[Int.MinValue+1,Int.MaxValue] ^ [0x4000000,0x4000000] = [Int.MinValue,Int.MaxValue]") {
-        //                val v = IntegerRange(Int.MinValue + 1, Int.MaxValue)
-        //                val s = IntegerRange(0x4000000, 0x4000000)
-        //
-        //                ixor(-1, v, s) should be(IntegerRange(Int.MinValue, Int.MaxValue))
-        //            }
-        //
-        //            it("[0,Int.MaxValue] ^ [0,Int.MaxValue] => [0,Int.MaxValue]") {
-        //                val v = IntegerRange(0, Int.MaxValue)
-        //                val s = IntegerRange(0, Int.MaxValue)
-        //
-        //                ixor(-1, v, s) match {
-        //                    case (IntegerRange(lb, ub)) ⇒
-        //                        lb should be <= 0
-        //                        ub should ===(Int.MaxValue)
-        //                    case v ⇒
-        //                        fail(s"expected [0,Int.MaxValue]; found $v")
-        //                }
-        //            }
-        //
-        //            it("[10,Int.MaxValue] ^ [0,Int.MaxValue] => [0,Int.MaxValue]") {
-        //                val v = IntegerRange(10, Int.MaxValue)
-        //                val s = IntegerRange(0, Int.MaxValue)
-        //
-        //                ixor(-1, v, s) match {
-        //                    case (IntegerRange(lb, ub)) ⇒
-        //                        lb should be <= 0
-        //
-        //                        ub should ===(Int.MaxValue)
-        //                    case v ⇒ fail(s"expected [0,Int.MaxValue]; found $v")
-        //                }
-        //            }
-        //
-        //            it("[0,Int.MaxValue] ^ [10,Int.MaxValue] => [0,Int.MaxValue]") {
-        //                val v = IntegerRange(0, Int.MaxValue)
-        //                val s = IntegerRange(10, Int.MaxValue)
-        //
-        //                ixor(-1, v, s) match {
-        //                    case (IntegerRange(lb, ub)) ⇒
-        //                        lb should be <= 0
-        //                        ub should ===(Int.MaxValue)
-        //                    case v ⇒
-        //                        fail(s"expected [0,Int.MaxValue]; found $v")
-        //                }
->>>>>>> 3d444950
-        //            }
-        //
-        //            it("[8,9] ^ [6,8] => [0,15]") {
-        //                val v = IntegerRange(8, 9)
-        //                val s = IntegerRange(6, 8)
-        //
-        //                ixor(-1, v, s) match {
-        //                    case (IntegerRange(lb, ub)) ⇒
-        //                        lb should be <= 0
-<<<<<<< HEAD
-        //
-        //                        ub should be >= 15
-        //                    case v ⇒ fail(s"expect Range between [0,15]; found $v")
-        //                }
-        ////            }
-=======
-        //                        ub should be >= 15
-        //                    case v ⇒
-        //                        fail(s"expected [0,15]; found $v")
-        //                }
-        //            }
->>>>>>> 3d444950
-        //
-        //            it("[3,3] ^ [8,19] => [8, 19]") {
-        //                val v = IntegerRange(3, 3)
-        //                val s = IntegerRange(8, 19)
-        //
-        //                ixor(-1, v, s) match {
-        //                    case (IntegerRange(lb, ub)) ⇒
-        //                        lb should be <= 8
-<<<<<<< HEAD
-        //
-        //                        ub should be >= 19
-        //                    case v ⇒ fail(s"expect Range between [8,19]; found $v")
-=======
-        //                        ub should be >= 19
-        //                    case v ⇒
-        //                        fail(s"expected [8,19]; found $v")
->>>>>>> 3d444950
-        //                }
-        //            }
-        //
-        //            it("[3,3] ^ [19,19] => [16,16]") {
-        //                val v = IntegerRange(3, 3)
-        //                val s = IntegerRange(19, 19)
-        //
-        //                ixor(-1, v, s) match {
-        //                    case (IntegerRange(lb, ub)) ⇒
-        //                        lb should be <= 16
-<<<<<<< HEAD
-        //
-        //                        ub should be >= 16
-        //                    case v ⇒ fail(s"expect Range between [16,16]; found $v")
-=======
-        //                        ub should be >= 16
-        //                    case v ⇒
-        //                        fail(s"expected [16,16]; found $v")
->>>>>>> 3d444950
-        //                }
-        //            }
-        //
-        //            it("[3,3] ^ [1,19] => [0,19]") {
-        //                val v = IntegerRange(3, 3)
-        //                val s = IntegerRange(1, 19)
-        //
-        //                ixor(-1, v, s) match {
-        //                    case (IntegerRange(lb, ub)) ⇒
-        //                        lb should be <= 0
-<<<<<<< HEAD
-        //
-        //                        ub should be >= 19
-        //                    case v ⇒ fail(s"expect Range between [0,19]; found $v")
-=======
-        //                        ub should be >= 19
-        //                    case v ⇒
-        //                        fail(s"expected [0,19]; found $v")
->>>>>>> 3d444950
-        //                }
-        //            }
-        //
-        //            it("[1,3] ^ [1,4] => [0,7]") {
-        //                val v = IntegerRange(1, 3)
-        //                val s = IntegerRange(1, 4)
-        //
-        //                ixor(-1, v, s) match {
-        //                    case (IntegerRange(lb, ub)) ⇒
-        //                        lb should be <= 0
-<<<<<<< HEAD
-        //
-        //                        ub should be >= 7
-        //                    case v ⇒ fail(s"expect Range between [0,7]; found $v")
-=======
-        //                        ub should be >= 7
-        //                    case v ⇒
-        //                        fail(s"expected [0,7]; found $v")
->>>>>>> 3d444950
-        //                }
-        //            }
-        //
-        //            it("[0,20] ^ [8,10] => [0,30]") {
-        //                val v = IntegerRange(0, 20)
-        //                val s = IntegerRange(8, 10)
-        //
-        //                ixor(-1, v, s) match {
-        //                    case (IntegerRange(lb, ub)) ⇒
-        //                        lb should be <= 0
-<<<<<<< HEAD
-        //
-        //                        ub should be >= 30
-        //                    case v ⇒ fail(s"expect Range between [0,30]; found $v")
-=======
-        //                        ub should be >= 30
-        //                    case v ⇒
-        //                        fail(s"expected [0,30]; found $v")
->>>>>>> 3d444950
-        //                }
-        //            }
-        //
-        //            it("[0,0] ^ [0,0] => [0,0]") {
-        //                val v = IntegerRange(0, 0)
-        //                val s = IntegerRange(0, 0)
-        //
-        //                ixor(-1, v, s) match {
-        //                    case (IntegerRange(lb, ub)) ⇒
-        //                        lb should be <= 0
-<<<<<<< HEAD
-        //
-        //                        ub should be >= 0
-        //                    case v ⇒ fail(s"expect Range between [0,0]; found $v")
-=======
-        //                        ub should be >= 0
-        //                    case v ⇒
-        //                        fail(s"expected [0,0]; found $v")
->>>>>>> 3d444950
-        //                }
-        //            }
-        //
-        //            it("[-10,-2] ^ [-8,-1] => [0,15]") {
-        //                val v = IntegerRange(-10, -2)
-        //                val s = IntegerRange(-8, -1)
-        //
-        //                ixor(-1, v, s) match {
-        //                    case (IntegerRange(lb, ub)) ⇒
-        //                        lb should be <= 0
-<<<<<<< HEAD
-        //
-        //                        ub should be >= 15
-        //                    case v ⇒ fail(s"expect Range between [0,15]; found $v")
-=======
-        //                        ub should be >= 15
-        //                    case v ⇒
-        //                        fail(s"expected [0,15]; found $v")
->>>>>>> 3d444950
-        //                }
-        //            }
-        //
-        //            it("[-220,-150] ^ [-10,-4] => [144,223]") {
-        //                val v = IntegerRange(-220, -150)
-        //                val s = IntegerRange(-10, -4)
-        //
-        //                ixor(-1, v, s) match {
-        //                    case (IntegerRange(lb, ub)) ⇒
-        //                        lb should be <= 144
-<<<<<<< HEAD
-        //
-        //                        ub should be >= 223
-        //                    case v ⇒ fail(s"expect Range between [144,223]; found $v")
-=======
-        //                        ub should be >= 223
-        //                    case v ⇒
-        //                        fail(s"expected [144,223]; found $v")
->>>>>>> 3d444950
-        //                }
-        //            }
-        //
-        //            it("[-22,-1] ^ [-10,-4] => [0,29]") {
-        //                val v = IntegerRange(-22, -1)
-        //                val s = IntegerRange(-10, -4)
-        //
-        //                ixor(-1, v, s) match {
-        //                    case (IntegerRange(lb, ub)) ⇒
-        //                        lb should be <= 0
-<<<<<<< HEAD
-        //
-        //                        ub should be >= 29
-        //                    case v ⇒ fail(s"expect Range between [0,29]; found $v")
-=======
-        //                        ub should be >= 29
-        //                    case v ⇒
-        //                        fail(s"expected [0,29]; found $v")
->>>>>>> 3d444950
-        //                }
-        //            }
-        //
-        //            it("[-1,-1] ^ [-10,-4] => [3,9]") {
-        //                val v = IntegerRange(-1, -1)
-        //                val s = IntegerRange(-10, -4)
-        //
-        //                ixor(-1, v, s) match {
-        //                    case (IntegerRange(lb, ub)) ⇒
-        //                        lb should be <= 3
-<<<<<<< HEAD
-        //
-        //                        ub should be >= 9
-        //                    case v ⇒ fail(s"expect Range between [3,9]; found $v")
-=======
-        //                        ub should be >= 9
-        //                    case v ⇒
-        //                        fail(s"expected [3,9]; found $v")
->>>>>>> 3d444950
-        //                }
-        //            }
-        //
-        //            it("[-1,-1] ^ [-5,-4] => [3,4]") {
-        //                val v = IntegerRange(-1, -1)
-        //                val s = IntegerRange(-5, -4)
-        //
-        //                ixor(-1, v, s) match {
-        //                    case (IntegerRange(lb, ub)) ⇒
-        //                        lb should be <= 3
-<<<<<<< HEAD
-        //
-        //                        ub should be >= 4
-        //                    case v ⇒ fail(s"expect Range between [3,4]; found $v")
-=======
-        //                        ub should be >= 4
-        //                    case v ⇒
-        //                        fail(s"expected [3,4]; found $v")
->>>>>>> 3d444950
-        //                }
-        //            }
-        //
-        //            it("[-10,-9] ^ [-5,-5] => [12,13]") {
-        //                val v = IntegerRange(-10, -9)
-        //                val s = IntegerRange(-5, -5)
-        //
-        //                ixor(-1, v, s) match {
-        //                    case (IntegerRange(lb, ub)) ⇒
-        //                        lb should be <= 12
-<<<<<<< HEAD
-        //
-        //                        ub should be >= 13
-        //                    case v ⇒ fail(s"expect Range between [12,13]; found $v")
-        //                }
-        //            }
-        //        }
-
         describe("the behavior of iadd") {
 
             it("[0,3] + [0,2] => [0,5]") {
@@ -1146,14 +813,6 @@
                 }
             }
         }
-=======
-        //                        ub should be >= 13
-        //                    case v ⇒
-        //                        fail(s"expected [12,13]; found $v")
-        //                }
-        //            }
-        //        }
->>>>>>> 3d444950
 
         describe("the behavior of isub") {
 
