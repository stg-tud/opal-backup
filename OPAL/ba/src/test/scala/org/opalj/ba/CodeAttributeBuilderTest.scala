--- conflicted
+++ resolved
@@ -13,8 +13,8 @@
 import org.opalj.bc.Assembler
 import org.opalj.br.MethodDescriptor
 import org.opalj.br.ObjectType
-import org.opalj.br.InvokeStaticMethodHandle
 import org.opalj.br.instructions._
+import org.opalj.br.ClassHierarchy
 import org.opalj.ai.domain.l0.TypeCheckingDomain
 import org.opalj.ai.util.XHTML
 
@@ -59,10 +59,10 @@
     }
 
     def testEvaluation(
-        codeElements:   Array[CodeElement[AnyRef]],
-        theBRClassFile: br.ClassFile,
-        theBRMethod:    br.Method
-    )(f: ⇒ Unit): Unit = {
+                          codeElements:   Array[CodeElement[AnyRef]],
+                          theBRClassFile: br.ClassFile,
+                          theBRMethod:    br.Method
+                      )(f: ⇒ Unit): Unit = {
         try {
             f
         } catch {
@@ -85,6 +85,11 @@
                 )
                 info(
                     theCode.exceptionHandlers.mkString("Exception Handlers:\n\t\t", "\n\t\t", "\n")
+                )
+                info(
+                    theCode.liveVariables(ClassHierarchy.PreInitializedClassHierarchy).
+                        zipWithIndex.filter(_._1 != null).map(_.swap).
+                        mkString("Live variables:\n\t\t", "\n\t\t", "\n")
                 )
                 info(theSMT.pcs.mkString("Stack map table pcs: ", ", ", ""))
                 info(theSMT.stackMapFrames.mkString("Stack map table entries:\n\t\t", "\n\t\t", "\n"))
@@ -348,26 +353,6 @@
         }
     }
 
-<<<<<<< HEAD
-    it should "be able to generate code with an LDC for a MethodHandle" in {
-
-        val handle = new InvokeStaticMethodHandle(
-            ObjectType("Class"),
-            isInterface = false,
-            "targetMethod",
-            MethodDescriptor.JustReturnsInteger
-        )
-
-        val codeElements = Array[CodeElement[AnyRef]](
-            LoadMethodHandle(handle),
-            INVOKEVIRTUAL(
-                ObjectType.MethodHandle,
-                "invokeExact",
-                MethodDescriptor.JustReturnsInteger
-            ),
-            IRETURN
-        )
-=======
     it should "generate the right stackmap for handlers with returns" in {
         val thisName = "TestClass"
         val PrintStreamType = ObjectType("java/io/PrintStream")
@@ -406,34 +391,10 @@
             IRETURN
         )
         val stackMapMethod = METHOD(PUBLIC, "stackMap", "()Z", CODE[AnyRef](codeElements))
->>>>>>> 29757194
 
         val classBuilder = CLASS(
             version = org.opalj.bi.Java8Version,
             accessModifiers = PUBLIC,
-<<<<<<< HEAD
-            thisType = "Class",
-            methods = METHODS(
-                METHOD(
-                    PUBLIC.STATIC, "sourceMethod", "()I",
-                    CODE(codeElements) MAXSTACK 1 MAXLOCALS 1
-                ),
-                METHOD(PUBLIC.STATIC, "targetMethod", "()I", CODE[AnyRef](ICONST_3, IRETURN))
-            )
-        )
-        val (brClassFile, _) = classBuilder.toBR()
-        val brMethod = brClassFile.findMethod("sourceMethod").head
-        val daClassFile = ba.toDA(brClassFile)
-        val rawClassFile = Assembler(daClassFile)
-
-        val loader = new InMemoryClassLoader(
-            Map("Class" → rawClassFile), this.getClass.getClassLoader
-        )
-        val clazz = loader.loadClass("Class")
-        testEvaluation(codeElements, brClassFile, brMethod) {
-            val clazzMethod = clazz.getDeclaredMethod("sourceMethod")
-            clazzMethod.invoke(null)
-=======
             thisType = thisName,
             methods = METHODS(
                 METHOD(
@@ -473,7 +434,6 @@
             val clazzInstance = clazz.getDeclaredConstructor().newInstance()
             val clazzMethod = clazz.getMethod("stackMap")
             clazzMethod.invoke(clazzInstance)
->>>>>>> 29757194
         }
     }
 }