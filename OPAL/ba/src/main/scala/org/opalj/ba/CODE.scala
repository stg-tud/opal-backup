/* BSD 2-Clause License:
 * Copyright (c) 2009 - 2017
 * Software Technology Group
 * Department of Computer Science
 * Technische Universität Darmstadt
 * All rights reserved.
 *
 * Redistribution and use in source and binary forms, with or without
 * modification, are permitted provided that the following conditions are met:
 *
 *  - Redistributions of source code must retain the above copyright notice,
 *    this list of conditions and the following disclaimer.
 *  - Redistributions in binary form must reproduce the above copyright notice,
 *    this list of conditions and the following disclaimer in the documentation
 *    and/or other materials provided with the distribution.
 *
 * THIS SOFTWARE IS PROVIDED BY THE COPYRIGHT HOLDERS AND CONTRIBUTORS "AS IS"
 * AND ANY EXPRESS OR IMPLIED WARRANTIES, INCLUDING, BUT NOT LIMITED TO, THE
 * IMPLIED WARRANTIES OF MERCHANTABILITY AND FITNESS FOR A PARTICULAR PURPOSE
 * ARE DISCLAIMED. IN NO EVENT SHALL THE COPYRIGHT OWNER OR CONTRIBUTORS BE
 * LIABLE FOR ANY DIRECT, INDIRECT, INCIDENTAL, SPECIAL, EXEMPLARY, OR
 * CONSEQUENTIAL DAMAGES (INCLUDING, BUT NOT LIMITED TO, PROCUREMENT OF
 * SUBSTITUTE GOODS OR SERVICES; LOSS OF USE, DATA, OR PROFITS; OR BUSINESS
 * INTERRUPTION) HOWEVER CAUSED AND ON ANY THEORY OF LIABILITY, WHETHER IN
 * CONTRACT, STRICT LIABILITY, OR TORT (INCLUDING NEGLIGENCE OR OTHERWISE)
 * ARISING IN ANY WAY OUT OF THE USE OF THIS SOFTWARE, EVEN IF ADVISED OF THE
 * POSSIBILITY OF SUCH DAMAGE.
 */
package org.opalj
package ba

import java.util.NoSuchElementException

import com.typesafe.config.Config
import com.typesafe.config.ConfigFactory
import it.unimi.dsi.fastutil.ints.Int2IntArrayMap
import it.unimi.dsi.fastutil.objects.Object2IntOpenHashMap

import scala.collection.mutable.ArrayBuffer
import org.opalj.control.rerun
import org.opalj.control.iterateUntil
import org.opalj.br.instructions.Instruction
import org.opalj.br.instructions.WIDE
import org.opalj.br.instructions.LabeledInstruction
import org.opalj.br.instructions.InstructionLabel
import org.opalj.collection.immutable.IntTrieSet
import org.opalj.collection.immutable.IntArraySet
import org.opalj.collection.immutable.IntHeadAndRestOfSet
import org.opalj.collection.immutable.IntTrieSet1
import org.opalj.br.instructions.LabeledJSR
import org.opalj.br.instructions.LabeledJSR_W
import org.opalj.br.instructions.LabeledSimpleConditionalBranchInstruction
import org.opalj.br.instructions.PCLabel
import org.opalj.br.instructions.BranchoffsetOutOfBoundsException
import org.opalj.br.instructions.LabeledGOTO
import org.opalj.br.instructions.LabeledGOTO_W
import org.opalj.br.instructions.RewriteLabel
import org.opalj.br.instructions.LabeledTABLESWITCH
import org.opalj.br.instructions.LabeledLOOKUPSWITCH
import org.opalj.log.LogContext
import org.opalj.log.GlobalLogContext
import org.opalj.log.OPALLogger.info

/**
 * Factory to create an initial [[CodeAttributeBuilder]].
 *
 * @author Malte Limmeroth
 * @author Michael Eichberg
 */
object CODE {

    implicit def logContext: LogContext = GlobalLogContext

    final val CodeConfigKeyPrefix = "org.opalj.ba.CODE."
    final val LogDeadCodeRemovalConfigKey = CodeConfigKeyPrefix+"logDeadCodeRemoval"
    final val LogDeadCodeConfigKey = CodeConfigKeyPrefix+"logDeadCode"
    final val LogCodeRewritingConfigKey = CodeConfigKeyPrefix+"logCodeRewriting"

    @volatile private[this] var logDeadCodeRemoval: Boolean = true
    @volatile private[this] var logDeadCode: Boolean = true
    @volatile private[this] var logCodeRewriting: Boolean = true

    def setBaseConfig(config: Config) = {
        logDeadCodeRemoval = config.getBoolean(LogDeadCodeRemovalConfigKey)
        info("code generation", s"compile-time dead code removal is logged: $logDeadCodeRemoval")
        logDeadCode = config.getBoolean(LogDeadCodeConfigKey)
        info("code generation", s"compile-time dead code is logged: $logDeadCode")
        logCodeRewriting = config.getBoolean(LogCodeRewritingConfigKey)
        info("code generation", s"code rewritings are logged: $logCodeRewriting")
    }

    setBaseConfig(ConfigFactory.load(this.getClass.getClassLoader()))

    /**
     * Removes (compile-time) dead (pseudo) instructions from the given code by
     * performing a most conservative control-flow analysis. The goal is to remove
     * just those instructions which would hinder the computation of a stack-map
     * table.
     * Data-flow information (in particular the potential types of concrete exceptions)
     * are not tracked; i.e., if we have a try block with some instructions the related
     * catch block is considered to be live, even if the declared exception is never thrown).
     * TODO If we have a try block with instructions that NEVER throw any exception, we should remove it; requires (control-flow dependent!) tests when we set a TRY to live ...)
     * We never remove "PCLabels" to ensure the completeness of pc mappings.
     *
     * @note The code element has to be valid bytecode; i.e., a verification of the code using
     *       the old, pre Java 7 (type-inference based) bytecode verified would succeed!
     */
    def removeDeadCode[T](codeElements: IndexedSeq[CodeElement[T]]): IndexedSeq[CodeElement[T]] = {
        val codeElementsSize = codeElements.size
        if (codeElementsSize == 0)
            return codeElements;

        // Basic idea - mark all code elements as live that are potentially executed. Throw away
        // the rest!
        // 1 -  We collect all labels of all jump targets and try/catch elements
        //      (We eagerly check the uniqueness of the labels and that a TRYEND always
        //      has a corresponding TRY; we do not perform any other checks eagerly.)
        // 2 -  we follow the cfg to mark the reachable code elements as live; as soon as
        //      we mark a TRY as live, we will mark the corresponding CATCH as live; i.e.,
        //      schedule the marking of the first instruction of the catch block as live.
        // 3 -  we remove the dead code
        // 4 -  if we have found dead code rerun the algorithm to detect further dead code;
        //      otherwise return the given codeElements as is

        // The core data-structure of the worklist algorithm which stores the elements
        // that need to be processed.
        var markedAsLive: IntTrieSet = IntTrieSet1(0)

        // The special handling is required due to the tracking of this information by the
        // TypeLevelDomain which is used to compute the stack map table.
        var monitorInstructionIsUsed = false

        // A boolean array containing the information which elements are live.
        val isLive = new Array[Boolean](codeElementsSize)
        var isLiveCount = 0

        val labelsToIndexes = new Object2IntOpenHashMap[InstructionLabel]()
        labelsToIndexes.defaultReturnValue(Int.MinValue)
        val tryLabelsToIndexes = new Object2IntOpenHashMap[Symbol]()
        tryLabelsToIndexes.defaultReturnValue(Int.MinValue)
        val tryEndLabelsToIndexes = new Object2IntOpenHashMap[Symbol]()
        tryEndLabelsToIndexes.defaultReturnValue(Int.MinValue)
        val catchLabelsToIndexes = new Object2IntOpenHashMap[Symbol]()
        catchLabelsToIndexes.defaultReturnValue(Int.MinValue)

        // Step 1
        iterateUntil(0, codeElementsSize) { index ⇒
            codeElements(index) match {

                case LabelElement(label) ⇒
                    if (labelsToIndexes.containsKey(label)) {
                        throw new IllegalArgumentException(s"jump '$label is already used")
                    }
                    labelsToIndexes.put(label, index)

                case TRY(label) ⇒
                    if (tryLabelsToIndexes.containsKey(label)) {
                        throw new IllegalArgumentException(s"try '${label.name} is already used")
                    }
                    tryLabelsToIndexes.put(label, index)
                case TRYEND(label) ⇒
                    if (tryEndLabelsToIndexes.containsKey(label)) {
                        throw new IllegalArgumentException(s"tryend '${label.name} is already used")
                    }
                    if (!tryLabelsToIndexes.containsKey(label)) {
                        throw new IllegalArgumentException(
                            s"tryend '${label.name} without or before try"
                        )
                    }
                    tryEndLabelsToIndexes.put(label, index)

                case CATCH(label, _) ⇒
                    if (catchLabelsToIndexes.containsKey(label)) {
                        throw new IllegalArgumentException(s"catch '${label.name} is already used")
                    }
                    catchLabelsToIndexes.put(label, index)

                case _ ⇒ // nothing to do
            }
        }

        // Step 2.1
        // Helper function:

        // Marks the CATCH/handler corresponding to the given try as live and schedules
        // the first (real) instruction.
        def markHandlerAsLive(liveTryStart: TRY): Unit = {
            // We have to check the CATCH
            val TRY(label) = liveTryStart
            val catchIndex = catchLabelsToIndexes.getInt(label)
            if (catchIndex == Int.MinValue) {
                throw new IllegalArgumentException(s"try '${label.name} without catch")
            }

            if (!isLive(catchIndex)) {
                // DEBUG: println(s"[markHandlerAsLive] setting catch $label ($catchIndex) to live")
                isLive(catchIndex) = true
                isLiveCount += 1

                var indexOfFirstInstruction = (catchIndex + 1)
                while (!codeElements(indexOfFirstInstruction).isInstructionLikeElement) {
                    indexOfFirstInstruction += 1
                }
                markedAsLive += indexOfFirstInstruction // we schedule the instruction following the catch
            } else {
                // DEBUG: println(s"[markHandlerAsLive] catch $label ($catchIndex) is already live")
            }
        }

        // Marks the meta-information related to the (pseudo) instruction with the given index
        // as live.
        // A try is only marked live when we do the liveness propagation; this is necessary
        // to detect completely useless try blocks consisting only of instructions which
        // never throw an exception.
        def markMetaInformationAsLive(index: Int): Unit = {
            var currentIndex = index
            // the code element "0" is already marked as live..
            while (currentIndex > 0) {
                if (isLive(currentIndex) || markedAsLive.contains(currentIndex)) {
                    return ; // nothing to do
                }

                val currentInstruction = codeElements(currentIndex)
                if (currentInstruction.isInstructionLikeElement) {
                    // We basically only want to mark TRYs and Jump Labels belonging to
                    // the code element with the given `index` as live.
                    return ;
                } else if (!currentInstruction.isExceptionHandlerElement) {
                    // DEBUG: println(s"[markMetaInformationAsLive] scheduling $index")
                    markedAsLive += currentIndex
                }
                currentIndex -= 1
            }
        }

        def handleBranchTarget(branchTarget: InstructionLabel): Unit = {
            val targetIndex = labelsToIndexes.getInt(branchTarget)
            if (targetIndex == Int.MinValue) {
                val message = s"the $branchTarget label could not be resolved"
                throw new NoSuchElementException(message)
            }
            markMetaInformationAsLive(targetIndex)
        }

        /* Returns `true` if any instruction was actually marked as live. */
        def processMarkedAsLive(): Boolean = {
            var markedInstructionAsLive = false
            while (markedAsLive.nonEmpty) {
                // mark all code elements which can be executed subsequently as live
                val IntHeadAndRestOfSet(nextIndex, newMarkedAsLive) = markedAsLive.getAndRemove
                markedAsLive = newMarkedAsLive

                var currentIndex = nextIndex
                if (!isLive(currentIndex)) {
                    markedInstructionAsLive = true

                    var currentInstruction: CodeElement[T] = codeElements(currentIndex)
                    var continueIteration = true
                    do {
                        if (!isLive(currentIndex) && !currentInstruction.isExceptionHandlerElement) {
                            // This check is primarily required due to the eager marking
                            // of PCLabels as live.
                            isLive(currentIndex) = true
                            isLiveCount += 1
                        }

                        // Currently, we make the assumption that the instruction following the
                        // JSR is live... i.e., a RET exists (which should always be the case for
                        // proper code!)
                        continueIteration = currentInstruction match {
                            case pi: PseudoInstruction ⇒
                                true

                            case InstructionLikeElement(li) ⇒
                                if (li.isControlTransferInstruction) {
                                    li.branchTargets.foreach(handleBranchTarget)
                                    // let's check if we have a "fall-through"
                                    li match {
                                        case LabeledJSR(_) | LabeledJSR_W(_) |
                                            _: LabeledSimpleConditionalBranchInstruction ⇒
                                            // let's continue...
                                            true
                                        case _ ⇒
                                            // ... we have a goto(_w) instruction, hence
                                            // the next instruction like element is only live
                                            // if we have an explicit jump to it, or if it is
                                            // the start of an exception handler...
                                            false
                                    }
                                } else if (li.isReturnInstruction || li.isAthrow) {
                                    false
                                } else {
                                    if (li.isMonitorInstruction) {
                                        monitorInstructionIsUsed = true
                                    }
                                    true
                                }
                        }
                        // DEBUG: println(s"[processMarkedAsLive] did set $currentIndex to live")

                        currentIndex += 1
                    } while (continueIteration
                        && currentIndex < codeElementsSize
                        && {
                            currentInstruction = codeElements(currentIndex)
                            // In the following we ignore pseudo instructions
                            // (in particular PCLabels)
                            // because they may have been set to live already!
                            currentInstruction.isPseudoInstruction || !isLive(currentIndex)
                        })
                }
            }
            markedInstructionAsLive
        }

        /**
         * Propagates liveness information in particular w.r.t. LINENUMBER and
         * TRY(END) pseudo instructions; updates isLiveCount if necessary.
         */
        def propagateLiveInformation(): Unit = {
            // Step 2.2 We now have to test for still required TRY-Block and LINENUMBER markers..
            //          (Basically, we just set them to "isLive".)
            //          A TRY/TRYEND marker is to be live if we have one or more live instructions
            //          between two corresponding markers.
            //          A LINENUMBER marker is set to live if we have no live LINENUMBER marker
            //          before the next live instruction.
            //          PC based `InstructionLabels` are ALWAYS set to live to facilitate
            //          remappings!

            // If we just had some dead PC based labels, we continue using the old code elements...
            iterateUntil(0, codeElementsSize) { index ⇒
                if (!isLive(index)) {
                    codeElements(index) match {
                        case LabelElement(_: PCLabel) ⇒
                            isLiveCount += 1
                            isLive(index) = true

                        case _: LINENUMBER ⇒
                            var nextIndex = index + 1
                            while (nextIndex < codeElementsSize) {
                                codeElements(nextIndex) match {

                                    case _: InstructionLikeElement[T] if isLive(nextIndex) ⇒
                                        isLive(index) = true
                                        isLiveCount += 1
                                        nextIndex = Int.MaxValue // <=> abort loop

                                    case _: LINENUMBER ⇒
                                        nextIndex = Int.MaxValue // <=> abort loop

                                    case _ ⇒
                                        nextIndex += 1
                                }
                            }

                        case tryStart @ TRY(label) ⇒
                            // We have to check if some relevant instruction belonging to the
                            // try block is live.
                            var nextIndex = index + 1
                            while (nextIndex < codeElementsSize) {
                                codeElements(nextIndex) match {

                                    case i: InstructionLikeElement[T] ⇒
                                        val instruction = i.instruction
                                        if (isLive(nextIndex) &&
                                            instruction.mayThrowExceptions &&
                                            (
                                                monitorInstructionIsUsed
                                                || !instruction.isReturnInstruction
                                            )) {
                                            isLive(index) = true
                                            isLiveCount += 1
                                            markHandlerAsLive(tryStart)
                                            nextIndex = Int.MaxValue // <=> abort loop (successful)
                                        } else {
                                            nextIndex += 1
                                        }

                                    case TRYEND(`label`) ⇒
                                        nextIndex = Int.MaxValue // <=> abort loop (successful)

                                    case _ ⇒
                                        nextIndex += 1
                                }
                            }
                            if (nextIndex == codeElementsSize) {
                                throw new IllegalArgumentException(s"'try $label without try end")
                            }

                        case TRYEND(label) ⇒
                            // We have found a "still dead" try end; if the TRY is (now) live,
                            // we simply set TRYEND to live... otherwise it remains dead;
                            // we check the intermediate range when we see the TRY (if required).
                            if (isLive(tryLabelsToIndexes(label))) {
                                isLiveCount += 1
                                isLive(index) = true
                            }

                        case _ ⇒ // nothing to do
                    }
                }
            }
        }

        // The main loop processing the worklist data-structure.
        var continueProcessingCode = false
        do {
            continueProcessingCode = false
            processMarkedAsLive()
            val oldIsLiveCount = isLiveCount
            if (oldIsLiveCount < codeElementsSize) {
                propagateLiveInformation()
                if (oldIsLiveCount != isLiveCount && markedAsLive.nonEmpty) {
                    continueProcessingCode = true
                }
            }
        } while (continueProcessingCode)

        // Post-processing
        if (isLiveCount < codeElementsSize) {
            // Step 3 - create new code elements
            val deadCodeElementsCount = codeElementsSize - isLiveCount
            if (logDeadCodeRemoval) {
                info("code generation", s"found $deadCodeElementsCount dead (pseudo)instructions")
            }
            if (logDeadCode) {
                val deadCode = new ArrayBuffer[String](deadCodeElementsCount)
                iterateUntil(0, codeElements.size) { index ⇒
                    if (!isLive(index)) {
                        deadCode += s"$index: ${codeElements(index)}"
                    }
                }
                info(
                    "code generation",
                    deadCode.mkString("compile-time dead (pseudo)instructions:\n\t", "\n\t", "\n")
                )
            }

            val newCodeElements = new ArrayBuffer[CodeElement[T]](isLiveCount)
            iterateUntil(0, codeElementsSize) { index ⇒
                if (isLive(index)) {
                    newCodeElements += codeElements(index)
                }
            }
<<<<<<< HEAD
            // if we have removed a try block we now have to remove the handler's code...
            // [debug] println(codeElements.mkString("old\n\t", "\n\t", "\n"))
            // [debug] println(newCodeElements.mkString("new:\n\t", "\n\t", "\n\n"))
=======

            // DEBUG: println(codeElements.zipWithIndex.map(_.swap).mkString("old\n\t", "\n\t", "\n"))
            // DEBUG: println(newCodeElements.zipWithIndex.map(_.swap).mkString("new:\n\t", "\n\t", "\n\n"))

>>>>>>> 93cc0e34
            removeDeadCode(newCodeElements) // tail-recursive call...
        } else {
            codeElements
        }
    }

    /**
     * Creates a new [[CodeAttributeBuilder]] with the given [[CodeElement]]s converted to
     * [[org.opalj.br.instructions.Instruction]]. In case of
     * [[org.opalj.br.instructions.LabeledInstruction]]s the label is already resolved. The
     * annotations are resolved to program counters as well.
     *
     * @see [[CodeElement]] for possible arguments.
     */
    def apply[T](codeElements: CodeElement[T]*): CodeAttributeBuilder[T] = {
        this(codeElements.toIndexedSeq)
    }

    def apply[T](initialCodeElements: IndexedSeq[CodeElement[T]]): CodeAttributeBuilder[T] = {
        val codeElements = removeDeadCode(initialCodeElements)
        val codeElementsSize = codeElements.size
        val instructionLikes = new ArrayBuffer[LabeledInstruction](codeElementsSize)
        val pcToCodeElementIndex = new Int2IntArrayMap(codeElementsSize)

        var labels = Map.empty[InstructionLabel, br.PC]
        var annotations = Map.empty[br.PC, T]
        val exceptionHandlerBuilder = new ExceptionHandlerGenerator()
        val lineNumberTableBuilder = new LineNumberTableBuilder()
        var hasControlTransferInstructions = false
        val pcMapping = new PCMapping(initialSize = codeElements.length) // created based on `PCLabel`s

        var currentPC = 0
        var nextPC = 0
        var modifiedByWide = false
        // fill the instructionLikes array with `null`s for PCs representing instruction arguments
        iterateUntil(0, codeElementsSize) { index ⇒
            codeElements(index) match {
                case ile @ InstructionLikeElement(i) ⇒
                    currentPC = nextPC
                    nextPC = i.indexOfNextInstruction(currentPC, modifiedByWide)
                    if (ile.isAnnotated) annotations += ((currentPC, ile.annotation))
                    instructionLikes.append(i)
                    pcToCodeElementIndex.put(currentPC, index)
                    rerun((nextPC - currentPC) - 1) {
                        instructionLikes.append(null)
                    }

                    modifiedByWide = i == WIDE
                    hasControlTransferInstructions |= i.isControlTransferInstruction

                case LabelElement(label) ⇒
                    if (label.isPCLabel) {
                        // let's store the mapping to make it possible to remap the other attributes..
                        pcMapping += (label.pc, nextPC)
                    }
                    labels += (label → nextPC)

                case e: ExceptionHandlerElement ⇒ exceptionHandlerBuilder.add(e, nextPC)

                case l: LINENUMBER              ⇒ lineNumberTableBuilder.add(l, nextPC)
            }
        }

        val codeSize = instructionLikes.size
        require(codeSize > 0, "no code found")
        val exceptionHandlers = exceptionHandlerBuilder.result()
        val attributes = lineNumberTableBuilder.result()

        val instructions = new Array[Instruction](codeSize)
        var codeElementsToRewrite = IntArraySet.empty
        iterateUntil(0, codeSize) { pc ⇒
            // Idea: first collect all instructions that definitively need to be rewritten;
            // then do the rewriting and then start the code generation again. Due to the
            // rewriting – which will cause the code to become even longer - it might be
            // necessary to rewrite even more ifs, gotos and switches.
            val labeledInstruction = instructionLikes(pc)
            if (labeledInstruction != null) {
                // We implicitly (there will be an exception) check if we have to adapt ifs,
                // gotos and switches. (In general, this should happen, very, very, very
                // infrequently and hence will hardly ever be a performance problem!)
                try {
                    instructions(pc) = labeledInstruction.resolveJumpTargets(pc, labels)
                } catch {
                    case _: BranchoffsetOutOfBoundsException ⇒
                        val codeIndex = pcToCodeElementIndex.get(pc)
                        if (logCodeRewriting) {
                            info(
                                "code generation",
                                s"rewriting ${codeElements(codeIndex)} - branchoffset out of bounds"
                            )
                        }
                        codeElementsToRewrite += codeIndex
                }
            }
        }
        if (codeElementsToRewrite.nonEmpty) {
            val newCodeElements = new ArrayBuffer[CodeElement[T]](codeElementsSize)
            newCodeElements ++= codeElements

            codeElementsToRewrite.reverseIntIterator.foreach { index ⇒
                val InstructionElement(i) = codeElements(index)
                i match {
                    case LabeledGOTO(label) ⇒ newCodeElements(index) = LabeledGOTO_W(label)

                    case LabeledJSR(label)  ⇒ newCodeElements(index) = LabeledJSR_W(label)

                    case scbi: LabeledSimpleConditionalBranchInstruction ⇒
                        //          if_<cond> => y
                        //   x:     ...
                        //   y:     ...
                        // is rewritten to:
                        //          if_!<cond> => r     // in place update
                        //          goto_w Y            // added
                        //   r:x:  ...                  // added label "r"
                        val r = RewriteLabel()
                        val y = scbi.branchTarget
                        newCodeElements(index) = scbi.negate(r)
                        newCodeElements.insert(index + 1, LabeledGOTO_W(y))
                        newCodeElements.insert(index + 2, LabelElement(r))

                    case _: LabeledTABLESWITCH  ⇒ ??? // TODO implement rewriting table switches if the branch offsets are out of bounds
                    case _: LabeledLOOKUPSWITCH ⇒ ??? // TODO implement rewriting lookup switches if the branch offsets are out of bounds

                }
            }
            // We had to rewrite the code; hence, we have to start all over again!
            return this(newCodeElements);
        }

        new CodeAttributeBuilder(
            instructions,
            hasControlTransferInstructions,
            pcMapping,
            annotations,
            None,
            None,
            exceptionHandlers,
            attributes
        )
    }

}<|MERGE_RESOLUTION|>--- conflicted
+++ resolved
@@ -442,16 +442,9 @@
                     newCodeElements += codeElements(index)
                 }
             }
-<<<<<<< HEAD
             // if we have removed a try block we now have to remove the handler's code...
-            // [debug] println(codeElements.mkString("old\n\t", "\n\t", "\n"))
-            // [debug] println(newCodeElements.mkString("new:\n\t", "\n\t", "\n\n"))
-=======
-
             // DEBUG: println(codeElements.zipWithIndex.map(_.swap).mkString("old\n\t", "\n\t", "\n"))
             // DEBUG: println(newCodeElements.zipWithIndex.map(_.swap).mkString("new:\n\t", "\n\t", "\n\n"))
-
->>>>>>> 93cc0e34
             removeDeadCode(newCodeElements) // tail-recursive call...
         } else {
             codeElements
