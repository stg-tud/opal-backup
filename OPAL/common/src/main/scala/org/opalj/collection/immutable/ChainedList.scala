--- conflicted
+++ resolved
@@ -60,11 +60,7 @@
         with Serializable { self ⇒
 
     /**
-<<<<<<< HEAD
-     * Represents a filtered [[ChainedList]]. Instances of [[WithFilter]] are typically
-=======
-     * Represents a filtered [[ChainedList]]. Instances of [[WithFilter]] are
->>>>>>> 76c78fd9
+     * Represents a filtered [[ChainedList]]. Instances of [[ChainedListWithFilter]] are typically
      * created by [[ChainedList]]'s `withFilter` method.
      */
     class ChainedListWithFilter(p: T ⇒ Boolean) extends FilterMonadic[T, ChainedList[T]] {
