--- conflicted
+++ resolved
@@ -39,11 +39,7 @@
  */
 package object collection {
 
-<<<<<<< HEAD
-    type SomeIntSet = IntSet[_]
-=======
     type AnIntSet = IntSet[_]
->>>>>>> 97787664
 
     //
     // Helpers related to Lists
