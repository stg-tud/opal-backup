--- conflicted
+++ resolved
@@ -39,11 +39,7 @@
  */
 package object collection {
 
-<<<<<<< HEAD
-    type AnIntSet = IntSet[_]
-=======
     type SomeIntSet = IntSet[_]
->>>>>>> 000e2284
 
     //
     // Helpers related to Lists
