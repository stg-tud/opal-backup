/* BSD 2-Clause License:
 * Copyright (c) 2009 - 2017
 * Software Technology Group
 * Department of Computer Science
 * Technische Universität Darmstadt
 * All rights reserved.
 *
 * Redistribution and use in source and binary forms, with or without
 * modification, are permitted provided that the following conditions are met:
 *
 *  - Redistributions of source code must retain the above copyright notice,
 *    this list of conditions and the following disclaimer.
 *  - Redistributions in binary form must reproduce the above copyright notice,
 *    this list of conditions and the following disclaimer in the documentation
 *    and/or other materials provided with the distribution.
 *
 * THIS SOFTWARE IS PROVIDED BY THE COPYRIGHT HOLDERS AND CONTRIBUTORS "AS IS"
 * AND ANY EXPRESS OR IMPLIED WARRANTIES, INCLUDING, BUT NOT LIMITED TO, THE
 * IMPLIED WARRANTIES OF MERCHANTABILITY AND FITNESS FOR A PARTICULAR PURPOSE
 * ARE DISCLAIMED. IN NO EVENT SHALL THE COPYRIGHT OWNER OR CONTRIBUTORS BE
 * LIABLE FOR ANY DIRECT, INDIRECT, INCIDENTAL, SPECIAL, EXEMPLARY, OR
 * CONSEQUENTIAL DAMAGES (INCLUDING, BUT NOT LIMITED TO, PROCUREMENT OF
 * SUBSTITUTE GOODS OR SERVICES; LOSS OF USE, DATA, OR PROFITS; OR BUSINESS
 * INTERRUPTION) HOWEVER CAUSED AND ON ANY THEORY OF LIABILITY, WHETHER IN
 * CONTRACT, STRICT LIABILITY, OR TORT (INCLUDING NEGLIGENCE OR OTHERWISE)
 * ARISING IN ANY WAY OUT OF THE USE OF THIS SOFTWARE, EVEN IF ADVISED OF THE
 * POSSIBILITY OF SUCH DAMAGE.
 */
package org.opalj.fpcf

import java.util.concurrent.atomic.AtomicInteger

import org.junit.runner.RunWith
import org.scalatest.junit.JUnitRunner
import org.scalatest.Matchers
import org.scalatest.FunSpec
import org.scalatest.BeforeAndAfterEach

import org.opalj.log.GlobalLogContext

/**
 * Tests the property store.
 *
 * @author Michael Eichberg
 */
@RunWith(classOf[JUnitRunner])
abstract class PropertyStoreTest extends FunSpec with Matchers with BeforeAndAfterEach {

    import Palindromes.NoPalindrome
    import Palindromes.Palindrome

    implicit val logContext = GlobalLogContext

    def createPropertyStore(): PropertyStore

    describe("the property store") {

        it("directly after creation it should be empty (entities(...) and properties(...))") {
            val ps = createPropertyStore()
            ps.setupPhase(Set(Palindromes.PalindromeKey), Set.empty)
            ps.entities(_ ⇒ true) should be('Empty)
            ps.entities(Palindromes.Palindrome, Palindromes.Palindrome) should be('Empty)
            ps.entities(Palindromes.NoPalindrome, Palindromes.Palindrome) should be('Empty)
            ps.entities(Palindromes.NoPalindrome, Palindromes.NoPalindrome) should be('Empty)
            ps.entities(Palindromes.PalindromeKey) should be('Empty)

            ps.properties("<DOES NOT EXIST>") should be('Empty)

            ps.toString(true).length should be > (0)
        }

        it("should be possible to interrupt the computations") {
            val ps = createPropertyStore()
            ps.setupPhase(Set(Palindromes.PalindromeKey), Set.empty)

            ps.scheduleForEntity("a") { e ⇒
                ps.isInterrupted = () ⇒ true
                val dependee = EPK("d", Palindromes.PalindromeKey)
                ps(dependee) // we use a fake dependency...
                IntermediateResult(
                    "a",
                    NoPalindrome,
                    Palindrome,
                    Seq(dependee),
                    (eps) ⇒ { Result("a", Palindrome) }
                )
            }
            ps.waitOnPhaseCompletion()
            ps.scheduleForEntity("d")(e ⇒ Result("d", Palindrome))

            ps("a", Palindromes.PalindromeKey) should be(IntermediateEP("a", NoPalindrome, Palindrome))
            ps("d", Palindromes.PalindromeKey) should be(EPK("d", Palindromes.PalindromeKey))

            // let's test that – if we resume the computation – the results are as expected!
            ps.isInterrupted = () ⇒ false
            ps.waitOnPhaseCompletion()
            ps("a", Palindromes.PalindromeKey) should be(FinalEP("a", Palindrome))
            ps("d", Palindromes.PalindromeKey) should be(FinalEP("d", Palindrome))
        }

<<<<<<< HEAD
        it("should catch non-monotonic updates when debugging is turned on") {
            val ps = createPropertyStore()
            ps.debug = true
            ps.setupPhase(Set(ReachableNodesCount.Key), Set.empty)
            ???
        }

        it("should catch updates when the upper bound is lower than the lower bound") {
            val ps = createPropertyStore()
            ps.debug = true
            ps.setupPhase(Set(ReachableNodesCount.Key), Set.empty)
            ???
        }

        it("should not crash when e1 has two dependencies e2 and e3 "+
            "and e2 is set while e1 was not yet executed but had a EPK for e2 in its dependencies "+
            "(test for a lost updated)") {
=======
        it("should not crash when e1 has two dependencies e2, e3 and e2 is set while e1 was not yet executed but had a EPK for e2 in its dependencies") {
>>>>>>> 90584031
            val ps = createPropertyStore()
            ps.setupPhase(Set(Palindromes.PalindromeKey), Set.empty)

            ps.scheduleForEntity("a") { e ⇒
                val dependees = Seq(EPK("d", Palindromes.PalindromeKey), EPK("e", Palindromes.PalindromeKey))
                dependees.foreach(ps(_)) // we use a fake dependency...
                ps.set("d", Palindrome)
                IntermediateResult(
                    "a",
                    NoPalindrome,
                    Palindrome,
                    dependees,
                    (eps) ⇒ { Result("a", Palindrome) }
                )
            }
            ps.waitOnPhaseCompletion()

            ps("a", Palindromes.PalindromeKey) should be(FinalEP("a", Palindrome))
            ps("d", Palindromes.PalindromeKey) should be(FinalEP("d", Palindrome))
            ps("e", Palindromes.PalindromeKey) should be(EPK("e", Palindromes.PalindromeKey))
        }

        it("should be able to perform queries w.r.t. unknown entities / property keys") {
            val pk = Palindromes.PalindromeKey
            val ps = createPropertyStore()
            ps.setupPhase(Set(Palindromes.PalindromeKey), Set.empty)

            ps("aba", pk) should be(EPK("aba", pk))
            ps(EPK("aa", pk)) should be(EPK("aa", pk))
        }

        it("should be possible to test if a store has a property") {
            import Palindromes.Palindrome
            val ps = createPropertyStore()
            ps.setupPhase(Set(Palindromes.PalindromeKey, Palindromes.SuperPalindromeKey), Set.empty)

            val palindromeKey = Palindromes.PalindromeKey
            val superPalindromeKey = Palindromes.SuperPalindromeKey

            ps.hasProperty("aba", palindromeKey) should be(false)
            ps.hasProperty("aba", superPalindromeKey) should be(false)

            ps.set("aba", Palindrome)
            ps.hasProperty("aba", palindromeKey) should be(true)
            ps.hasProperty("cbc", palindromeKey) should be(false)
            ps.hasProperty("aba", superPalindromeKey) should be(false)

            ps.scheduleForEntity("a") { e ⇒
                ps.isInterrupted = () ⇒ true
                val dependee = EPK("d", Palindromes.PalindromeKey)
                ps(dependee) // we use a fake dependency...
                IntermediateResult(
                    "a",
                    NoPalindrome, Palindrome,
                    Seq(dependee),
                    (eps) ⇒ { Result("a", Palindrome) }
                )
            }
            ps.waitOnPhaseCompletion()
            ps.hasProperty("a", palindromeKey) should be(true)
            ps.hasProperty("d", palindromeKey) should be(false)
        }

        // test SET

        it("set should set an entity's property immediately (even if setupPhase has not be called)") {
            import Palindromes.Palindrome
            import Palindromes.NoPalindrome
            val pk = Palindromes.PalindromeKey
            val ps = createPropertyStore()

            ps.set("aba", Palindrome)
            ps("aba", pk) should be(FinalEP("aba", Palindrome))

            ps.set("abca", NoPalindrome)
            ps("abca", pk) should be(FinalEP("abca", NoPalindrome))
        }

        it("should allow setting different properties w.r.t. one entity") {
            import Palindromes.Palindrome
            import Palindromes.SuperPalindrome
            import Palindromes.NoPalindrome
            import Palindromes.NoSuperPalindrome
            val ppk = Palindromes.PalindromeKey
            val sppk = Palindromes.SuperPalindromeKey
            val ps = createPropertyStore()

            ps.set("aba", Palindrome)
            ps.set("aba", SuperPalindrome)

            ps("aba", ppk) should be(FinalEP("aba", Palindrome))
            ps("aba", sppk) should be(FinalEP("aba", SuperPalindrome))

            ps.set("abca", NoPalindrome)
            ps.set("abca", NoSuperPalindrome)
            ps("abca", ppk) should be(FinalEP("abca", NoPalindrome))
            ps("abca", sppk) should be(FinalEP("abca", NoSuperPalindrome))
        }

        it("should be able to enumerate all explicitly set properties of an entity") {
            import Palindromes.Palindrome
            import Palindromes.SuperPalindrome
            import Palindromes.NoPalindrome
            import Palindromes.NoSuperPalindrome
            val ppk = Palindromes.PalindromeKey
            val sppk = Palindromes.SuperPalindromeKey
            val ps = createPropertyStore()

            ps.set("aba", Palindrome)
            ps.set("aba", SuperPalindrome)
            ps.set("abca", NoPalindrome)
            ps.set("abca", NoSuperPalindrome)

            ps.entities(ppk).map(_.e).toSet should be(Set("aba", "abca"))
            ps.entities(sppk).map(_.e).toSet should be(Set("aba", "abca"))

            val expected = Set(FinalEP("aba", Palindrome), FinalEP("aba", SuperPalindrome))
            ps.properties("aba").toSet should be(expected)
        }

        it("should not set an entity's property if it already has a property") {
            import Palindromes.Palindrome
            import Palindromes.NoPalindrome
            val ps = createPropertyStore()

            ps.set("aba", Palindrome)
            intercept[IllegalStateException] {
                ps.set("aba", NoPalindrome)
            }
        }

        it("should contain the results (at least) for all entities for which we scheduled a computation") {
            import Palindromes.Palindrome
            import Palindromes.NoPalindrome

            val ps = createPropertyStore()
            ps.setupPhase(Set(Palindromes.PalindromeKey), Set.empty)

            val pk = Palindromes.PalindromeKey
            val es = Set("aba", "cc", "d", "fd", "zu", "aaabbbaaa")
            ps.scheduleForEntities(es) { e ⇒
                Result(e, if (e.reverse == e) Palindrome else NoPalindrome)
            }
            ps.waitOnPhaseCompletion()

            ps.entities(pk).map(_.e).toSet should be(es)
            ps.entities(eps ⇒ eps.lb == Palindrome).toSet should be(Set("aba", "cc", "d", "aaabbbaaa"))
            ps.entities(eps ⇒ eps.ub == NoPalindrome).toSet should be(Set("fd", "zu"))
            ps.entities(Palindrome, Palindrome).toSet should be(Set("aba", "cc", "d", "aaabbbaaa"))
            ps.entities(NoPalindrome, NoPalindrome).toSet should be(Set("fd", "zu"))
            ps.entities(pk).toSet should be(Set(
                FinalEP("aba", Palindrome),
                FinalEP("cc", Palindrome),
                FinalEP("d", Palindrome),
                FinalEP("fd", NoPalindrome),
                FinalEP("zu", NoPalindrome),
                FinalEP("aaabbbaaa", Palindrome)
            ))

            es.foreach { e ⇒
                val expected = if (e.reverse == e) Palindrome else NoPalindrome
                ps.properties(e).map(_.ub).toSet should be(Set(expected))
                ps.properties(e).map(_.lb).toSet should be(Set(expected))
            }
        }

        it("should trigger a lazy property computation only lazily") {
            import Palindromes.Palindrome
            import Palindromes.NoPalindrome

            val pk = Palindromes.PalindromeKey
            val ps = createPropertyStore()
            ps.setupPhase(Set(pk), Set.empty)

            ps.registerLazyPropertyComputation(
                pk,
                (e: Entity) ⇒ {
                    val p =
                        if (e.toString.reverse == e.toString)
                            Palindrome
                        else
                            NoPalindrome
                    Result(e, p)
                }
            )
            ps("aba", pk) should be(EPK("aba", pk))

            ps.waitOnPhaseCompletion()

            ps("aba", pk) should be(FinalEP("aba", Palindrome))
        }

        it("should not trigger a lazy property computation multiple times") {
            import Palindromes.Palindrome
            import Palindromes.NoPalindrome

            val pk = Palindromes.PalindromeKey
            val ps = createPropertyStore()
            ps.setupPhase(Set(pk), Set.empty)

            val invocationCount = new AtomicInteger(0)
            ps.registerLazyPropertyComputation(
                pk,
                (e: Entity) ⇒ {
                    invocationCount.incrementAndGet()
                    val p = if (e.toString.reverse == e.toString) Palindrome else NoPalindrome
                    Result(e, p)
                }
            )
            ps("aba", pk) should be(EPK("aba", pk))
            ps("aba", pk) // just trigger it again...
            ps("aba", pk) // just trigger it again...

            ps.waitOnPhaseCompletion()

            invocationCount.get should be(1)
        }

        it("should complete the computation of dependent lazy computations before the phase ends") {
            import Palindromes.Palindrome
            import Palindromes.NoPalindrome
            import Palindromes.NoSuperPalindrome
            import Palindromes.SuperPalindrome
            val ppk = Palindromes.PalindromeKey
            val sppk = Palindromes.SuperPalindromeKey

            val ps = createPropertyStore()
            ps.setupPhase(Set(ppk, sppk), Set.empty)

            val invocationCount = new AtomicInteger(0)
            ps.registerLazyPropertyComputation(
                ppk,
                (e: Entity) ⇒ {
                    invocationCount.incrementAndGet()
                    val p = if (e.toString.reverse == e.toString) Palindrome else NoPalindrome
                    Result(e, p)
                }
            )
            ps.registerLazyPropertyComputation(
                sppk,
                (e: Entity) ⇒ {
                    invocationCount.incrementAndGet()

                    val initialsExpectedEP = EPK(e, ppk)
                    ps(e, ppk) should be(initialsExpectedEP)

                    IntermediateResult(
                        e, NoSuperPalindrome, SuperPalindrome,
                        Seq(initialsExpectedEP),
                        (eps) ⇒ {
                            if (eps.lb == Palindrome /*&& ...*/ )
                                Result(e, SuperPalindrome)
                            else
                                Result(e, NoSuperPalindrome)
                        }
                    )
                }
            )
            ps.scheduleForEntity("e") { e: String ⇒
                val initiallyExpectedEP = EPK("e", sppk)
                ps("e", sppk) should be(initiallyExpectedEP)
                IntermediateResult(
                    "e", Marker.NotMarked, Marker.IsMarked,
                    Seq(initiallyExpectedEP),
                    (eps) ⇒ {
                        // Depending the scheduling, we can have a final result here as well.
                        //if (eps.isFinal)
                        //    fail("premature final value")

                        IntermediateResult(
                            "e", Marker.NotMarked, Marker.IsMarked,
                            Seq(eps),
                            (eps) ⇒ {
                                if (!eps.isFinal)
                                    fail("unexpected non final value")

                                if (eps.lb == SuperPalindrome)
                                    Result(e, Marker.IsMarked)
                                else
                                    Result(e, Marker.NotMarked)
                            }
                        )

                    }
                )
            }

            ps.waitOnPhaseCompletion()

            ps("e", ppk) should be(FinalEP("e", Palindrome))
            ps("e", sppk) should be(FinalEP("e", SuperPalindrome))
            ps("e", Marker.MarkerKey) should be(FinalEP("e", Marker.IsMarked))
        }

        describe("handling of computations with multiple updates") {
            // DESCRIPTION OF A GRAPH (WITH CYCLES)
            val nodeA = Node("a")
            val nodeB = Node("b")
            val nodeC = Node("c")
            val nodeD = Node("d")
            val nodeE = Node("e")
            val nodeF = Node("f")
            val nodeG = Node("g")
            val nodeH = Node("h")
            val nodeI = Node("i")
            val nodeJ = Node("j")
            val nodeR = Node("r")
            nodeA.targets += nodeB // the graph:
            nodeA.targets += nodeF // a -> f
            nodeF.targets += nodeH //      f -> h
            nodeA.targets += nodeG // a -> g
            nodeG.targets += nodeH //      g -> h
            nodeA.targets += nodeH // a -> h
            nodeF.targets += nodeJ // f -> j
            nodeF.targets += nodeI // f -> i
            nodeH.targets += nodeJ // h <-> j
            nodeJ.targets += nodeH // ...
            nodeJ.targets += nodeI // j <-> i
            nodeI.targets += nodeJ // ...
            nodeB.targets += nodeC // a -> b -> c
            nodeB.targets += nodeD //        ↘︎  d
            nodeD.targets += nodeD //           d ⟲
            nodeD.targets += nodeE //           d -> e
            nodeE.targets += nodeR //                e -> r
            nodeR.targets += nodeB //       ↖︎------------↵︎
            val nodeEntities = List[Node](
                nodeA, nodeB, nodeC, nodeD, nodeE, nodeF, nodeG, nodeH, nodeI, nodeJ, nodeR
            )

            object ReachableNodes {
                val Key: PropertyKey[ReachableNodes] =

                    PropertyKey.create[Node, ReachableNodes](
                        s"ReachableNodes(t=${System.nanoTime()})",
                        (_: PropertyStore, e: Node) ⇒ AllNodes,
                        (_: PropertyStore, eps: EPS[Node, ReachableNodes]) ⇒ eps.toUBEP
                    )
            }
            case class ReachableNodes(nodes: scala.collection.Set[Node]) extends OrderedProperty {
                type Self = ReachableNodes
                def key = ReachableNodes.Key
                def checkIsEqualOrBetterThan(other: Self): Unit = {
                    if (!this.nodes.subsetOf(other.nodes)) {
                        throw new IllegalArgumentException(
                            this+" is not equal or better than "+other
                        )
                    }
                }
            }
            object NoReachableNodes extends ReachableNodes(Set.empty) {
                override def toString: String = "NoReachableNodes"
            }
            object AllNodes extends ReachableNodes(nodeEntities.toSet) {
                override def toString: String = "AllNodes"
            }

            /*
             * The following analysis only uses the new information given to it and updates
             * the set of observed dependees.
             */
            def reachableNodesAnalysis(ps: PropertyStore)(n: Node): PropertyComputationResult = {
                val nTargets = n.targets
                if (nTargets.isEmpty)
                    return Result(n, NoReachableNodes);

                var allDependees: Set[Node] = nTargets.toSet // may include self-dependency
                var dependeePs: Set[EOptionP[Entity, _ <: ReachableNodes]] =
                    ps(allDependees - n /* ignore self-dependencies */ , ReachableNodes.Key).toSet

                // incremental computation
                def c(dependee: SomeEPS): PropertyComputationResult = {
                    // Get the set of currently reachable nodes:
                    val eps @ EPS(_, _ /*lb*/ , ReachableNodes(depeendeeReachableNodes)) = dependee

                    // Compute the new set of reachable nodes:
                    allDependees ++= depeendeeReachableNodes
                    val newUB = ReachableNodes(allDependees)

                    // Adapt the set of dependeePs to ensure termination
                    dependeePs = dependeePs.filter { _.e ne dependee.e }
                    if (!eps.isFinal) {
                        dependeePs ++=
                            Traversable(dependee.asInstanceOf[EOptionP[Entity, _ <: ReachableNodes]])
                    }
                    val r = {
                        if (dependeePs.nonEmpty)
                            IntermediateResult(n, AllNodes, newUB, dependeePs, c)
                        else
                            Result(n, newUB)
                    }
                    r
                }

                // initial computation
                dependeePs foreach { dependee ⇒
                    if (dependee.hasProperty) {
                        if (dependee.isFinal) { dependeePs -= dependee }
                        allDependees ++= dependee.ub.nodes
                    }
                }
                val currentReachableNodes = ReachableNodes(allDependees)
                if (dependeePs.isEmpty)
                    Result(n, currentReachableNodes)
                else
                    IntermediateResult(n, AllNodes, currentReachableNodes, dependeePs, c)
            }

            def reachableNodesCountAnalysis(ps: PropertyStore)(
                n: Node
            ): PropertyComputationResult = {
                var dependees: List[SomeEOptionP] = Nil
                var ub: Int = n.targets.size

                def c(eps: SomeEOptionP): PropertyComputationResult = {
                    eps match {

                        case IntermediateEP(_, _, ReachableNodesCount(otherUB)) ⇒
                            if (ub + otherUB > 4)
                                Result(n, TooManyNodesReachable)
                            else {
                                dependees = eps :: dependees.filter(_.e ne eps.e)
                                IntermediateResult(
                                    n, TooManyNodesReachable, ReachableNodesCount(ub),
                                    dependees,
                                    c
                                )
                            }

                        case FinalEP(_, reachableNodesCount: ReachableNodesCount) ⇒
                            ub += reachableNodesCount.value
                            if (ub > 4) {
                                Result(n, TooManyNodesReachable)
                            } else if (dependees.tail.isEmpty) {
                                Result(n, ReachableNodesCount(ub))
                            } else {
                                dependees = dependees.filter(_.e ne eps.e)
                                IntermediateResult(
                                    n, TooManyNodesReachable, ReachableNodesCount(ub),
                                    dependees,
                                    c
                                )
                            }
                    }
                }

                n.targets forall { successor ⇒
                    if (successor == n) {
                        ub = TooManyNodesReachable.value
                        false // we are done...
                    } else {
                        ps(successor, ReachableNodesCount.Key) match {
                            case epk: EPK[_, _] ⇒
                                dependees ::= epk
                                true
                            case iep @ IntermediateEP(_, _, ReachableNodesCount(otherUB)) ⇒
                                if (ub + otherUB > 4) {
                                    ub = TooManyNodesReachable.value
                                    false
                                } else {
                                    // we have to wait for the final value before we can add the count
                                    dependees ::= iep
                                    true
                                }
                            case FinalEP(_, reachableNodesCount) ⇒
                                ub += reachableNodesCount.value
                                true
                        }
                    }
                }
                if (ub > 4)
                    Result(n, TooManyNodesReachable)
                else if (dependees.isEmpty)
                    Result(n, ReachableNodesCount(ub))
                else
                    IntermediateResult(
                        n, TooManyNodesReachable, ReachableNodesCount(ub),
                        dependees,
                        c
                    )
            }

            def reachableNodesCountViaReachableNodesAnalysis(ps: PropertyStore)(
                n: Node
            ): PropertyComputationResult = {

                def c(eps: SomeEOptionP): PropertyComputationResult = {
                    eps match {
                        case eps @ IntermediateEP(_, _, ReachableNodes(reachableNodes)) ⇒
                            IntermediateResult(
                                n, TooManyNodesReachable, ReachableNodesCount(reachableNodes.size),
                                List(eps),
                                c
                            )

                        case FinalEP(_, ReachableNodes(reachableNodes)) ⇒
                            Result(n, ReachableNodesCount(reachableNodes.size))
                    }
                }

                ps(n, ReachableNodes.Key) match {
                    case epk: EPK[_, _] ⇒
                        IntermediateResult(
                            n, TooManyNodesReachable, ReachableNodesCount(0),
                            List(epk),
                            c
                        )
                    case eps: SomeEOptionP ⇒ c(eps)

                }
            }
            // the graph:
            // a -> f -> h
            // a -> f -> j
            // a -> f -> i
            //           h <-> j <-> i // this cycle is resolved in multiple steps...
            // a -> g -> h
            // a -> h
            // a -> b -> c
            //      b -> d
            //           d ⟲
            //           d -> e
            //                e -> r
            //       ↖︎-----------< r
            it("should be possible using eagerly scheduled computations") {
                val dropCount = (System.nanoTime() % 10000).toInt
                for (nodeEntitiesPermutation ← nodeEntities.permutations.drop(dropCount).take(10)) {

                    val ps = createPropertyStore()
                    ps.setupPhase(Set(ReachableNodesCount.Key, ReachableNodes.Key), Set.empty)
                    ps.registerLazyPropertyComputation(
                        ReachableNodesCount.Key, reachableNodesCountAnalysis(ps)
                    )
                    ps.scheduleForEntities(nodeEntitiesPermutation)(reachableNodesAnalysis(ps))
                    ps(nodeA, ReachableNodesCount.Key) // forces the evaluation for all nodes...

                    ps.waitOnPhaseCompletion()

                    ps(nodeA, ReachableNodes.Key) should be(
                        FinalEP(nodeA, ReachableNodes(nodeEntities.toSet - nodeA))
                    )
                    ps(nodeB, ReachableNodes.Key) should be(
                        FinalEP(nodeB, ReachableNodes(Set(nodeB, nodeC, nodeD, nodeE, nodeR)))
                    )
                    ps(nodeC, ReachableNodes.Key) should be(
                        FinalEP(nodeC, ReachableNodes(Set()))
                    )
                    ps(nodeD, ReachableNodes.Key) should be(
                        FinalEP(nodeD, ReachableNodes(Set(nodeB, nodeC, nodeD, nodeE, nodeR)))
                    )
                    ps(nodeE, ReachableNodes.Key) should be(
                        FinalEP(nodeE, ReachableNodes(Set(nodeB, nodeC, nodeD, nodeE, nodeR)))
                    )
                    ps(nodeR, ReachableNodes.Key) should be(
                        FinalEP(nodeR, ReachableNodes(Set(nodeB, nodeC, nodeD, nodeE, nodeR)))
                    )

                    info(
                        s"(id of first permutation = ${dropCount + 1}) number of executed tasks:"+ps.scheduledTasks+
                            "; number of scheduled onUpdateContinuations:"+ps.scheduledOnUpdateComputations+
                            "; number of eager onUpdateContinuations:"+ps.eagerOnUpdateComputations
                    )
                }
            }

            it("should be possible using lazy scheduled computations") {

                val ps = createPropertyStore()
                ps.setupPhase(Set(ReachableNodesCount.Key, ReachableNodes.Key), Set.empty)
                ps.registerLazyPropertyComputation(
                    ReachableNodes.Key, reachableNodesAnalysis(ps)
                )
                ps(nodeA, ReachableNodes.Key) // forces the evaluation for all nodes...
                ps.waitOnPhaseCompletion()
                ps(nodeA, ReachableNodes.Key) should be(
                    FinalEP(nodeA, ReachableNodes(nodeEntities.toSet - nodeA))
                )
                ps(nodeB, ReachableNodes.Key) should be(
                    FinalEP(nodeB, ReachableNodes(Set(nodeB, nodeC, nodeD, nodeE, nodeR)))
                )
                ps(nodeC, ReachableNodes.Key) should be(
                    FinalEP(nodeC, ReachableNodes(Set()))
                )
                ps(nodeD, ReachableNodes.Key) should be(
                    FinalEP(nodeD, ReachableNodes(Set(nodeB, nodeC, nodeD, nodeE, nodeR)))
                )
                ps(nodeE, ReachableNodes.Key) should be(
                    FinalEP(nodeE, ReachableNodes(Set(nodeB, nodeC, nodeD, nodeE, nodeR)))
                )
                ps(nodeR, ReachableNodes.Key) should be(
                    FinalEP(nodeR, ReachableNodes(Set(nodeB, nodeC, nodeD, nodeE, nodeR)))
                )
            }

            it("should be possible using lazy scheduled mutually dependent computations") {

                val ps = createPropertyStore()
                ps.setupPhase(Set(ReachableNodes.Key, ReachableNodesCount.Key), Set.empty)
                ps.registerLazyPropertyComputation(
                    ReachableNodes.Key, reachableNodesAnalysis(ps)
                )
                ps.registerLazyPropertyComputation(
                    ReachableNodesCount.Key, reachableNodesCountViaReachableNodesAnalysis(ps)
                )
                nodeEntities.foreach { node ⇒ ps(node, ReachableNodesCount.Key) }
                ps.waitOnPhaseCompletion()

                ps(nodeA, ReachableNodes.Key) should be(
                    FinalEP(nodeA, ReachableNodes(nodeEntities.toSet - nodeA))
                )
                ps(nodeB, ReachableNodes.Key) should be(
                    FinalEP(nodeB, ReachableNodes(Set(nodeB, nodeC, nodeD, nodeE, nodeR)))
                )
                ps(nodeC, ReachableNodes.Key) should be(
                    FinalEP(nodeC, ReachableNodes(Set()))
                )
                ps(nodeD, ReachableNodes.Key) should be(
                    FinalEP(nodeD, ReachableNodes(Set(nodeB, nodeC, nodeD, nodeE, nodeR)))
                )
                ps(nodeE, ReachableNodes.Key) should be(
                    FinalEP(nodeE, ReachableNodes(Set(nodeB, nodeC, nodeD, nodeE, nodeR)))
                )
                ps(nodeR, ReachableNodes.Key) should be(
                    FinalEP(nodeR, ReachableNodes(Set(nodeB, nodeC, nodeD, nodeE, nodeR)))
                )
                // now let's check if we have the correct notification of the
                // of the lazily dependent computations
                ps(nodeA, ReachableNodesCount.Key) should be(
                    FinalEP(nodeA, ReachableNodesCount(nodeEntities.toSet.size - 1))
                )
                ps(nodeB, ReachableNodesCount.Key) should be(
                    FinalEP(nodeB, ReachableNodesCount(5))
                )
                ps(nodeC, ReachableNodesCount.Key) should be(
                    FinalEP(nodeC, ReachableNodesCount(0))
                )
                ps(nodeD, ReachableNodesCount.Key) should be(
                    FinalEP(nodeD, ReachableNodesCount(5))
                )
                ps(nodeE, ReachableNodesCount.Key) should be(
                    FinalEP(nodeE, ReachableNodesCount(5))
                )
                ps(nodeR, ReachableNodesCount.Key) should be(
                    FinalEP(nodeR, ReachableNodesCount(5))
                )
            }

            it("should be possible when a lazy computation depends on properties for which no analysis is scheduled") {

                val ps = createPropertyStore()
                ps.setupPhase(Set(ReachableNodesCount.Key), Set.empty)
                // WE DO NOT SCHEDULE ReachableNodes
                ps.registerLazyPropertyComputation(
                    ReachableNodesCount.Key, reachableNodesCountViaReachableNodesAnalysis(ps)
                )
                nodeEntities.foreach { node ⇒ ps(node, ReachableNodesCount.Key) }
                ps.waitOnPhaseCompletion()

                // actually, the "fallback" value
                ps(nodeA, ReachableNodes.Key) should be(
                    FinalEP(nodeA, ReachableNodes(nodeEntities.toSet))
                )

                // now let's check if we have the correct notification of the
                // of the lazily dependent computations
                val expected = ReachableNodesCount(11)
                ps(nodeA, ReachableNodesCount.Key) should be(FinalEP(nodeA, expected))
                ps(nodeB, ReachableNodesCount.Key) should be(FinalEP(nodeB, expected))
                ps(nodeC, ReachableNodesCount.Key) should be(FinalEP(nodeC, expected))
                ps(nodeD, ReachableNodesCount.Key) should be(FinalEP(nodeD, expected))
                ps(nodeE, ReachableNodesCount.Key) should be(FinalEP(nodeE, expected))
                ps(nodeR, ReachableNodesCount.Key) should be(FinalEP(nodeR, expected))
            }

            it("should be possible when a lazy computation depends on properties for which analysis seems to be scheduled, but no analysis actually produces results") {

                val ps = createPropertyStore()
                ps.setupPhase(Set(ReachableNodesCount.Key, ReachableNodes.Key), Set.empty)
                // WE DO NOT SCHEDULE ReachableNodes
                ps.registerLazyPropertyComputation(
                    ReachableNodesCount.Key, reachableNodesCountViaReachableNodesAnalysis(ps)
                )
                nodeEntities.foreach { node ⇒ ps(node, ReachableNodesCount.Key) }
                ps.waitOnPhaseCompletion()

                // actually, the "fallback" value
                ps(nodeA, ReachableNodes.Key) should be(
                    FinalEP(nodeA, ReachableNodes(nodeEntities.toSet))
                )

                // now let's check if we have the correct notification of the
                // of the lazily dependent computations
                val expected = ReachableNodesCount(11)
                ps(nodeA, ReachableNodesCount.Key) should be(FinalEP(nodeA, expected))
                ps(nodeB, ReachableNodesCount.Key) should be(FinalEP(nodeB, expected))
                ps(nodeC, ReachableNodesCount.Key) should be(FinalEP(nodeC, expected))
                ps(nodeD, ReachableNodesCount.Key) should be(FinalEP(nodeD, expected))
                ps(nodeE, ReachableNodesCount.Key) should be(FinalEP(nodeE, expected))
                ps(nodeR, ReachableNodesCount.Key) should be(FinalEP(nodeR, expected))
            }
        }

        it("should be possible to execute an analysis incrementally") {
            import scala.collection.mutable

            class Node(val name: String, val targets: mutable.Set[Node] = mutable.Set.empty) {
                override def hashCode: Int = name.hashCode()
                override def equals(other: Any): Boolean = other match {
                    case that: Node ⇒ this.name equals that.name
                    case _          ⇒ false
                }
                override def toString: String = name
            }
            object Node { def apply(name: String) = new Node(name) }

            // DESCRIPTION OF A TREE
            val nodeRoot = Node("Root")
            val nodeLRoot = Node("Root->L")
            val nodeLLRoot = Node("Root->L->L")
            val nodeRRoot = Node("Root->R")
            val nodeLRRoot = Node("Root->R->L")
            val nodeRRRoot = Node("Root->R->R")
            nodeRoot.targets += nodeLRoot
            nodeRoot.targets += nodeRRoot
            nodeLRoot.targets += nodeLLRoot
            nodeRRoot.targets += nodeLRRoot
            nodeRRoot.targets += nodeRRRoot

            val TreeLevelKey: PropertyKey[TreeLevel] = {
                PropertyKey.create(
                    s"TreeLevel(t=${System.nanoTime()}",
                    (ps: PropertyStore, e: Entity) ⇒ ???,
                    (ps: PropertyStore, eps: SomeEPS) ⇒ ???
                )
            }
            case class TreeLevel(length: Int) extends Property {
                final type Self = TreeLevel
                final def key = TreeLevelKey
            }

            val ps = createPropertyStore()
            ps.setupPhase(Set(TreeLevelKey), Set.empty)

            /* The following analysis only uses the new information given to it and updates
                 * the set of observed dependees.
                 */
            def analysis(level: Int)(n: Node): PropertyComputationResult = {
                val nextPCs: Traversable[(PropertyComputation[Node], Node)] =
                    n.targets.map(t ⇒ (analysis(level + 1) _, t))
                IncrementalResult(Result(n, TreeLevel(level)), nextPCs)
            }

            ps.scheduleForEntity(nodeRoot)(analysis(0))
            ps.waitOnPhaseCompletion

            ps(nodeRoot, TreeLevelKey) should be(FinalEP(nodeRoot, TreeLevel(0)))
            ps(nodeRRoot, TreeLevelKey) should be(FinalEP(nodeRRoot, TreeLevel(1)))
            ps(nodeRRRoot, TreeLevelKey) should be(FinalEP(nodeRRRoot, TreeLevel(2)))
            ps(nodeLRRoot, TreeLevelKey) should be(FinalEP(nodeLRRoot, TreeLevel(2)))
            ps(nodeLRoot, TreeLevelKey) should be(FinalEP(nodeLRoot, TreeLevel(1)))
            ps(nodeLLRoot, TreeLevelKey) should be(FinalEP(nodeLLRoot, TreeLevel(2)))
        }

        it("should never pass a `PropertyIsLazilyComputed` to clients") {
            val ppk = Palindromes.PalindromeKey

            val ps = createPropertyStore()
            ps.setupPhase(Set(ppk), Set.empty)

            ps.registerLazyPropertyComputation(
                ppk,
                (e: Entity) ⇒ {
                    val p = if (e.toString.reverse == e.toString) Palindrome else NoPalindrome
                    Result(e, p)
                }
            )
            ps.scheduleForEntity(
                "aaa"
            ) { s: String ⇒
                    ps("a", ppk) match {
                        case epk: EPK[_, _] ⇒
                            IntermediateResult(
                                s, NoPalindrome, Palindrome,
                                List(epk),
                                (eps: SomeEPS) ⇒ {
                                    if (eps.lb == PropertyIsLazilyComputed ||
                                        eps.ub == PropertyIsLazilyComputed)
                                        fail("clients should never see PropertyIsLazilyComputed")
                                    else
                                        Result(s, Palindrome)
                                }
                            )
                        case _ ⇒ fail("unexpected result")
                    }
                }
        }

        it("should be possible to execute an analysis which analyzes a huge circle") {
            import scala.collection.mutable

            val testSizes = Set(1, 5, 50000)
            for (testSize ← testSizes) {
                // 1. we create a ((very) long) chain
                val firstNode = Node(0.toString)
                val allNodes = mutable.Set(firstNode)
                var prevNode = firstNode
                for { i ← 1 to testSize } {
                    val nextNode = Node(i.toString)
                    allNodes += nextNode
                    prevNode.targets += nextNode
                    prevNode = nextNode
                }
                prevNode.targets += firstNode

                // 2. we create the store
                val ps = createPropertyStore()
                ps.setupPhase(Set(Purity.Key), Set.empty)

                def purityAnalysis(node: Node): PropertyComputationResult = {
                    def c(successorNode: SomeEOptionP): PropertyComputationResult = {
                        // HERE - For this test case only, we can simple get to the previous
                        // node from the one that was updated.
                        successorNode match {

                            case epk: EPK[_, _] ⇒
                                IntermediateResult(node, Impure, Pure, Iterable(epk), c)

                            case eps @ IntermediateEP(_, lb, ub) ⇒
                                IntermediateResult(node, lb, ub, Iterable(eps), c)

                            // required when we resolve the cycle
                            case FinalEP(_, Pure)             ⇒ Result(node, Pure)

                            // the following three cases should never happen...
                            case IntermediateEP(_, Impure, _) ⇒ ???
                            case FinalEP(_, Impure)           ⇒ ???
                        }
                    }: PropertyComputationResult

                    val nextNode = node.targets.head // HERE: we always have only one successor
                    c(ps(nextNode, Purity.Key))
                }
                // 4. execute analysis
                ps.scheduleForEntities(allNodes)(purityAnalysis)
                ps.waitOnPhaseCompletion()

                // 5. let's evaluate the result
                ps.entities(Purity.Key) foreach { eps ⇒
                    if (eps.lb != Pure) {
                        info(ps.toString(true))
                        fail(s"Node(${eps.e}) is not Pure (${eps.lb})")
                    }
                }

                info(s"test succeeded with $testSize node(s) in a circle")
                info(
                    s"number of executed tasks:"+ps.scheduledTasks+
                        "; number of scheduled onUpdateContinuations:"+ps.scheduledOnUpdateComputations+
                        "; number of eager onUpdateContinuations:"+ps.eagerOnUpdateComputations
                )
            }
        }
    }
}

abstract class PropertyStoreTestWithDebugging extends PropertyStoreTest {
    val debug: Boolean = true
}

// Test fixture related to a simple marker property
object Marker {
    final val MarkerKey = {
        PropertyKey.create[Entity, MarkerProperty](
            "Marker",
            (ps: PropertyStore, e: Entity) ⇒ NotMarked,
            (ps: PropertyStore, eOptionP: SomeEOptionP) ⇒ ???
        )
    }

    sealed trait MarkerProperty extends Property {
        type Self = MarkerProperty
        def key = MarkerKey
    }
    case object IsMarked extends MarkerProperty
    case object NotMarked extends MarkerProperty
}

// Test fixture related to Palindromes.
object Palindromes {

    final val PalindromeKey = {
        PropertyKey.create[Entity, PalindromeProperty](
            "Palindrome",
            (ps: PropertyStore, e: Entity) ⇒ NoPalindrome,
            (ps: PropertyStore, eOptionP: SomeEOptionP) ⇒ ???
        )
    }

    sealed trait PalindromeProperty extends Property {
        type Self = PalindromeProperty
        def key = PalindromeKey
    }
    case object Palindrome extends PalindromeProperty
    case object NoPalindrome extends PalindromeProperty

    // We consider a Palindrome a SuperPalindrome if also the first half
    // is a Palindrome. If the entities' size is odd, the middle element
    // is ignored.
    final val SuperPalindromeKey = {
        PropertyKey.create[Entity, SuperPalindromeProperty](
            "SuperPalindrome",
            (ps: PropertyStore, e: Entity) ⇒ NoSuperPalindrome,
            (ps: PropertyStore, eOptionP: SomeEOptionP) ⇒ ???
        )
    }

    sealed trait SuperPalindromeProperty extends Property {
        type Self = SuperPalindromeProperty
        def key = SuperPalindromeKey
    }
    case object SuperPalindrome extends SuperPalindromeProperty
    case object NoSuperPalindrome extends SuperPalindromeProperty
}

sealed trait Purity extends OrderedProperty {
    final type Self = Purity
    final def key = Purity.Key
}
object Purity {
    final val Key = PropertyKey.create[Entity, Purity]("Purity", Impure)
}
case object Pure extends Purity {
    def checkIsEqualOrBetterThan(other: Purity): Unit = { /* always true */ }
}
case object Impure extends Purity {
    def checkIsEqualOrBetterThan(other: Purity): Unit = {
        if (other != Impure) {
            throw new IllegalArgumentException(other+" is not equal or better than "+this)
        }
    }
}

class Node(
        val name:    String,
        val targets: scala.collection.mutable.Set[Node] = scala.collection.mutable.Set.empty
) {

    override def hashCode: Int = name.hashCode()
    override def equals(other: Any): Boolean = other match {
        case that: Node ⇒ this.name equals that.name
        case _          ⇒ false
    }

    override def toString: String = name // RECALL: Nodes are potentially used in cycles.
}
object Node { def apply(name: String) = new Node(name) }

object ReachableNodesCount {
    val Key: PropertyKey[ReachableNodesCount] =

        PropertyKey.create[Node, ReachableNodesCount](
            s"ReachableNodesCount",
            (_: PropertyStore, e: Node) ⇒ TooManyNodesReachable,
            (_: PropertyStore, eps: EPS[Node, ReachableNodesCount]) ⇒ FinalEP(eps.e, TooManyNodesReachable)
        )
}
case class ReachableNodesCount(value: Int) extends OrderedProperty {
    type Self = ReachableNodesCount
    def key = ReachableNodesCount.Key

    @throws[IllegalArgumentException]("if this property is not more precise than the given one")
    def checkIsEqualOrBetterThan(other: ReachableNodesCount): Unit = {
        if (this.value > other.value) {
            throw new IllegalArgumentException(other+" is not equal or better than "+this)
        }
    }

}

object NoNodesReachable extends ReachableNodesCount(0) {
    override def toString: String = "NoNodesReachable"
}
object TooManyNodesReachable extends ReachableNodesCount(64) {
    override def toString: String = "TooManyNodesReachable"
}<|MERGE_RESOLUTION|>--- conflicted
+++ resolved
@@ -98,7 +98,6 @@
             ps("d", Palindromes.PalindromeKey) should be(FinalEP("d", Palindrome))
         }
 
-<<<<<<< HEAD
         it("should catch non-monotonic updates when debugging is turned on") {
             val ps = createPropertyStore()
             ps.debug = true
@@ -116,9 +115,6 @@
         it("should not crash when e1 has two dependencies e2 and e3 "+
             "and e2 is set while e1 was not yet executed but had a EPK for e2 in its dependencies "+
             "(test for a lost updated)") {
-=======
-        it("should not crash when e1 has two dependencies e2, e3 and e2 is set while e1 was not yet executed but had a EPK for e2 in its dependencies") {
->>>>>>> 90584031
             val ps = createPropertyStore()
             ps.setupPhase(Set(Palindromes.PalindromeKey), Set.empty)
 
