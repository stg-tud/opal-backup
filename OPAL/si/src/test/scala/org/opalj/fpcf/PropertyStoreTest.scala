/* BSD 2-Clause License:
 * Copyright (c) 2009 - 2017
 * Software Technology Group
 * Department of Computer Science
 * Technische Universität Darmstadt
 * All rights reserved.
 *
 * Redistribution and use in source and binary forms, with or without
 * modification, are permitted provided that the following conditions are met:
 *
 *  - Redistributions of source code must retain the above copyright notice,
 *    this list of conditions and the following disclaimer.
 *  - Redistributions in binary form must reproduce the above copyright notice,
 *    this list of conditions and the following disclaimer in the documentation
 *    and/or other materials provided with the distribution.
 *
 * THIS SOFTWARE IS PROVIDED BY THE COPYRIGHT HOLDERS AND CONTRIBUTORS "AS IS"
 * AND ANY EXPRESS OR IMPLIED WARRANTIES, INCLUDING, BUT NOT LIMITED TO, THE
 * IMPLIED WARRANTIES OF MERCHANTABILITY AND FITNESS FOR A PARTICULAR PURPOSE
 * ARE DISCLAIMED. IN NO EVENT SHALL THE COPYRIGHT OWNER OR CONTRIBUTORS BE
 * LIABLE FOR ANY DIRECT, INDIRECT, INCIDENTAL, SPECIAL, EXEMPLARY, OR
 * CONSEQUENTIAL DAMAGES (INCLUDING, BUT NOT LIMITED TO, PROCUREMENT OF
 * SUBSTITUTE GOODS OR SERVICES; LOSS OF USE, DATA, OR PROFITS; OR BUSINESS
 * INTERRUPTION) HOWEVER CAUSED AND ON ANY THEORY OF LIABILITY, WHETHER IN
 * CONTRACT, STRICT LIABILITY, OR TORT (INCLUDING NEGLIGENCE OR OTHERWISE)
 * ARISING IN ANY WAY OUT OF THE USE OF THIS SOFTWARE, EVEN IF ADVISED OF THE
 * POSSIBILITY OF SUCH DAMAGE.
 */
package org.opalj.fpcf

import org.junit.runner.RunWith
import org.scalatest.junit.JUnitRunner
import org.scalatest.Matchers
import org.scalatest.FunSpec
import org.scalatest.BeforeAndAfterAll

import java.util.concurrent.atomic.AtomicInteger

import org.opalj.log.GlobalLogContext

/**
 * Tests the property store.
 *
 * @author Michael Eichberg
 */
@RunWith(classOf[JUnitRunner])
sealed abstract class PropertyStoreTest(
        val propertyComputationHints: Seq[PropertyComputationHint]
) extends FunSpec with Matchers with BeforeAndAfterAll {

    import Palindromes.NoPalindrome
    import Palindromes.Palindrome

    implicit val logContext = GlobalLogContext

    def createPropertyStore(): PropertyStore

    propertyComputationHints foreach { pch ⇒

        describe(s"the property store with $pch") {

            it("directly after creation it should be empty (entities(...) and properties(...))") {
                val ps = createPropertyStore()
                info(s"PropertyStore@${System.identityHashCode(ps).toHexString}")

                ps.setupPhase(Set(Palindromes.PalindromeKey), Set.empty)
                ps.entities(_ ⇒ true) should be('Empty)
                ps.entities(Palindromes.Palindrome, Palindromes.Palindrome) should be('Empty)
                ps.entities(Palindromes.NoPalindrome, Palindromes.Palindrome) should be('Empty)
                ps.entities(Palindromes.NoPalindrome, Palindromes.NoPalindrome) should be('Empty)
                ps.entities(Palindromes.PalindromeKey) should be('Empty)
                ps.properties("<DOES NOT EXIST>") should be('Empty)
                ps.toString(true).length should be > (0)

                ps.waitOnPhaseCompletion()
                ps.entities(_ ⇒ true) should be('Empty)
                ps.entities(Palindromes.Palindrome, Palindromes.Palindrome) should be('Empty)
                ps.entities(Palindromes.NoPalindrome, Palindromes.Palindrome) should be('Empty)
                ps.entities(Palindromes.NoPalindrome, Palindromes.NoPalindrome) should be('Empty)
                ps.entities(Palindromes.PalindromeKey) should be('Empty)
                ps.properties("<DOES NOT EXIST>") should be('Empty)
                ps.toString(true).length should be > (0)

                ps.shutdown()
            }

            it("should be possible to interrupt the computations") {
                val ps = createPropertyStore()
                info(s"PropertyStore@${System.identityHashCode(ps).toHexString}")

                ps.setupPhase(Set(Palindromes.PalindromeKey), Set.empty)

                ps.scheduleEagerComputationForEntity("a") { e ⇒
                    ps.isSuspended = () ⇒ true
                    val dependee = EPK("d", Palindromes.PalindromeKey)
                    ps(dependee) // we use a fake dependency...
                    IntermediateResult(
                        "a",
                        NoPalindrome,
                        Palindrome,
                        Seq(dependee),
                        (eps) ⇒ {
                            Result("a", Palindrome)
                        },
                        pch
                    )
                }
                ps.waitOnPhaseCompletion()
                // ps' "isInterrupt" status should now be true; hence, scheduling
                // further computations should have no effect.
                ps.scheduleEagerComputationForEntity("d")(e ⇒ Result("d", Palindrome))

                val aEP = ps("a", Palindromes.PalindromeKey)
                if (aEP != IntermediateEP("a", NoPalindrome, Palindrome) &&
                    aEP != EPK("a", Palindromes.PalindromeKey)) {
                    fail("the property store was not correctly suspended")
                }
                ps("d", Palindromes.PalindromeKey) should be(EPK("d", Palindromes.PalindromeKey))

                // let's test that – if we resume the computation – the results are as expected!
                ps.isSuspended = () ⇒ false
                ps.waitOnPhaseCompletion()
                ps("a", Palindromes.PalindromeKey) should be(FinalEP("a", Palindrome))
                ps("d", Palindromes.PalindromeKey) should be(FinalEP("d", Palindrome))

                ps.shutdown()
            }

            it("should not crash when e1 has two dependencies e2 and e3 "+
                "and e2 is set while e1 was not yet executed but had a EPK for e2 in its dependencies "+
                "(test for a lost updated)") {
                val ps = createPropertyStore()
                info(s"PropertyStore@${System.identityHashCode(ps).toHexString}")

                ps.setupPhase(Set(Palindromes.PalindromeKey), Set.empty)

                ps.scheduleEagerComputationForEntity("a") { e ⇒
                    val dependees = Seq(EPK("d", Palindromes.PalindromeKey), EPK("e", Palindromes.PalindromeKey))
                    dependees.foreach(ps(_)) // we use a fake dependency...
                    ps.set("d", Palindrome)
                    IntermediateResult(
                        "a",
                        NoPalindrome,
                        Palindrome,
                        dependees,
                        (eps) ⇒ {
                            Result("a", Palindrome)
                        },
                        pch
                    )
                }
                ps.waitOnPhaseCompletion()

                ps("a", Palindromes.PalindromeKey) should be(FinalEP("a", Palindrome))
                ps("d", Palindromes.PalindromeKey) should be(FinalEP("d", Palindrome))
                ps("e", Palindromes.PalindromeKey) should be(EPK("e", Palindromes.PalindromeKey))

                ps.shutdown()
            }

            it("should be able to perform queries w.r.t. unknown entities / property keys") {
                val ps = createPropertyStore()
                info(s"PropertyStore@${System.identityHashCode(ps).toHexString}")

                val pk = Palindromes.PalindromeKey
                ps.setupPhase(Set(Palindromes.PalindromeKey), Set.empty)

                ps("aba", pk) should be(EPK("aba", pk))
                ps(EPK("aa", pk)) should be(EPK("aa", pk))

                ps.shutdown()
            }

            it("should be possible to test if a store has a property") {
                val ps = createPropertyStore()
                info(s"PropertyStore@${System.identityHashCode(ps).toHexString}")

                import Palindromes.Palindrome
                ps.setupPhase(Set(Palindromes.PalindromeKey, Palindromes.SuperPalindromeKey), Set.empty)

                val palindromeKey = Palindromes.PalindromeKey
                val superPalindromeKey = Palindromes.SuperPalindromeKey

                ps.hasProperty("aba", palindromeKey) should be(false)
                ps.hasProperty("aba", superPalindromeKey) should be(false)

                ps.set("aba", Palindrome)
                ps.waitOnPhaseCompletion()
                ps.hasProperty("aba", palindromeKey) should be(true)
                ps.hasProperty("cbc", palindromeKey) should be(false)
                ps.hasProperty("aba", superPalindromeKey) should be(false)

                ps.scheduleEagerComputationForEntity("a") { e ⇒
                    ps.isSuspended = () ⇒ true
                    val dependee = EPK("d", Palindromes.PalindromeKey)
                    ps[String, Palindromes.PalindromeProperty](dependee) // we use a fake dependency...
                    IntermediateResult(
                        "a",
                        NoPalindrome, Palindrome,
                        Seq(dependee),
                        (eps) ⇒ {
                            Result("a", Palindrome)
                        },
                        pch
                    )
                }
                ps.waitOnPhaseCompletion()
                if (ps.hasProperty("d", palindromeKey)) {
                    fail(s"unexpected property: "+ps("d", palindromeKey))
                }

                if (!ps.hasProperty("a", palindromeKey)) {
                    ps.isSuspended = () ⇒ false
                    ps.waitOnPhaseCompletion()
                    ps.hasProperty("a", palindromeKey) should be(true)
                }

                ps.shutdown()
            }

            // test SET

            it("set should set an entity's property \"immediately\"") {
                val ps = createPropertyStore()
                info(s"PropertyStore@${System.identityHashCode(ps).toHexString}")

                import Palindromes.Palindrome
                import Palindromes.NoPalindrome
                val pk = Palindromes.PalindromeKey
                ps.setupPhase(Set(Palindrome.key), Set.empty)

                ps.set("aba", Palindrome)
                ps.waitOnPhaseCompletion()
                ps("aba", pk) should be(FinalEP("aba", Palindrome))

                ps.set("abca", NoPalindrome)
                ps.waitOnPhaseCompletion()
                ps("abca", pk) should be(FinalEP("abca", NoPalindrome))

                ps.shutdown()
            }

            it("should allow setting different properties w.r.t. one entity") {
                val ps = createPropertyStore()
                info(s"PropertyStore@${System.identityHashCode(ps).toHexString}")

                import Palindromes.Palindrome
                import Palindromes.SuperPalindrome
                import Palindromes.NoPalindrome
                import Palindromes.NoSuperPalindrome
                val ppk = Palindromes.PalindromeKey
                val sppk = Palindromes.SuperPalindromeKey
                ps.setupPhase(Set(Palindrome.key), Set.empty)

                ps.set("aba", Palindrome)
                ps.set("aba", SuperPalindrome)
                ps.waitOnPhaseCompletion()
                ps("aba", ppk) should be(FinalEP("aba", Palindrome))
                ps("aba", sppk) should be(FinalEP("aba", SuperPalindrome))

                ps.set("abca", NoPalindrome)
                ps.set("abca", NoSuperPalindrome)
                ps.waitOnPhaseCompletion()
                ps("abca", ppk) should be(FinalEP("abca", NoPalindrome))
                ps("abca", sppk) should be(FinalEP("abca", NoSuperPalindrome))

                ps.shutdown()
            }

            it("should be able to enumerate all explicitly set properties of an entity") {
                val ps = createPropertyStore()
                info(s"PropertyStore@${System.identityHashCode(ps).toHexString}")

                import Palindromes.Palindrome
                import Palindromes.SuperPalindrome
                import Palindromes.NoPalindrome
                import Palindromes.NoSuperPalindrome
                val ppk = Palindromes.PalindromeKey
                val sppk = Palindromes.SuperPalindromeKey
                ps.setupPhase(Set.empty, Set.empty)

                ps.set("aba", Palindrome)
                ps.set("aba", SuperPalindrome)
                ps.set("abca", NoPalindrome)
                ps.set("abca", NoSuperPalindrome)
                ps.waitOnPhaseCompletion()
                ps.entities(ppk).map(_.e).toSet should be(Set("aba", "abca"))
                ps.entities(sppk).map(_.e).toSet should be(Set("aba", "abca"))
                val expected = Set(FinalEP("aba", Palindrome), FinalEP("aba", SuperPalindrome))
                ps.properties("aba").toSet should be(expected)

                ps.shutdown()
            }

            it("should specify that no analysis was scheduled when requesting the fallback in the respective case") {
                val ps = createPropertyStore()
                info(s"PropertyStore@${System.identityHashCode(ps).toHexString}")

                // NOT import Palindromes.PalindromePropertyNotAnalyzed
                import Palindromes.NoAnalysisForPalindromeProperty
                ps.setupPhase(Set(Marker.MarkerKey), Set.empty)

                val es = Set("aba", "cc", "d", "fd", "zu", "aaabbbaaa")

                ps.scheduleEagerComputationsForEntities[String](es) { e ⇒
                    def c(eps: SomeEOptionP): PropertyComputationResult = {
                        eps match {
                            case FinalEP(_, NoAnalysisForPalindromeProperty) /*<= the test...*/ ⇒
                                Result(e, Marker.NotMarked)
                            case epk: SomeEPK ⇒
                                IntermediateResult(e, Marker.IsMarked, Marker.NotMarked, List(epk), c)
                        }
                    }
                    c(ps(e, Palindromes.PalindromeKey))
                }
                ps.waitOnPhaseCompletion()

                ps.entities(Marker.NotMarked, Marker.NotMarked).toSet should be(es)

                ps.shutdown()
            }

            it("should specify that the property was not derived when an analysis was scheduled") {
                val ps = createPropertyStore()
                info(s"PropertyStore@${System.identityHashCode(ps).toHexString}")

                import Palindromes.Palindrome
                import Palindromes.NoPalindrome
                import Palindromes.PalindromePropertyNotAnalyzed
                // import Palindromes.NoAnalysisForPalindromeProperty
                ps.setupPhase(Set(Palindromes.PalindromeKey, Marker.MarkerKey), Set.empty)

                val es = Set("aba", "cc", "d", "fd", "zu", "aaabbbaaa")
                ps.scheduleEagerComputationsForEntities(Set("aba", "cc", "d")) { e ⇒
                    Result(e, if (e.reverse == e) Palindrome else NoPalindrome)
                }
                ps.scheduleEagerComputationsForEntities(es) { e ⇒
                    def c(eps: SomeEOptionP): PropertyComputationResult = {
                        eps match {
                            case FinalEP(_, Palindrome) | FinalEP(_, NoPalindrome) ⇒
                                Result(e, Marker.IsMarked)

                            case FinalEP(_, PalindromePropertyNotAnalyzed) ⇒
                                Result(e, Marker.NotMarked)

                            case epk: SomeEPK ⇒ IntermediateResult(
                                e, Marker.IsMarked, Marker.NotMarked, List(epk), c
                            )
                        }
                    }
                    c(ps(e, Palindromes.PalindromeKey))
                }
                ps.waitOnPhaseCompletion()

                ps.entities(Marker.NotMarked, Marker.NotMarked).toSet should be(Set("fd", "zu", "aaabbbaaa"))

                ps.shutdown()
            }

            it("should not set an entity's property if it already has a property") {
                val ps = createPropertyStore()
                info(s"PropertyStore@${System.identityHashCode(ps).toHexString}")

                ps.setupPhase(Set.empty, Set.empty)
                import Palindromes.Palindrome
                import Palindromes.NoPalindrome

                ps.set("aba", Palindrome)

                try {
                    ps.set("aba", NoPalindrome)
                    ps.waitOnPhaseCompletion()
                } catch {
                    case _: IllegalStateException ⇒ // expected!
                }

                ps.shutdown()
            }

            it("should contain the results (at least) for all entities for which we scheduled a computation") {
                val ps = createPropertyStore()
                info(s"PropertyStore@${System.identityHashCode(ps).toHexString}")

                import Palindromes.Palindrome
                import Palindromes.NoPalindrome
                ps.setupPhase(Set(Palindromes.PalindromeKey), Set.empty)

                val pk = Palindromes.PalindromeKey
                val es = Set("aba", "cc", "d", "fd", "zu", "aaabbbaaa")
                ps.scheduleEagerComputationsForEntities(es) { e ⇒
                    Result(e, if (e.reverse == e) Palindrome else NoPalindrome)
                }
                ps.waitOnPhaseCompletion()

                ps.entities(pk).map(_.e).toSet should be(es)
                ps.entities(eps ⇒ eps.lb == Palindrome).toSet should be(Set("aba", "cc", "d", "aaabbbaaa"))
                ps.entities(eps ⇒ eps.ub == NoPalindrome).toSet should be(Set("fd", "zu"))
                ps.entities(Palindrome, Palindrome).toSet should be(Set("aba", "cc", "d", "aaabbbaaa"))
                ps.entities(NoPalindrome, NoPalindrome).toSet should be(Set("fd", "zu"))
                ps.entities(pk).toSet should be(Set(
                    FinalEP("aba", Palindrome),
                    FinalEP("cc", Palindrome),
                    FinalEP("d", Palindrome),
                    FinalEP("fd", NoPalindrome),
                    FinalEP("zu", NoPalindrome),
                    FinalEP("aaabbbaaa", Palindrome)
                ))

                es.foreach { e ⇒
                    val expected = if (e.reverse == e) Palindrome else NoPalindrome
                    ps.properties(e).map(_.ub).toSet should be(Set(expected))
                    ps.properties(e).map(_.lb).toSet should be(Set(expected))
                }

                ps.shutdown()
            }

            it("should trigger a lazy property computation only lazily") {
                val ps = createPropertyStore()
                info(s"PropertyStore@${System.identityHashCode(ps).toHexString}")

                import Palindromes.Palindrome
                import Palindromes.NoPalindrome
                val pk = Palindromes.PalindromeKey
                ps.setupPhase(Set(pk), Set.empty)
                ps.registerLazyPropertyComputation(
                    pk,
                    (e: Entity) ⇒ {
                        val p =
                            if (e.toString.reverse == e.toString)
                                Palindrome
                            else
                                NoPalindrome
                        Result(e, p)
                    }
                )
                ps("aba", pk) should be(EPK("aba", pk))
                ps.waitOnPhaseCompletion()
                ps("aba", pk) should be(FinalEP("aba", Palindrome))

                ps.shutdown()
            }

            it("should not trigger a lazy property computation multiple times") {
                val ps = createPropertyStore()
                info(s"PropertyStore@${System.identityHashCode(ps).toHexString}")

                import Palindromes.Palindrome
                import Palindromes.NoPalindrome
                val pk = Palindromes.PalindromeKey
                ps.setupPhase(Set(pk), Set.empty)

                val invocationCount = new AtomicInteger(0)
                ps.registerLazyPropertyComputation(
                    pk,
                    (e: Entity) ⇒ {
                        invocationCount.incrementAndGet()
                        val p = if (e.toString.reverse == e.toString) Palindrome else NoPalindrome
                        Result(e, p)
                    }
                )
                ps("aba", pk) should be(EPK("aba", pk))
                ps("aba", pk) // just trigger it again...
                ps("aba", pk) // just trigger it again...

                ps.waitOnPhaseCompletion()

                if (invocationCount.get != 1) {
                    fail(s"invocation count should be 1; was ${invocationCount.get}")
                }
<<<<<<< HEAD
            )
            ps.scheduleEagerComputationForEntity("e") { e: String ⇒
                val initiallyExpectedEP = EPK("e", sppk)
                ps("e", sppk) should be(initiallyExpectedEP)
                IntermediateResult(
                    "e", Marker.NotMarked, Marker.IsMarked,
                    Seq(initiallyExpectedEP),
                    (eps) ⇒ {
                        // Depending the scheduling, we can have a final result here as well.
                        if (eps.isFinal) {
                            if (eps.lb == SuperPalindrome)
                                Result(e, Marker.IsMarked)
                            else
                                Result(e, Marker.NotMarked)
                        } else {
                            IntermediateResult(
                                "e", Marker.NotMarked, Marker.IsMarked,
                                Seq(eps),
                                (eps) ⇒ {
                                    if (!eps.isFinal)
                                        fail("unexpected non final value")

                                    if (eps.lb == SuperPalindrome)
                                        Result(e, Marker.IsMarked)
                                    else
                                        Result(e, Marker.NotMarked)
                                }
                            )
=======

                ps.shutdown()
            }

            it("should complete the computation of dependent lazy computations before the phase ends") {
                val ps = createPropertyStore()
                info(s"PropertyStore@${System.identityHashCode(ps).toHexString}")

                import Palindromes.Palindrome
                import Palindromes.NoPalindrome
                import Palindromes.NoSuperPalindrome
                import Palindromes.SuperPalindrome
                val ppk = Palindromes.PalindromeKey
                val sppk = Palindromes.SuperPalindromeKey
                ps.setupPhase(Set(ppk, sppk), Set.empty)

                val invocationCount = new AtomicInteger(0)
                ps.registerLazyPropertyComputation(
                    ppk,
                    (e: Entity) ⇒ {
                        invocationCount.incrementAndGet()
                        val p = if (e.toString.reverse == e.toString) Palindrome else NoPalindrome
                        Result(e, p)
                    }
                )
                ps.registerLazyPropertyComputation(
                    sppk,
                    (e: Entity) ⇒ {
                        invocationCount.incrementAndGet()

                        val initialsExpectedEP = EPK(e, ppk)
                        ps(e, ppk) should be(initialsExpectedEP)

                        IntermediateResult(
                            e, NoSuperPalindrome, SuperPalindrome,
                            Seq(initialsExpectedEP),
                            (eps) ⇒ {
                                if (eps.lb == Palindrome /*&& ...*/ )
                                    Result(e, SuperPalindrome)
                                else
                                    Result(e, NoSuperPalindrome)
                            },
                            pch
                        )
                    }
                )
                ps.scheduleEagerComputationForEntity("e") { e: String ⇒
                    val initiallyExpectedEP = EPK("e", sppk)
                    ps("e", sppk) should be(initiallyExpectedEP)
                    IntermediateResult(
                        "e", Marker.NotMarked, Marker.IsMarked,
                        Seq(initiallyExpectedEP),
                        (eps) ⇒ {
                            // Depending the scheduling, we can have a final result here as well.
                            if (eps.isFinal) {
                                if (eps.lb == SuperPalindrome)
                                    Result(e, Marker.IsMarked)
                                else
                                    Result(e, Marker.NotMarked)
                            } else
                                IntermediateResult(
                                    "e", Marker.NotMarked, Marker.IsMarked,
                                    Seq(eps),
                                    (eps) ⇒ {
                                        if (!eps.isFinal)
                                            fail("unexpected non final value")

                                        if (eps.lb == SuperPalindrome)
                                            Result(e, Marker.IsMarked)
                                        else
                                            Result(e, Marker.NotMarked)
                                    },
                                    pch
                                )
                        }
                    )
                }
                ps.waitOnPhaseCompletion()

                ps("e", ppk) should be(FinalEP("e", Palindrome))
                ps("e", sppk) should be(FinalEP("e", SuperPalindrome))
                ps("e", Marker.MarkerKey) should be(FinalEP("e", Marker.IsMarked))

                ps.shutdown()
            }

            describe("support for fast track properties") {

                it("should correctly handle lazy computations that support fast track properties") {
                    val ps = createPropertyStore()
                    info(s"PropertyStore@${System.identityHashCode(ps).toHexString}")

                    if (ps.supportsFastTrackPropertyComputations) {

                        ps.useFastTrackPropertyComputations = true
                        assert(ps.useFastTrackPropertyComputations)

                        import MarkerWithFastTrack._
                        ps.setupPhase(Set(MarkerWithFastTrackKey), Set.empty)

                        val entities = (1 to 50).map(i ⇒ "e"+i)
                        // basically, we should ALWAYS get the result of the fast-track computation..
                        ps.registerLazyPropertyComputation(
                            MarkerWithFastTrackKey,
                            (e: Entity) ⇒ {
                                entities.filter(_ != e).foreach(ps.apply(_, MarkerWithFastTrackKey))
                                Result(e, NotMarked)
                            }
                        )
                        entities foreach {
                            ps.force(_, MarkerWithFastTrackKey)
                        }
                        ps.waitOnPhaseCompletion()
                        entities foreach { e ⇒
                            ps(e, MarkerWithFastTrackKey) should be(FinalEP(e, IsMarked))
>>>>>>> 401f37b4
                        }
                    }

                    ps.shutdown()
                }
            }

            describe("handling of computations with multiple updates") {
                // DESCRIPTION OF A GRAPH (WITH CYCLES)
                val nodeA = Node("a")
                val nodeB = Node("b")
                val nodeC = Node("c")
                val nodeD = Node("d")
                val nodeE = Node("e")
                val nodeF = Node("f")
                val nodeG = Node("g")
                val nodeH = Node("h")
                val nodeI = Node("i")
                val nodeJ = Node("j")
                val nodeR = Node("r")
                nodeA.targets += nodeB // the graph:
                nodeA.targets += nodeF // a -> f
                nodeF.targets += nodeH //      f -> h
                nodeA.targets += nodeG // a -> g
                nodeG.targets += nodeH //      g -> h
                nodeA.targets += nodeH // a -> h
                nodeF.targets += nodeJ // f -> j
                nodeF.targets += nodeI // f -> i
                nodeH.targets += nodeJ // h <-> j
                nodeJ.targets += nodeH // ...
                nodeJ.targets += nodeI // j <-> i
                nodeI.targets += nodeJ // ...
                nodeB.targets += nodeC // a -> b -> c
                nodeB.targets += nodeD //        ↘︎  d
                nodeD.targets += nodeD //           d ⟲
                nodeD.targets += nodeE //           d -> e
                nodeE.targets += nodeR //                e -> r
                nodeR.targets += nodeB //       ↖︎------------↵︎
                val nodeEntities = List[Node](
                    nodeA, nodeB, nodeC, nodeD, nodeE, nodeF, nodeG, nodeH, nodeI, nodeJ, nodeR
                )

                object ReachableNodes {
                    val Key: PropertyKey[ReachableNodes] =

                        PropertyKey.create[Node, ReachableNodes](
                            s"ReachableNodes(t=${System.nanoTime()})",
                            (_: PropertyStore, reason: FallbackReason, e: Node) ⇒ AllNodes,
                            (_: PropertyStore, eps: EPS[Node, ReachableNodes]) ⇒ eps.ub,
                            (ps: PropertyStore, e: Entity) ⇒ None
                        )
                }
                case class ReachableNodes(nodes: scala.collection.Set[Node]) extends OrderedProperty {
                    type Self = ReachableNodes

                    def key = ReachableNodes.Key

                    def checkIsEqualOrBetterThan(e: Entity, other: Self): Unit = {
                        if (!this.nodes.subsetOf(other.nodes)) {
                            throw new IllegalArgumentException(
                                s"$e: $this is not equal or better than $other"
                            )
                        }
                    }
                }
                object NoReachableNodes extends ReachableNodes(Set.empty) {
                    override def toString: String = "NoReachableNodes"
                }
                object AllNodes extends ReachableNodes(nodeEntities.toSet) {
                    override def toString: String = "AllNodes"
                }

                /*
             * The following analysis only uses the new information given to it and updates
             * the set of observed dependees.
             */
                def reachableNodesAnalysis(ps: PropertyStore)(n: Node): PropertyComputationResult = {
                    val nTargets = n.targets
                    if (nTargets.isEmpty)
                        return Result(n, NoReachableNodes);

                    var allDependees: Set[Node] = nTargets.toSet // may include self-dependency
                    var dependeePs: Set[EOptionP[Entity, _ <: ReachableNodes]] =
                        ps(allDependees - n /* ignore self-dependencies */ , ReachableNodes.Key).toSet

                    // incremental computation
                    def c(dependee: SomeEPS): PropertyComputationResult = {
                        // Get the set of currently reachable nodes:
                        val eps @ EPS(dependeeE, _ /*lb*/ , ReachableNodes(depeendeeReachableNodes)) = dependee

                        // Compute the new set of reachable nodes:
                        allDependees ++= depeendeeReachableNodes
                        val newUB = ReachableNodes(allDependees)

                        // Adapt the set of dependeePs to ensure termination
                        dependeePs = dependeePs.filter {
                            _.e ne dependeeE
                        }
                        if (!eps.isFinal) {
                            dependeePs ++=
                                Traversable(dependee.asInstanceOf[EOptionP[Entity, _ <: ReachableNodes]])
                        }
                        val r = {
                            if (dependeePs.nonEmpty)
                                IntermediateResult(n, AllNodes, newUB, dependeePs, c, pch)
                            else
                                Result(n, newUB)
                        }
                        r
                    }

                    // initial computation
                    dependeePs foreach { dependee ⇒
                        if (dependee.hasProperty) {
                            if (dependee.isFinal) {
                                dependeePs -= dependee
                            }
                            allDependees ++= dependee.ub.nodes
                        }
                    }
                    val currentReachableNodes = ReachableNodes(allDependees)
                    if (dependeePs.isEmpty)
                        Result(n, currentReachableNodes)
                    else
                        IntermediateResult(n, AllNodes, currentReachableNodes, dependeePs, c, pch)
                }

                def reachableNodesCountAnalysis(ps: PropertyStore)(
                    n: Node
                ): PropertyComputationResult = {
                    var dependees: List[SomeEOptionP] = Nil
                    var ub: Int = n.targets.size

                    def c(eps: SomeEOptionP): PropertyComputationResult = {
                        eps match {

                            case IntermediateEP(_, _, ReachableNodesCount(otherUB)) ⇒
                                if (ub + otherUB > 4)
                                    Result(n, TooManyNodesReachable)
                                else {
                                    dependees = eps :: dependees.filter(_.e ne eps.e)
                                    IntermediateResult(
                                        n, TooManyNodesReachable, ReachableNodesCount(ub),
                                        dependees,
                                        c,
                                        pch
                                    )
                                }

                            case FinalEP(_, reachableNodesCount: ReachableNodesCount) ⇒
                                ub += reachableNodesCount.value
                                if (ub > 4) {
                                    Result(n, TooManyNodesReachable)
                                } else if (dependees.tail.isEmpty) {
                                    Result(n, ReachableNodesCount(ub))
                                } else {
                                    dependees = dependees.filter(_.e ne eps.e)
                                    IntermediateResult(
                                        n, TooManyNodesReachable, ReachableNodesCount(ub),
                                        dependees,
                                        c,
                                        pch
                                    )
                                }
                        }
                    }

                    n.targets forall { successor ⇒
                        if (successor == n) {
                            ub = TooManyNodesReachable.value
                            false // we are done...
                        } else {
                            ps(successor, ReachableNodesCount.Key) match {
                                case epk: EPK[_, _] ⇒
                                    dependees ::= epk
                                    true
                                case iep @ IntermediateEP(_, _, ReachableNodesCount(otherUB)) ⇒
                                    if (ub + otherUB > 4) {
                                        ub = TooManyNodesReachable.value
                                        false
                                    } else {
                                        // we have to wait for the final value before we can add the count
                                        dependees ::= iep
                                        true
                                    }
                                case FinalEP(_, reachableNodesCount) ⇒
                                    ub += reachableNodesCount.value
                                    true
                            }
                        }
                    }
                    if (ub > 4)
                        Result(n, TooManyNodesReachable)
                    else if (dependees.isEmpty)
                        Result(n, ReachableNodesCount(ub))
                    else
                        IntermediateResult(
                            n, TooManyNodesReachable, ReachableNodesCount(ub),
                            dependees,
                            c, pch
                        )
                }

                def reachableNodesCountViaReachableNodesAnalysis(ps: PropertyStore)(
                    n: Node
                ): PropertyComputationResult = {

                    def c(eps: SomeEOptionP): PropertyComputationResult = {
                        eps match {
                            case eps @ IntermediateEP(_, _, ReachableNodes(reachableNodes)) ⇒
                                IntermediateResult(
                                    n, TooManyNodesReachable, ReachableNodesCount(reachableNodes.size),
                                    List(eps),
                                    c, pch
                                )

                            case FinalEP(_, ReachableNodes(reachableNodes)) ⇒
                                Result(n, ReachableNodesCount(reachableNodes.size))
                        }
                    }

                    ps(n, ReachableNodes.Key) match {
                        case epk: EPK[_, _] ⇒
                            IntermediateResult(
                                n, TooManyNodesReachable, ReachableNodesCount(0),
                                List(epk),
                                c, pch
                            )
                        case eps: SomeEOptionP ⇒ c(eps)

                    }
                }
                // the graph:
                // a -> f -> h
                // a -> f -> j
                // a -> f -> i
                //           h <-> j <-> i // this cSCC is a chain..
                // a -> g -> h
                // a -> h
                // a -> b -> c
                //      b -> d
                //           d ⟲
                //           d -> e
                //                e -> r
                //       ↖︎-----------< r
                it("should be possible using eagerly scheduled computations") {
                    val dropCount = (System.nanoTime() % 10000).toInt
                    for (nodeEntitiesPermutation ← nodeEntities.permutations.drop(dropCount).take(10)) {

                        val ps = createPropertyStore()
                        info(s"PropertyStore@${System.identityHashCode(ps).toHexString}")

                        ps.setupPhase(Set(ReachableNodesCount.Key, ReachableNodes.Key), Set.empty)
                        ps.registerLazyPropertyComputation(
                            ReachableNodesCount.Key, reachableNodesCountAnalysis(ps)
                        )
                        ps.scheduleEagerComputationsForEntities(nodeEntitiesPermutation)(reachableNodesAnalysis(ps))
                        ps(nodeA, ReachableNodesCount.Key) // forces the evaluation for all nodes...

                        ps.waitOnPhaseCompletion()

                        info(
                            s"(id of first permutation = ${dropCount + 1}) number of executed tasks:"+ps.scheduledTasksCount+
                                "; number of scheduled onUpdateContinuations:"+ps.scheduledOnUpdateComputationsCount+
                                "; number of immediate onUpdateContinuations:"+ps.immediateOnUpdateComputationsCount
                        )
                        try {
                            ps(nodeA, ReachableNodes.Key) should be(
                                FinalEP(nodeA, ReachableNodes(nodeEntities.toSet - nodeA))
                            )
                            ps(nodeB, ReachableNodes.Key) should be(
                                FinalEP(nodeB, ReachableNodes(Set(nodeB, nodeC, nodeD, nodeE, nodeR)))
                            )
                            ps(nodeC, ReachableNodes.Key) should be(
                                FinalEP(nodeC, ReachableNodes(Set()))
                            )
                            ps(nodeD, ReachableNodes.Key) should be(
                                FinalEP(nodeD, ReachableNodes(Set(nodeB, nodeC, nodeD, nodeE, nodeR)))
                            )
                            ps(nodeE, ReachableNodes.Key) should be(
                                FinalEP(nodeE, ReachableNodes(Set(nodeB, nodeC, nodeD, nodeE, nodeR)))
                            )
                            ps(nodeR, ReachableNodes.Key) should be(
                                FinalEP(nodeR, ReachableNodes(Set(nodeB, nodeC, nodeD, nodeE, nodeR)))
                            )
                        } catch {
                            case t: Throwable ⇒
                                throw t;
                        }

                        ps.shutdown()
                    }
                }

                it("should be possible using lazily scheduled computations") {
                    val ps = createPropertyStore()
                    info(s"PropertyStore@${System.identityHashCode(ps).toHexString}")

                    ps.setupPhase(Set(ReachableNodesCount.Key, ReachableNodes.Key), Set.empty)
                    ps.registerLazyPropertyComputation(
                        ReachableNodes.Key, reachableNodesAnalysis(ps)
                    )
                    ps(nodeA, ReachableNodes.Key) // forces the evaluation for all nodes...
                    ps.waitOnPhaseCompletion()
                    ps(nodeA, ReachableNodes.Key) should be(
                        FinalEP(nodeA, ReachableNodes(nodeEntities.toSet - nodeA))
                    )
                    ps(nodeB, ReachableNodes.Key) should be(
                        FinalEP(nodeB, ReachableNodes(Set(nodeB, nodeC, nodeD, nodeE, nodeR)))
                    )
                    ps(nodeC, ReachableNodes.Key) should be(
                        FinalEP(nodeC, ReachableNodes(Set()))
                    )
                    ps(nodeD, ReachableNodes.Key) should be(
                        FinalEP(nodeD, ReachableNodes(Set(nodeB, nodeC, nodeD, nodeE, nodeR)))
                    )
                    ps(nodeE, ReachableNodes.Key) should be(
                        FinalEP(nodeE, ReachableNodes(Set(nodeB, nodeC, nodeD, nodeE, nodeR)))
                    )
                    ps(nodeR, ReachableNodes.Key) should be(
                        FinalEP(nodeR, ReachableNodes(Set(nodeB, nodeC, nodeD, nodeE, nodeR)))
                    )

                    ps.shutdown()
                }

                it("should be possible to use lazily scheduled mutually dependent computations") {
                    val ps = createPropertyStore()
                    info(s"PropertyStore@${System.identityHashCode(ps).toHexString}")

                    ps.setupPhase(Set(ReachableNodes.Key, ReachableNodesCount.Key), Set.empty)
                    ps.registerLazyPropertyComputation(
                        ReachableNodes.Key, reachableNodesAnalysis(ps)
                    )
                    ps.registerLazyPropertyComputation(
                        ReachableNodesCount.Key, reachableNodesCountViaReachableNodesAnalysis(ps)
                    )
                    nodeEntities foreach { node ⇒
                        ps.force(node, ReachableNodesCount.Key)
                    }
                    ps.waitOnPhaseCompletion()
                    try {
                        ps(nodeA, ReachableNodes.Key) should be(
                            FinalEP(nodeA, ReachableNodes(nodeEntities.toSet - nodeA))
                        )
                        ps(nodeB, ReachableNodes.Key) should be(
                            FinalEP(nodeB, ReachableNodes(Set(nodeB, nodeC, nodeD, nodeE, nodeR)))
                        )
                        ps(nodeC, ReachableNodes.Key) should be(
                            FinalEP(nodeC, ReachableNodes(Set()))
                        )
                        ps(nodeD, ReachableNodes.Key) should be(
                            FinalEP(nodeD, ReachableNodes(Set(nodeB, nodeC, nodeD, nodeE, nodeR)))
                        )
                        ps(nodeE, ReachableNodes.Key) should be(
                            FinalEP(nodeE, ReachableNodes(Set(nodeB, nodeC, nodeD, nodeE, nodeR)))
                        )
                        ps(nodeR, ReachableNodes.Key) should be(
                            FinalEP(nodeR, ReachableNodes(Set(nodeB, nodeC, nodeD, nodeE, nodeR)))
                        )
                        // now let's check if we have the correct notification of the
                        // of the lazily dependent computations
                        ps(nodeA, ReachableNodesCount.Key) should be(
                            FinalEP(nodeA, ReachableNodesCount(nodeEntities.toSet.size - 1))
                        )
                        ps(nodeB, ReachableNodesCount.Key) should be(
                            FinalEP(nodeB, ReachableNodesCount(5))
                        )
                        ps(nodeC, ReachableNodesCount.Key) should be(
                            FinalEP(nodeC, ReachableNodesCount(0))
                        )
                        ps(nodeD, ReachableNodesCount.Key) should be(
                            FinalEP(nodeD, ReachableNodesCount(5))
                        )
                        ps(nodeE, ReachableNodesCount.Key) should be(
                            FinalEP(nodeE, ReachableNodesCount(5))
                        )
                        ps(nodeR, ReachableNodesCount.Key) should be(
                            FinalEP(nodeR, ReachableNodesCount(5))
                        )
                    } catch {
                        case t: Throwable ⇒
                            throw t;
                    }

                    ps.shutdown()
                }

                it("should be possible when a lazy computation depends on properties for which no analysis is scheduled") {
                    val ps = createPropertyStore()
                    info(s"PropertyStore@${System.identityHashCode(ps).toHexString}")

                    ps.setupPhase(Set(ReachableNodesCount.Key), Set.empty)
                    // WE DO NOT SCHEDULE ReachableNodes
                    ps.registerLazyPropertyComputation(
                        ReachableNodesCount.Key, reachableNodesCountViaReachableNodesAnalysis(ps)
                    )
                    nodeEntities.foreach { node ⇒ ps(node, ReachableNodesCount.Key) }
                    ps.waitOnPhaseCompletion()

                    // actually, the "fallback" value
                    ps(nodeA, ReachableNodes.Key) should be(
                        FinalEP(nodeA, ReachableNodes(nodeEntities.toSet))
                    )

                    // now let's check if we have the correct notification of the
                    // of the lazily dependent computations
                    val expected = ReachableNodesCount(11)
                    ps(nodeA, ReachableNodesCount.Key) should be(FinalEP(nodeA, expected))
                    ps(nodeB, ReachableNodesCount.Key) should be(FinalEP(nodeB, expected))
                    ps(nodeC, ReachableNodesCount.Key) should be(FinalEP(nodeC, expected))
                    ps(nodeD, ReachableNodesCount.Key) should be(FinalEP(nodeD, expected))
                    ps(nodeE, ReachableNodesCount.Key) should be(FinalEP(nodeE, expected))
                    ps(nodeR, ReachableNodesCount.Key) should be(FinalEP(nodeR, expected))

                    ps.shutdown()
                }

                it("should be possible when a lazy computation depends on properties for which analysis seems to be scheduled, but no analysis actually produces results") {
                    val ps = createPropertyStore()
                    info(s"PropertyStore@${System.identityHashCode(ps).toHexString}")

                    ps.setupPhase(Set(ReachableNodesCount.Key, ReachableNodes.Key), Set.empty)
                    // WE DO NOT SCHEDULE ReachableNodes
                    ps.registerLazyPropertyComputation(
                        ReachableNodesCount.Key, reachableNodesCountViaReachableNodesAnalysis(ps)
                    )
                    nodeEntities.foreach { node ⇒ ps(node, ReachableNodesCount.Key) }
                    ps.waitOnPhaseCompletion()

                    // actually, the "fallback" value
                    ps(nodeA, ReachableNodes.Key) should be(
                        FinalEP(nodeA, ReachableNodes(nodeEntities.toSet))
                    )

                    // now let's check if we have the correct notification of the
                    // of the lazily dependent computations
                    val expected = ReachableNodesCount(11)
                    ps(nodeA, ReachableNodesCount.Key) should be(FinalEP(nodeA, expected))
                    ps(nodeB, ReachableNodesCount.Key) should be(FinalEP(nodeB, expected))
                    ps(nodeC, ReachableNodesCount.Key) should be(FinalEP(nodeC, expected))
                    ps(nodeD, ReachableNodesCount.Key) should be(FinalEP(nodeD, expected))
                    ps(nodeE, ReachableNodesCount.Key) should be(FinalEP(nodeE, expected))
                    ps(nodeR, ReachableNodesCount.Key) should be(FinalEP(nodeR, expected))

                    ps.shutdown()
                }

            }

            it("should be possible to execute an analysis incrementally") {
                import scala.collection.mutable

                class Node(val name: String, val targets: mutable.Set[Node] = mutable.Set.empty) {
                    override def hashCode: Int = name.hashCode()

                    override def equals(other: Any): Boolean = other match {
                        case that: Node ⇒ this.name equals that.name
                        case _          ⇒ false
                    }

                    override def toString: String = name
                }
                object Node {
                    def apply(name: String) = new Node(name)
                }

                // DESCRIPTION OF A TREE
                val nodeRoot = Node("Root")
                val nodeLRoot = Node("Root->L")
                val nodeLLRoot = Node("Root->L->L")
                val nodeRRoot = Node("Root->R")
                val nodeLRRoot = Node("Root->R->L")
                val nodeRRRoot = Node("Root->R->R")
                nodeRoot.targets += nodeLRoot
                nodeRoot.targets += nodeRRoot
                nodeLRoot.targets += nodeLLRoot
                nodeRRoot.targets += nodeLRRoot
                nodeRRoot.targets += nodeRRRoot

                val TreeLevelKey: PropertyKey[TreeLevel] = {
                    PropertyKey.create(
                        s"TreeLevel(t=${System.nanoTime()}",
                        (ps: PropertyStore, reason: FallbackReason, e: Entity) ⇒ ???,
                        (ps: PropertyStore, eps: SomeEPS) ⇒ ???,
                        (ps: PropertyStore, e: Entity) ⇒ None
                    )
                }
                case class TreeLevel(length: Int) extends Property {
                    final type Self = TreeLevel

                    final def key = TreeLevelKey
                }

                val ps = createPropertyStore()
                info(s"PropertyStore@${System.identityHashCode(ps).toHexString}")

                ps.setupPhase(Set(TreeLevelKey), Set.empty)

                /* The following analysis only uses the new information given to it and updates
                 * the set of observed dependees.
                 */
                def analysis(level: Int)(n: Node): PropertyComputationResult = {
                    val nextPCs: Traversable[(PropertyComputation[Node], Node)] =
                        n.targets.map(t ⇒ (analysis(level + 1) _, t))
                    IncrementalResult(Result(n, TreeLevel(level)), nextPCs)
                }

                ps.scheduleEagerComputationForEntity(nodeRoot)(analysis(0))
                ps.waitOnPhaseCompletion()

                ps(nodeRoot, TreeLevelKey) should be(FinalEP(nodeRoot, TreeLevel(0)))
                ps(nodeRRoot, TreeLevelKey) should be(FinalEP(nodeRRoot, TreeLevel(1)))
                ps(nodeRRRoot, TreeLevelKey) should be(FinalEP(nodeRRRoot, TreeLevel(2)))
                ps(nodeLRRoot, TreeLevelKey) should be(FinalEP(nodeLRRoot, TreeLevel(2)))
                ps(nodeLRoot, TreeLevelKey) should be(FinalEP(nodeLRoot, TreeLevel(1)))
                ps(nodeLLRoot, TreeLevelKey) should be(FinalEP(nodeLLRoot, TreeLevel(2)))

                ps.shutdown()
            }

            it("should never pass a `PropertyIsLazilyComputed` to clients") {
                val ps = createPropertyStore()
                info(s"PropertyStore@${System.identityHashCode(ps).toHexString}")

                val ppk = Palindromes.PalindromeKey
                ps.setupPhase(Set(ppk), Set.empty)

                ps.registerLazyPropertyComputation(
                    ppk,
                    (e: Entity) ⇒ {
                        val p = if (e.toString.reverse == e.toString) Palindrome else NoPalindrome
                        Result(e, p)
                    }
                )
                ps.scheduleEagerComputationForEntity("aaa") { s: String ⇒
                    ps("a", ppk) match {
                        case epk: EPK[_, _] ⇒
                            IntermediateResult(
                                s, NoPalindrome, Palindrome,
                                List(epk),
                                (eps: SomeEPS) ⇒ {
                                    if (eps.lb == PropertyIsLazilyComputed ||
                                        eps.ub == PropertyIsLazilyComputed)
                                        fail("clients should never see PropertyIsLazilyComputed")
                                    else
                                        Result(s, Palindrome)
                                },
                                pch
                            )
                        case _ ⇒ fail("unexpected result")
                    }
                }

                ps.shutdown()
            }

            it("should be possible to execute an analysis which analyzes a huge circle") {
                import scala.collection.mutable

                val testSizes = Set(1, 5, 50000)
                for (testSize ← testSizes) {
                    // 1. we create a ((very) long) chain
                    val firstNode = Node(0.toString)
                    val allNodes = mutable.Set(firstNode)
                    var prevNode = firstNode
                    for { i ← 1 to testSize } {
                        val nextNode = Node(i.toString)
                        allNodes += nextNode
                        prevNode.targets += nextNode
                        prevNode = nextNode
                    }
                    prevNode.targets += firstNode

                    // 2. we create the store
                    val ps = createPropertyStore()
                    info(s"PropertyStore@${System.identityHashCode(ps).toHexString}")

                    ps.setupPhase(Set(Purity.Key), Set.empty)

                    def purityAnalysis(node: Node): PropertyComputationResult = {
                        def c(successorNode: SomeEOptionP): PropertyComputationResult = {
                            // HERE - For this test case only, we can simple get to the previous
                            // node from the one that was updated.
                            successorNode match {

                                case epk: EPK[_, _] ⇒
                                    IntermediateResult(node, Impure, Pure, Iterable(epk), c, pch)

                                case eps @ IntermediateEP(_, lb, ub) ⇒
                                    IntermediateResult(node, lb, ub, Iterable(eps), c, pch)

                                // required when we resolve the cycle
                                case FinalEP(_, Pure)             ⇒ Result(node, Pure)

                                // the following cases should never happen...
                                case IntermediateEP(_, Impure, _) ⇒ ???
                                case FinalEP(_, Impure)           ⇒ ???
                            }
                        }: PropertyComputationResult

                        val nextNode = node.targets.head // HERE: we always have only one successor
                        c(ps(nextNode, Purity.Key))
                    }
                    // 4. execute analysis
                    ps.scheduleEagerComputationsForEntities(allNodes)(purityAnalysis)
                    ps.waitOnPhaseCompletion()

                    // 5. let's evaluate the result
                    ps.entities(Purity.Key) foreach { eps ⇒
                        if (eps.lb != Pure) {
                            info(ps.toString(true))
                            fail(s"Node(${eps.e}) is not Pure (${eps.lb})")
                        }
                    }

                    ps.shutdown()

                    info(s"test succeeded with $testSize node(s) in a circle")
                    info(
                        s"number of executed tasks:"+ps.scheduledTasksCount+
                            "; number of scheduled onUpdateContinuations:"+ps.scheduledOnUpdateComputationsCount+
                            "; number of immediate onUpdateContinuations:"+ps.immediateOnUpdateComputationsCount
                    )
                }
            }
        }
    }
}

abstract class PropertyStoreTestWithDebugging(
        propertyComputationHints: Seq[PropertyComputationHint] = List(DefaultPropertyComputation)
) extends PropertyStoreTest(propertyComputationHints) {

    private[this] var oldPropertyStoreUpdateSetting = PropertyStore.Debug
    override def beforeAll(): Unit = PropertyStore.updateDebug(true)
    override def afterAll(): Unit = PropertyStore.updateDebug(oldPropertyStoreUpdateSetting)

    propertyComputationHints foreach { pch ⇒

        describe(s"the property store with debugging support and $pch") {

            it("should catch IntermediateResults with inverted property bounds") {
                assert(PropertyStore.Debug, "debugging is turned off") // test the pre-state

                val nodeA = Node("a")
                val nodeB = Node("b")

                val ps = createPropertyStore()
                info(s"PropertyStore@${System.identityHashCode(ps).toHexString}")

                ps.setupPhase(Set(ReachableNodesCount.Key), Set.empty)

                def aAnalysis(ignored: Node): PropertyComputationResult = {
                    val bEOptionP = ps(nodeB, ReachableNodesCount.Key)
                    new IntermediateResult(
                        nodeA, ReachableNodesCount(10), ReachableNodesCount(20), List(bEOptionP),
                        (bStringEOptionP: SomeEOptionP) ⇒ ???,
                        pch
                    )
                }

                try {
                    ps.scheduleEagerComputationForEntity(nodeA)(aAnalysis)
                    ps.waitOnPhaseCompletion()
                    fail("invalid update not detected")
                } catch {
                    case iae: IllegalArgumentException if (
                        iae.getMessage.contains("is not equal or better than")
                    ) ⇒ // OK - EXPECTED
                }

                ps.shutdown()
            }

            it("should catch non-monotonic updates related to the lower bound") {
                assert(PropertyStore.Debug, "debugging is turned off") // test the pre-state

                var count = 0
                val nodeA = Node("a")
                val nodeB = Node("b")
                val nodeC = Node("c")
                val nodeD = Node("d")

                val ps = createPropertyStore()
                info(s"PropertyStore@${System.identityHashCode(ps).toHexString}")

                ps.setupPhase(Set(ReachableNodesCount.Key), Set.empty)

                def c(n: Node)(eOptP: SomeEOptionP): PropertyComputationResult = {
                    n match {
                        case `nodeA` ⇒
                            new Result(nodeA, ReachableNodesCount(50))
                        case `nodeB` ⇒
                            new IntermediateResult(
                                n,
                                ReachableNodesCount(100), // <= invalid refinement of lower bound!
                                ReachableNodesCount(count),
                                List(ps(nodeD, ReachableNodesCount.Key)),
                                c(nodeB), pch
                            )
                    }
                }

                def lazyAnalysis(n: Node): PropertyComputationResult = n match {
                    case `nodeA` ⇒
                        val bEOptionP = ps(nodeB, ReachableNodesCount.Key)
                        new IntermediateResult(
                            nodeA, ReachableNodesCount(20), ReachableNodesCount(0),
                            List(bEOptionP),
                            c(nodeA), pch
                        )

                    case `nodeB` ⇒
                        val cEOptionP = ps(nodeC, ReachableNodesCount.Key)
                        count += 1
                        new IntermediateResult(
                            n, ReachableNodesCount(100 - count), ReachableNodesCount(count),
                            List(cEOptionP),
                            c(nodeB), pch
                        )

                    case `nodeC` ⇒
                        new Result(nodeC, ReachableNodesCount(0))

                    case `nodeD` ⇒
                        new Result(nodeD, ReachableNodesCount(0))
                }

                ps.registerLazyPropertyComputation(ReachableNodesCount.Key, lazyAnalysis)
                try {
                    ps.force(nodeA, ReachableNodesCount.Key)
                    ps.waitOnPhaseCompletion()
                    fail("invalid update not detected")
                } catch {
                    case iae: IllegalArgumentException if iae.getMessage.contains("illegal update") ⇒
                    // OK - EXPECTED
                    case e: Throwable ⇒
                        e.printStackTrace()
                        fail(e.getMessage)
                }

                ps.shutdown()
            }

            it("should catch non-monotonic updates related to the upper bound") {
                assert(PropertyStore.Debug, "debugging is turned off") // test the pre-state

                var count = 0
                val nodeA = Node("a")
                val nodeB = Node("b")
                val nodeC = Node("c")
                val nodeD = Node("d")

                val ps = createPropertyStore()
                info(s"PropertyStore@${System.identityHashCode(ps).toHexString}")

                ps.setupPhase(Set(ReachableNodesCount.Key), Set.empty)

                def c(n: Node)(eOptP: SomeEOptionP): PropertyComputationResult = {
                    n match {
                        case `nodeA` ⇒
                            new Result(nodeA, ReachableNodesCount(50))
                        case `nodeB` ⇒
                            new IntermediateResult(
                                n,
                                ReachableNodesCount(100 - count),
                                ReachableNodesCount(0), // <= invalid refinement of upper bound!
                                List(ps(nodeD, ReachableNodesCount.Key)),
                                c(nodeB), pch
                            )
                    }
                }

                def lazyAnalysis(n: Node): PropertyComputationResult = n match {
                    case `nodeA` ⇒
                        val bEOptionP = ps(nodeB, ReachableNodesCount.Key)
                        new IntermediateResult(
                            nodeA, ReachableNodesCount(20), ReachableNodesCount(0),
                            List(bEOptionP),
                            c(nodeA), pch
                        )

                    case `nodeB` ⇒
                        val cEOptionP = ps(nodeC, ReachableNodesCount.Key)
                        count += 1
                        new IntermediateResult(
                            n, ReachableNodesCount(100 - count), ReachableNodesCount(10),
                            List(cEOptionP),
                            c(nodeB), pch
                        )

                    case `nodeC` ⇒
                        new Result(nodeC, ReachableNodesCount(0))

                    case `nodeD` ⇒
                        new Result(nodeD, ReachableNodesCount(0))
                }

                ps.registerLazyPropertyComputation(ReachableNodesCount.Key, lazyAnalysis)
                try {
                    ps.force(nodeA, ReachableNodesCount.Key)
                    ps.waitOnPhaseCompletion()
                    fail("invalid update not detected")
                } catch {
                    case iae: IllegalArgumentException if iae.getMessage.contains("illegal update") ⇒
                    // OK - EXPECTED
                    case e: Throwable ⇒
                        e.printStackTrace()
                        fail(e.getMessage)
                }

                ps.shutdown()
            }

            it("should catch updates when the upper bound is lower than the lower bound") {
                assert(PropertyStore.Debug, "debugging is turned off") // test the pre-state
                var count = 0
                val nodeA = Node("a")
                val nodeB = Node("b")
                val nodeC = Node("c")
                val nodeD = Node("d")

                val ps = createPropertyStore()
                info(s"PropertyStore@${System.identityHashCode(ps).toHexString}")

                ps.setupPhase(Set(ReachableNodesCount.Key), Set.empty)

                def c(n: Node)(eOptP: SomeEOptionP): PropertyComputationResult = {
                    n match {
                        case `nodeA` ⇒
                            new Result(nodeA, ReachableNodesCount(50))
                        case `nodeB` ⇒
                            new IntermediateResult(
                                n,
                                ReachableNodesCount(40),
                                ReachableNodesCount(50),
                                List(ps(nodeD, ReachableNodesCount.Key)),
                                c(nodeB), pch
                            )
                    }
                }

                def lazyAnalysis(n: Node): PropertyComputationResult = n match {
                    case `nodeA` ⇒
                        val bEOptionP = ps(nodeB, ReachableNodesCount.Key)
                        new IntermediateResult(
                            nodeA, ReachableNodesCount(20), ReachableNodesCount(0),
                            List(bEOptionP),
                            c(nodeA), pch
                        )

                    case `nodeB` ⇒
                        val cEOptionP = ps(nodeC, ReachableNodesCount.Key)
                        count += 1
                        new IntermediateResult(
                            n, ReachableNodesCount(100 - count), ReachableNodesCount(10),
                            List(cEOptionP),
                            c(nodeB), pch
                        )

                    case `nodeC` ⇒
                        new Result(nodeC, ReachableNodesCount(0))

                    case `nodeD` ⇒
                        new Result(nodeD, ReachableNodesCount(0))
                }

                ps.registerLazyPropertyComputation(ReachableNodesCount.Key, lazyAnalysis)
                try {
                    ps.force(nodeA, ReachableNodesCount.Key)
                    ps.waitOnPhaseCompletion()
                    fail("invalid update not detected")
                } catch {
                    case iae: IllegalArgumentException if iae.getMessage.contains("is not equal or better than") ⇒
                    // OK - EXPECTED
                    case e: Throwable ⇒
                        e.printStackTrace()
                        fail(e.getMessage)
                }

                ps.shutdown()
            }
        }
    }
}

abstract class PropertyStoreTestWithoutDebugging(
        propertyComputationHints: Seq[PropertyComputationHint]
) extends PropertyStoreTest(propertyComputationHints) {

    private[this] var oldPropertyStoreUpdateSetting = PropertyStore.Debug
    override def beforeAll(): Unit = PropertyStore.updateDebug(false)
    override def afterAll(): Unit = PropertyStore.updateDebug(oldPropertyStoreUpdateSetting)

}

// Test fixture related to a simple marker property
object Marker {
    final val MarkerKey = {
        PropertyKey.create[Entity, MarkerProperty](
            "Marker",
            (ps: PropertyStore, reason: FallbackReason, e: Entity) ⇒ NotMarked,
            (ps: PropertyStore, eOptionP: SomeEOptionP) ⇒ ???,
            (ps: PropertyStore, e: Entity) ⇒ None
        )
    }

    sealed trait MarkerProperty extends Property {
        type Self = MarkerProperty
        def key = MarkerKey
    }
    case object IsMarked extends MarkerProperty
    case object NotMarked extends MarkerProperty
}

// Test fixture related to a simple marker property
object MarkerWithFastTrack {

    final val MarkerWithFastTrackKey = {

        PropertyKey.create[Entity, MarkerWithFastTrackProperty](
            "MarkerWithFastTrack",
            (ps: PropertyStore, reason: FallbackReason, e: Entity) ⇒ NotMarked,
            (ps: PropertyStore, eOptionP: SomeEOptionP) ⇒ ???,
            (ps: PropertyStore, e: Entity) ⇒ {
                Thread.sleep(System.nanoTime() % 50)
                Some(IsMarked)
            }
        )
    }

    sealed trait MarkerWithFastTrackProperty extends Property {
        type Self = MarkerWithFastTrackProperty
        def key = MarkerWithFastTrackKey
    }
    case object IsMarked extends MarkerWithFastTrackProperty
    case object NotMarked extends MarkerWithFastTrackProperty
}

// Test fixture related to Palindromes.
object Palindromes {

    final val PalindromeKey: PropertyKey[PalindromeProperty] = {
        PropertyKey.create[Entity, PalindromeProperty](
            "Palindrome",
            (ps: PropertyStore, reason: FallbackReason, e: Entity) ⇒ {
                reason match {
                    case PropertyIsNotComputedByAnyAnalysis ⇒
                        NoAnalysisForPalindromeProperty
                    case PropertyIsNotDerivedByPreviouslyExecutedAnalysis ⇒
                        PalindromePropertyNotAnalyzed
                }
            },
            (ps: PropertyStore, eOptionP: SomeEOptionP) ⇒ ???,
            (ps: PropertyStore, e: Entity) ⇒ None
        )
    }

    sealed trait PalindromeProperty extends Property {
        type Self = PalindromeProperty
        def key = PalindromeKey
    }
    case object Palindrome extends PalindromeProperty
    case object NoPalindrome extends PalindromeProperty
    case object PalindromePropertyNotAnalyzed extends PalindromeProperty
    case object NoAnalysisForPalindromeProperty extends PalindromeProperty

    // We consider a Palindrome a SuperPalindrome if also the first half
    // is a Palindrome. If the entities' size is odd, the middle element
    // is ignored.
    final val SuperPalindromeKey = {
        PropertyKey.create[Entity, SuperPalindromeProperty](
            "SuperPalindrome",
            (ps: PropertyStore, reason: FallbackReason, e: Entity) ⇒ NoSuperPalindrome,
            (ps: PropertyStore, eOptionP: SomeEOptionP) ⇒ ???,
            (ps: PropertyStore, e: Entity) ⇒ None
        )
    }

    sealed trait SuperPalindromeProperty extends Property {
        type Self = SuperPalindromeProperty
        def key = SuperPalindromeKey
    }
    case object SuperPalindrome extends SuperPalindromeProperty
    case object NoSuperPalindrome extends SuperPalindromeProperty
}

sealed trait Purity extends OrderedProperty {
    final type Self = Purity
    final def key = Purity.Key
}
object Purity {
    final val Key = PropertyKey.create[Entity, Purity]("Purity", Impure)
}
case object Pure extends Purity {
    def checkIsEqualOrBetterThan(e: Entity, other: Purity): Unit = { /* always true */ }
}
case object Impure extends Purity {
    def checkIsEqualOrBetterThan(e: Entity, other: Purity): Unit = {
        if (other != Impure) {
            throw new IllegalArgumentException(s"$e: $this is not equal or better than $other")
        }
    }
}

class Node(
        val name:    String,
        val targets: scala.collection.mutable.Set[Node] = scala.collection.mutable.Set.empty
) {

    override def hashCode: Int = name.hashCode()
    override def equals(other: Any): Boolean = other match {
        case that: Node ⇒ this.name equals that.name
        case _          ⇒ false
    }

    override def toString: String = name // RECALL: Nodes are potentially used in cycles.
}
object Node { def apply(name: String) = new Node(name) }

object ReachableNodesCount {
    val Key: PropertyKey[ReachableNodesCount] =

        PropertyKey.create[Node, ReachableNodesCount](
            s"ReachableNodesCount",
            (_: PropertyStore, reason: FallbackReason, e: Node) ⇒ TooManyNodesReachable,
            (_: PropertyStore, eps: EPS[Node, ReachableNodesCount]) ⇒ TooManyNodesReachable,
            (ps: PropertyStore, e: Entity) ⇒ None
        )
}
case class ReachableNodesCount(value: Int) extends OrderedProperty {
    type Self = ReachableNodesCount
    def key = ReachableNodesCount.Key

    def checkIsEqualOrBetterThan(e: Entity, other: ReachableNodesCount): Unit = {
        if (this.value > other.value) {
            throw new IllegalArgumentException(s"$e: $this is not equal or better than $other")
        }
    }

}

object NoNodesReachable extends ReachableNodesCount(0) {
    override def toString: String = "NoNodesReachable"
}
object TooManyNodesReachable extends ReachableNodesCount(64) {
    override def toString: String = "TooManyNodesReachable"
}<|MERGE_RESOLUTION|>--- conflicted
+++ resolved
@@ -468,36 +468,6 @@
                 if (invocationCount.get != 1) {
                     fail(s"invocation count should be 1; was ${invocationCount.get}")
                 }
-<<<<<<< HEAD
-            )
-            ps.scheduleEagerComputationForEntity("e") { e: String ⇒
-                val initiallyExpectedEP = EPK("e", sppk)
-                ps("e", sppk) should be(initiallyExpectedEP)
-                IntermediateResult(
-                    "e", Marker.NotMarked, Marker.IsMarked,
-                    Seq(initiallyExpectedEP),
-                    (eps) ⇒ {
-                        // Depending the scheduling, we can have a final result here as well.
-                        if (eps.isFinal) {
-                            if (eps.lb == SuperPalindrome)
-                                Result(e, Marker.IsMarked)
-                            else
-                                Result(e, Marker.NotMarked)
-                        } else {
-                            IntermediateResult(
-                                "e", Marker.NotMarked, Marker.IsMarked,
-                                Seq(eps),
-                                (eps) ⇒ {
-                                    if (!eps.isFinal)
-                                        fail("unexpected non final value")
-
-                                    if (eps.lb == SuperPalindrome)
-                                        Result(e, Marker.IsMarked)
-                                    else
-                                        Result(e, Marker.NotMarked)
-                                }
-                            )
-=======
 
                 ps.shutdown()
             }
@@ -613,7 +583,6 @@
                         ps.waitOnPhaseCompletion()
                         entities foreach { e ⇒
                             ps(e, MarkerWithFastTrackKey) should be(FinalEP(e, IsMarked))
->>>>>>> 401f37b4
                         }
                     }
 
