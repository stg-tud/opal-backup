/* BSD 2-Clause License:
 * Copyright (c) 2009 - 2017
 * Software Technology Group
 * Department of Computer Science
 * Technische Universität Darmstadt
 * All rights reserved.
 *
 * Redistribution and use in source and binary forms, with or without
 * modification, are permitted provided that the following conditions are met:
 *
 *  - Redistributions of source code must retain the above copyright notice,
 *    this list of conditions and the following disclaimer.
 *  - Redistributions in binary form must reproduce the above copyright notice,
 *    this list of conditions and the following disclaimer in the documentation
 *    and/or other materials provided with the distribution.
 *
 * THIS SOFTWARE IS PROVIDED BY THE COPYRIGHT HOLDERS AND CONTRIBUTORS "AS IS"
 * AND ANY EXPRESS OR IMPLIED WARRANTIES, INCLUDING, BUT NOT LIMITED TO, THE
 * IMPLIED WARRANTIES OF MERCHANTABILITY AND FITNESS FOR A PARTICULAR PURPOSE
 * ARE DISCLAIMED. IN NO EVENT SHALL THE COPYRIGHT OWNER OR CONTRIBUTORS BE
 * LIABLE FOR ANY DIRECT, INDIRECT, INCIDENTAL, SPECIAL, EXEMPLARY, OR
 * CONSEQUENTIAL DAMAGES (INCLUDING, BUT NOT LIMITED TO, PROCUREMENT OF
 * SUBSTITUTE GOODS OR SERVICES; LOSS OF USE, DATA, OR PROFITS; OR BUSINESS
 * INTERRUPTION) HOWEVER CAUSED AND ON ANY THEORY OF LIABILITY, WHETHER IN
 * CONTRACT, STRICT LIABILITY, OR TORT (INCLUDING NEGLIGENCE OR OTHERWISE)
 * ARISING IN ANY WAY OUT OF THE USE OF THIS SOFTWARE, EVEN IF ADVISED OF THE
 * POSSIBILITY OF SUCH DAMAGE.
 */
package org.opalj
package fpcf
package seq

import scala.reflect.runtime.universe.Type
import java.lang.System.identityHashCode

import scala.collection.mutable.AnyRefMap
import scala.collection.mutable.LongMap
import org.opalj.collection.mutable.AnyRefAppendChain
import org.opalj.collection.immutable.IntTrieSet
import org.opalj.log.LogContext
import org.opalj.log.OPALLogger.info
import org.opalj.log.OPALLogger.error
import org.opalj.fpcf.PropertyKey.fallbackPropertyBasedOnPkId

/**
 * A non-concurrent implementation of the property store. Entities are generally only stored on
 * demand. I.e.,
 *  - they have a property OR
 *  - a computation is already scheduled that will compute the property OR
 *  - we have a `depender`.
 *
 *  Compared to the [[PKESequentialPropertyStore]] this implementation can be considered a
 *  bare-bone implementation that primarily supports required features. Furthermore, this
 *  implementation is less polished w.r.t. the usage of data-structures.
 */
final class EPKSequentialPropertyStore private (
        val ctx: Map[Type, AnyRef]
)(
        implicit
        val logContext: LogContext
) extends PropertyStore { store ⇒

    /**
     * Controls in which order updates are processed/scheduled.
     *
     * May be changed (concurrently) at any time.
     */
    @volatile var dependeeUpdateHandling: DependeeUpdateHandling = EagerDependeeUpdateHandling

    /**
     * Controls in which order dependers are processed/scheduled.
     *
     * May be changed (concurrently) at any time.
     */
    @volatile var delayHandlingOfDependerNotification: Boolean = true

    type PKId = Long

    private[this] var scheduledTasksCounter: Int = 0
    def scheduledTasks: Int = scheduledTasksCounter

    private[this] var scheduledOnUpdateComputationsCounter: Int = 0
    def scheduledOnUpdateComputations: Int = scheduledOnUpdateComputationsCounter

    private[this] var eagerOnUpdateComputationsCounter: Int = 0
    def eagerOnUpdateComputations: Int = eagerOnUpdateComputationsCounter

    private[this] var quiescenceCounter = 0

    // --------------------------------------------------------------------------------------------
    //
    // CORE DATA STRUCTURES
    //
    // --------------------------------------------------------------------------------------------

    // map from
    // entity =>
    //        (long) map from
    //           property kind id =>
    //                PropertyValue
    private[this] val ps: AnyRefMap[Entity, LongMap[PropertyValue]] = AnyRefMap.empty

    /** Those computations that will only be scheduled if the result is required. */
    private[this] var lazyComputations: LongMap[SomePropertyComputation] = LongMap.empty

    /** The list of scheduled computations. */
    private[this] var tasks: AnyRefAppendChain[() ⇒ Unit] = new AnyRefAppendChain()

    private[this] var computedPropertyKinds: IntTrieSet = _ /*null*/ // has to be set before usage

    private[this] var delayedPropertyKinds: IntTrieSet = _ /*null*/ // has to be set before usage

    override def isKnown(e: Entity): Boolean = ps.contains(e)

    override def hasProperty(e: Entity, pk: PropertyKind): Boolean = {
        require(e ne null)
        ps.contains(e) && {
            val pkPValue = ps(e)
            val pkId = pk.id.toLong
            pkPValue.contains(pkId) && {
                val ub = pkPValue(pkId).ub
                ub != null && ub != PropertyIsLazilyComputed
            }
        }
    }

    override def properties[E <: Entity](e: E): Iterator[EPS[E, Property]] = {
        require(e ne null)
        for {
            epkpss ← ps.get(e).toIterator // the entities are lazily initialized!
            pValue ← epkpss.valuesIterator
            eps ← pValue.toEPS(e)
        } yield {
            eps
        }
    }

    override def entities(propertyFilter: SomeEPS ⇒ Boolean): Iterator[Entity] = {
        for {
            (e, pkIdPValue) ← ps.iterator
            pValue ← pkIdPValue.values
            eps ← pValue.toEPS(e)
            if propertyFilter(eps)
        } yield {
            e
        }
    }

    override def entities[P <: Property](lb: P, ub: P): Iterator[Entity] = {
        require(lb ne null)
        require(ub ne null)
        entities((otherEPS: SomeEPS) ⇒ lb == otherEPS.lb && ub == otherEPS.ub)
    }

    override def entities[P <: Property](pk: PropertyKey[P]): Iterator[EPS[Entity, P]] = {
        for {
            (e, pkIdPValue) ← ps.iterator
            (pkId, pValue) ← pkIdPValue
            if pkId == pk.id
            eps ← pValue.toEPS[Entity](e)
        } yield {
            eps.asInstanceOf[EPS[Entity, P]]
        }
    }

    override def toString(printProperties: Boolean): String = {
        if (printProperties) {
            val properties = for {
                (e, pkIdPStates) ← ps
                (pkId, pState) ← pkIdPStates
            } yield {
                val propertyKindName = PropertyKey.name(pkId.toInt)
                s"$e -> $propertyKindName[$pkId] = $pState"
            }
            properties.mkString("PropertyStore(\n\t", "\n\t", "\n")
        } else {
            s"PropertyStore(entitiesCount=${ps.size})"
        }
    }

    override def registerLazyPropertyComputation[E <: Entity, P <: Property](
        pk: PropertyKey[P],
        pc: PropertyComputation[E]
    ): Unit = {
        if (debug && tasks.nonEmpty) {
            throw new IllegalStateException(
                "lazy computations should only be registered while no analysis are scheduled"
            )
        }
        lazyComputations.put(pk.id.toLong, pc.asInstanceOf[SomePropertyComputation])
    }

    override def scheduleEagerComputationForEntity[E <: Entity](
        e: E
    )(
        pc: PropertyComputation[E]
    ): Unit = handleExceptions {
        scheduledTasksCounter += 1
        tasks.append(() ⇒ handleResult(pc(e)))
    }

    override def apply[E <: Entity, P <: Property](e: E, pk: PropertyKey[P]): EOptionP[E, P] = {
        apply(EPK(e, pk), force = false)
    }

    override def apply[E <: Entity, P <: Property](epk: EPK[E, P]): EOptionP[E, P] = {
        apply(epk, force = false)
    }

    private[this] def apply[E <: Entity, P <: Property](
        epk:   EPK[E, P],
        force: Boolean
    ): EOptionP[E, P] = {
        val e = epk.e
        val pk = epk.pk
        val pkIdInt = pk.id
        val pkId = pkIdInt.toLong

        ps.get(e) match {
            case None ⇒
                // the entity is unknown
                lazyComputations.get(pkId) match {
                    case Some(lc) ⇒
                        // create PropertyValue to ensure that we do not schedule
                        // multiple (lazy) computations => the entity is now known
                        ps += ((e, LongMap((pkId, PropertyValue.lazilyComputed))))
                        scheduleEagerComputationForEntity(e)(lc.asInstanceOf[PropertyComputation[E]])
                        // return the "current" result
                        epk

                    case None ⇒
                        if (debug && computedPropertyKinds == null) {
                            /*&& delayedPropertyKinds ne null (not necessary)*/
                            throw new IllegalStateException("setup phase was not called")
                        }
                        if (computedPropertyKinds.contains(pkIdInt) ||
                            delayedPropertyKinds.contains(pkIdInt)) {
                            epk
                        } else {
                            val p = PropertyKey.fallbackProperty(this, e, pk)
                            if (force) { set(e, p) }
                            FinalEP(e, p)
                        }
                }

            case Some(pkIdPValue) ⇒ pkIdPValue.get(pkId) match {

                case None ⇒
                    // the entity is known, but the property kind was never
                    // queried before or there is no computation whatsoever..
                    lazyComputations.get(pkId) match {
                        case Some(lc) ⇒
                            // create PropertyValue to ensure that we do not schedule
                            // multiple (lazy) computations => the entity is now known
                            pkIdPValue += ((pkId, PropertyValue.lazilyComputed))
                            scheduleEagerComputationForEntity(e)(lc.asInstanceOf[PropertyComputation[E]])
                            epk

                        case None ⇒
                            if (debug && computedPropertyKinds == null) {
                                /*&& delayedPropertyKinds ne null (not necessary)*/
                                throw new IllegalStateException("setup phase was not called")
                            }
                            if (computedPropertyKinds.contains(pkIdInt) ||
                                delayedPropertyKinds.contains(pkIdInt)) {
                                epk
                            } else {
                                FinalEP(e, PropertyKey.fallbackProperty(this, e, pk))
                            }
                    }

                case Some(pValue) ⇒
                    val ub = pValue.ub // or lb... doesn't matter
                    if (ub != null && ub != PropertyIsLazilyComputed)
                        // we have a property
                        EPS(e, pValue.lb.asInstanceOf[P], pValue.ub.asInstanceOf[P])
                    else {
                        // We do not (yet) have a value, but a lazy property
                        // computation is already scheduled (if available).
                        // Recall that it is a strict requirement that a
                        // dependee which is listed in the set of dependees
                        // of an IntermediateResult must have been queried;
                        // however the sequential store does not create the
                        // data-structure eagerly!
                        if (debug && ub == null && lazyComputations.getOrElse(pkId, null) != null) {
                            throw new IllegalStateException(
                                "registered lazy computation was not triggerd, "+
                                    "this happens, e.g., if the list of dependees contains EPKs "+
                                    "which are directly instantiated without being queried before"
                            )
                        }
                        epk
                    }
            }
        }
    }

    def force(e: Entity, pk: SomePropertyKey): Unit = apply(EPK(e, pk), true)

    /**
     * Returns the `PropertyValue` associated with the given Entity / PropertyKey or `null`.
     */
    private[seq] def getPropertyValue(e: Entity, pkId: PKId): PropertyValue = {
        if (!ps.contains(e))
            return null;
        val pkPValue = ps(e)

        if (!pkPValue.contains(pkId))
            return null;

        pkPValue(pkId)
    }

    /**
     * Updates the entity; returns true if no property already existed and is also not computed;
     * i.e., setting the value was w.r.t. the current state of the property state OK.
     */
    private[this] def update(
        e: Entity,
        // Recall that ub != lb even though we have no new dependees ;
        // This is generally the case for collaboratively computed properties or
        // properties for which a computation was eagerly scheduled due to an
        // updated dependee.
        lb:           Property,
        ub:           Property,
        newDependees: Traversable[SomeEOptionP]
    ): Boolean = {
        if (debug && e == null) {
            throw new IllegalArgumentException("the entity must not be null")
        }
        val pkId = ub.key.id.toLong
<<<<<<< HEAD
        /*user level*/ assert(ub.key == lb.key, "lb and ub properties have different keys")
        /*user level*/ assert(
            !lb.isOrderedProperty || {
=======
        if (debug) {
            if (ub.key != lb.key) {
                throw new IllegalArgumentException(
                    s"lower and upper bound have different keys: lb=$lb vs. ub=$ub"
                );
            }
            if (lb.isOrderedProperty) {
>>>>>>> 81891750
                val ubAsOP = ub.asOrderedProperty
                ubAsOP.checkIsEqualOrBetterThan(e, lb.asInstanceOf[ubAsOP.Self])
            }
        }
        ps.get(e) match {
            case None ⇒
                // The entity is unknown (=> there are no dependers/dependees):
                ps += ((
                    e,
                    LongMap((pkId, PropertyValue(lb, ub, newDependees)))
                ))
                // registration with the new dependees is done when processing IntermediateResult
                true

            case Some(pkIdPValue) ⇒ /* The entity is known: */ pkIdPValue.get(pkId) match {

                case None ⇒
                    // A property of the respective kind was not yet stored/requested.
                    // (=> there are no dependers/dependees):
                    pkIdPValue += ((pkId, PropertyValue(lb, ub, newDependees)))
                    // registration with the new dependees is done when processing IntermediateResult
                    true

                case Some(pValue: IntermediatePropertyValue) ⇒
                    // The entity is known and we have a property value for the respective
                    // kind; i.e., we may have (old) dependees and/or also dependers.
                    val oldIsFinal = pValue.isFinal
                    val oldLB = pValue.lb
                    val oldUB = pValue.ub

                    // 1. Check and update property:
                    if (debug) {
                        if (oldIsFinal) {
                            throw new IllegalStateException(
                                s"already final: $e@${identityHashCode(e).toHexString}/$ub"
                            )
                        }
                        if (lb.isOrderedProperty) {
                            try {
                                val lbAsOP = lb.asOrderedProperty
                                if (oldLB != null && oldLB != PropertyIsLazilyComputed) {
                                    val oldLBWithUBType = oldLB.asInstanceOf[lbAsOP.Self]
                                    lbAsOP.checkIsEqualOrBetterThan(e, oldLBWithUBType)
                                    val pValueUBAsOP = oldUB.asOrderedProperty
                                    val ubWithOldUBType = ub.asInstanceOf[pValueUBAsOP.Self]
                                    pValueUBAsOP.checkIsEqualOrBetterThan(e, ubWithOldUBType)
                                }
                            } catch {
                                case t: Throwable ⇒
                                    throw new IllegalArgumentException(
                                        s"entity=$e illegal update to: lb=$lb; ub=$ub; "+
                                            newDependees.mkString("newDependees={", ", ", "}")+
                                            "; cause="+t.getMessage,
                                        t
                                    )
                            }
                        }
                    }
                    pValue.lb = lb
                    pValue.ub = ub
                    // Updating lb and/or ub MAY CHANGE the PropertyValue's isFinal property!
                    val newPValueIsFinal = pValue.isFinal

                    // 2. Clear old dependees (remove onUpdateContinuation from dependees)
                    //    and then update dependees.
                    val epk = EPK(e, ub /*or lb*/ )
                    for {
                        eOptP @ EOptionP(oldDependeeE, oldDependeePK) ← pValue.dependees // <= the old ones
                    } {
                        val oldDependeePKId = oldDependeePK.id.toLong
                        // Please recall, that we don't create support data-structures
                        // (i.e., PropertyValue) eagerly... but they should have been
                        // created by now or the dependees should be empty!
                        assert(
                            ps(oldDependeeE).contains(oldDependeePKId),
                            s"$e(${ub.key}): dependee without support data structure: $eOptP"
                        )
                        val dependeePValue = ps(oldDependeeE)(oldDependeePKId)
                        val dependeeIntermediatePValue = dependeePValue.asIntermediate
                        val dependersOfDependee = dependeeIntermediatePValue.dependers
                        dependeeIntermediatePValue.dependers = dependersOfDependee - epk
                    }
                    if (newPValueIsFinal)
                        ps(e)(pkId) = new FinalPropertyValue(ub)
                    else
                        pValue.dependees = newDependees

                    // 3. Notify dependers if necessary
                    if (lb != oldLB || ub != oldUB || newPValueIsFinal) {

                        pValue.dependers foreach { depender ⇒
                            val (dependerEPK, onUpdateContinuation) = depender
                            val t =
                                if (newPValueIsFinal) {
                                    () ⇒ handleResult(onUpdateContinuation(FinalEP(e, ub)))
                                } else {
                                    () ⇒
                                        {
                                            // get the most current pValue when the depender
                                            // is eventually evaluated; the effectiveness
                                            // of this check depends on the scheduling strategy(!)
                                            val pValue = ps(e)(pkId)
                                            val eps = EPS(e, pValue.lb, pValue.ub)
                                            handleResult(onUpdateContinuation(eps))
                                        }
                                }
                            scheduledOnUpdateComputationsCounter += 1
                            if (delayHandlingOfDependerNotification)
                                tasks.append(t)
                            else
                                tasks.prepend(t)
                            // Clear depender => dependee lists.
                            // Given that we have triggered the depender, we now have
                            // to remove the respective onUpdateContinuation from all
                            // dependees of the respective depender to avoid that the
                            // onUpdateContinuation is triggered multiple times!
                            val dependerPKId = dependerEPK.pk.id.toLong
                            val dependerPValue = ps(dependerEPK.e)(dependerPKId).asIntermediate
                            dependerPValue.dependees foreach { epkOfDependeeOfDepender ⇒
                                if (epkOfDependeeOfDepender.toEPK != epk) {
                                    // We have to avoid checking against the "current" dependee
                                    // because it is already final!
                                    val dependeePKIdOfDepender = epkOfDependeeOfDepender.pk.id.toLong
                                    val pValueOfDependeeOfDepender =
                                        ps(epkOfDependeeOfDepender.e)(dependeePKIdOfDepender)
                                    pValueOfDependeeOfDepender.asIntermediate.dependers -= dependerEPK
                                }
                            }
                            dependerPValue.dependees = Nil
                        }
                        pValue.dependers = Map.empty
                    }

                    oldLB == null /*AND/OR oldUB == null*/

                case Some(finalPValue) ⇒
                    throw new IllegalStateException(s"$e: update of $finalPValue")
            }
        }
    }

    override def set(e: Entity, p: Property): Unit = handleExceptions {
        val pkId = p.key.id.toLong

        if (debug && lazyComputations.get(pkId).nonEmpty) {
            throw new IllegalStateException(
                s"$e: setting $p is not supported; "+
                    s"lazy computation scheduled for property kind ${p.key}"
            )
        }

        if (!update(e, p, p, Nil)) {
            throw new IllegalStateException(s"$e: setting $p failed due to existing property")
        }
    }

    override def handleResult(
        r:                  PropertyComputationResult,
        wasLazilyTriggered: Boolean /* currently ignored */
    ): Unit = handleExceptions {
        r.id match {

            case NoResult.id ⇒
            // A computation reported no result; i.e., it is not possible to
            // compute a/some property/properties for a given entity.

            case IncrementalResult.id ⇒
                val IncrementalResult(ir, npcs /*: Traversable[(PropertyComputation[e],e)]*/ ) = r
                handleResult(ir)
                npcs foreach { npc ⇒ val (pc, e) = npc; scheduleEagerComputationForEntity(e)(pc) }

            case Results.id ⇒
                val Results(results) = r
                results.foreach(handleResult)

            case MultiResult.id ⇒
                val MultiResult(results) = r
                results foreach { ep ⇒ update(ep.e, ep.p, ep.p, newDependees = Nil) }

            //
            // Methods which actually store results...
            //

            case Result.id ⇒
                val Result(e, p) = r
                update(e, p, p, Nil)

            case PartialResult.id ⇒
                val PartialResult(e, pk, u) = r
                type E = e.type
                type P = Property
                val eOptionP = apply[E, P](e: E, pk: PropertyKey[P])
                val newEPSOption = u.asInstanceOf[EOptionP[E, P] ⇒ Option[EPS[E, P]]](eOptionP)
                newEPSOption foreach { newEPS ⇒ update(e, newEPS.lb, newEPS.ub, Nil) }

            case IntermediateResult.id ⇒
                val IntermediateResult(e, lb, ub, newDependees, c) = r

                def checkNonFinal(dependee: SomeEOptionP): Unit = {
                    if (dependee.isFinal) {
                        throw new IllegalArgumentException(
                            s"$e (lb=$lb, ub=$ub): dependency to final property: $dependee"
                        )
                    }
                }

                def isDependeeUpdated(
                    dependeePValue: PropertyValue, // may contains newer info than "newDependee"
                    newDependee:    SomeEOptionP
                ): Boolean = {
                    dependeePValue != null && dependeePValue.ub != null &&
                        dependeePValue.ub != PropertyIsLazilyComputed && (
                            // ... we have some property
                            // 1) check that (implicitly)  the state of
                            // the current value must have been changed
                            dependeePValue.isFinal ||
                            // 2) check if the given dependee did not yet have a property
                            newDependee.hasNoProperty ||
                            // 3) the properties are different
                            newDependee.ub != dependeePValue.ub ||
                            newDependee.lb != dependeePValue.lb
                        )
                }

                // 1. let's check if a new dependee is already updated...
                //    If so, we directly schedule a task again to compute the property.
                val noUpdates = dependeeUpdateHandling match {

                    case EagerDependeeUpdateHandling ⇒
                        val theDependeesIterator = newDependees.toIterator
                        while (theDependeesIterator.hasNext) {
                            val newDependee = theDependeesIterator.next()
                            if (debug) checkNonFinal(newDependee)

                            val dependeeE = newDependee.e
                            val dependeePKId = newDependee.pk.id.toLong
                            val dependeePValue = getPropertyValue(dependeeE, dependeePKId)

                            if (isDependeeUpdated(dependeePValue, newDependee)) {
                                eagerOnUpdateComputationsCounter += 1
                                if (dependeePValue.isFinal) {
                                    handleResult(c(FinalEP(dependeeE, dependeePValue.ub)))
                                } else {
                                    val newEP = EPS(dependeeE, dependeePValue.lb, dependeePValue.ub)
                                    handleResult(c(newEP))
                                }
                                return ;
                            }
                        }
                        true // all updates are handled; otherwise we have an early return

                    case LazyDependeeUpdateHandling(
                        delayHandlingOfFinalDependeeUpdates,
                        delayHandlingOfNonFinalDependeeUpdates
                        ) ⇒
                        newDependees forall { newDependee ⇒
                            if (debug) checkNonFinal(newDependee)
                            val dependeeE = newDependee.e
                            val dependeePKId = newDependee.pk.id.toLong
                            val dependeePValue = getPropertyValue(dependeeE, dependeePKId)
                            if (isDependeeUpdated(dependeePValue, newDependee)) {
                                // There were updates... hence, we will update the value for other analyses
                                // which want to get the most current value in the meantime, but we postpone
                                // notification of other analyses which are depending on it until we have
                                // the updated value (minimize the overall number of notifications.)
                                // println(s"update: $e => $p (isFinal=false;notifyDependers=false)")

                                scheduledOnUpdateComputationsCounter += 1
                                if (dependeePValue.isFinal) {
                                    def t(): Unit = {
                                        val newEP = FinalEP(dependeeE, dependeePValue.ub)
                                        handleResult(c(newEP))
                                    }
                                    if (delayHandlingOfFinalDependeeUpdates)
                                        tasks.append(() ⇒ t())
                                    else
                                        tasks.prepend(() ⇒ t())
                                } else {
                                    val t = () ⇒ {
                                        handleResult({
                                            val newestPValue = ps(dependeeE)(dependeePKId)
                                            c(EPS(dependeeE, newestPValue.lb, newestPValue.ub))
                                        })
                                    }
                                    if (delayHandlingOfNonFinalDependeeUpdates)
                                        tasks.append(t)
                                    else
                                        tasks.prepend(t)
                                }
                                false
                            } else {
                                true // <= no update
                            }
                        }
                }

                if (noUpdates) {
                    // 2.1. update the value (trigger dependers/clear old dependees)
                    update(e, lb, ub, newDependees)

                    // 2.2 The most current value of every dependee was taken into account
                    //     register with new (!) dependees.
                    val dependerEPK = EPK(e, ub)
                    val dependency = (dependerEPK, c)

                    newDependees foreach { dependee ⇒
                        val dependeeE = dependee.e
                        val dependeePKId = dependee.pk.id.toLong

                        ps.get(dependeeE) match {
                            case None ⇒
                                // the dependee is not known
                                ps += ((
                                    dependeeE,
                                    LongMap((
                                        dependeePKId,
                                        new IntermediatePropertyValue(dependerEPK, c)
                                    ))
                                ))

                            case Some(dependeePKIdPValue) ⇒
                                dependeePKIdPValue.get(dependeePKId) match {

                                    case None ⇒
                                        val pValue = new IntermediatePropertyValue(dependerEPK, c)
                                        dependeePKIdPValue += (dependeePKId, pValue)

                                    case Some(dependeePValue: IntermediatePropertyValue) ⇒
                                        val dependeeDependers = dependeePValue.dependers
                                        dependeePValue.dependers = dependeeDependers + dependency

                                    case Some(dependeePValue) ⇒
                                        throw new UnknownError(
                                            "fatal internal error; "+
                                                "can't update dependees of final property"
                                        )
                                }
                        }
                    }
                } else {
                    // 2.1. update the value (trigger dependers/clear old dependees)
                    // There was an update and we already scheduled the computation... hence,
                    // we have no live dependees any more.
                    update(e, lb, ub, Nil)
                }
        }
    }

    override def setupPhase(
        computedPropertyKinds: Set[PropertyKind],
        delayedPropertyKinds:  Set[PropertyKind]
    ): Unit = {
        assert(tasks.isEmpty, "setup phase can only when no tasks are scheduled")

        this.computedPropertyKinds = IntTrieSet.empty ++ computedPropertyKinds.iterator.map(_.id)
        this.delayedPropertyKinds = IntTrieSet.empty ++ delayedPropertyKinds.iterator.map(_.id)
    }

    override def waitOnPhaseCompletion(): Unit = handleExceptions {
        var continueComputation: Boolean = false
        // We need a consistent interrupt state for fallback and cycle resolution:
        var isInterrupted: Boolean = false
        do {
            continueComputation = false

            while (tasks.nonEmpty && !isInterrupted) {
                tasks.take().apply()
                isInterrupted = this.isInterrupted()
            }
            if (tasks.isEmpty) quiescenceCounter += 1

            if (!isInterrupted) {
                // We have reached quiescence. let's check if we have to
                // fill in fallbacks or if we have to resolve cyclic computations.

                // 1. let's search all EPKs for which we have no analyses scheduled in the
                //    future and use the fall back for them
                //    (Recall that we return fallback properties eagerly if no analysis is
                //     scheduled or will be scheduled; but it is still possible that we will
                //     not have a property for a specific entity, if the underlying analysis
                //     doesn't compute one; in that case we need to put in fallback values.)
                for {
                    (e, pkIdPV) ← ps
                    (pkLongId, pValue) ← pkIdPV
                } {
                    val pkId = pkLongId.toInt
                    // Check that we have no running computations and that the
                    // property will not be computed later on.
                    if (pValue.ub == null && !delayedPropertyKinds.contains(pkId)) {
<<<<<<< HEAD
=======
                        assert(pValue.dependees.isEmpty)

>>>>>>> 81891750
                        val fallbackProperty = fallbackPropertyBasedOnPkId(this, e, pkId)
                        val fallbackResult = Result(e, fallbackProperty)
                        if (traceFallbacks) {
                            info(
                                "analysis progress",
                                s"used fallback $fallbackProperty for $e "+
                                    "(though an analysis was supposedly scheduled)"
                            )
                        }
                        handleResult(fallbackResult)
                        continueComputation = true
                    }
                }

                // 2. let's search for cSCCs that only consist of properties which will not be
                //    updated later on
                if (!continueComputation) {
                    val epks: Traversable[SomeEOptionP] =
                        for {
                            (e, pkIdPValue) ← ps
                            (pkLongId, pValue) ← pkIdPValue
                            pkId = pkLongId.toInt
                            ub = pValue.ub
                            if ub != null // analyses must always commit some value; hence,
                            // Both of the following tests are necessary because we may have
                            // properties which are only computed in a later phase; in that
                            // case we may have EPKs related to entities which are not used.
                            if pValue.dependees.nonEmpty // Can this node can be part of a cycle?
                            if pValue.dependers.nonEmpty // Can this node can be part of a cycle?
                        } yield {
                            assert(ub != PropertyIsLazilyComputed)
                            EPK(e, ub.key): SomeEOptionP
                        }

                    val cSCCs = graphs.closedSCCs(
                        epks,
                        (epk: SomeEOptionP) ⇒ ps(epk.e)(epk.pk.id.toLong).dependees
                    )
                    for {
                        cSCC ← cSCCs
                    } {
                        val headEPK = cSCC.head
                        val e = headEPK.e
                        val lb = ps(e)(headEPK.pk.id.toLong).lb
                        val ub = ps(e)(headEPK.pk.id.toLong).ub
                        val headEPS = IntermediateEP(e, lb, ub)
                        val newEP = PropertyKey.resolveCycle(this, headEPS)
                        val cycleAsText =
                            if (cSCC.size > 10)
                                cSCC.take(10).mkString("", ",", "...")
                            else
                                cSCC.mkString(",")
                        if (traceCycleResolutions) {
                            info(
                                "analysis progress",
                                s"resolving cycle(iteration:$quiescenceCounter): $cycleAsText ⇒ $newEP"
                            )
                        }
                        update(newEP.e, newEP.p, newEP.p, Nil)
                        continueComputation = true
                    }
                }

                if (!continueComputation) {
                    // We used no fallbacks and found no cycles, but we may still have
                    // (collaboratively computed) properties (e.g. CallGraph) which are
                    // not yet final; let's finalize them!
                    for {
                        (e, pkIdPV) ← ps
                        (pkLongId, pValue) ← pkIdPV
                    } {
                        val pkId = pkLongId.toInt
                        val lb = pValue.lb
                        val ub = pValue.ub
                        val isFinal = pValue.isFinal
                        // Check that we have no running computations and that the
                        // property will not be computed later on.
                        if (!isFinal &&
                            lb != ub &&
                            !delayedPropertyKinds.contains(pkId) &&
                            pValue.dependees.isEmpty) {
                            update(e, ub, ub, Nil) // commit as Final value
                            continueComputation = true
                        }
                    }
                }
            }
        } while (continueComputation)

        if (debug && !isInterrupted) {
            // let's search for "unsatisfied computations"
            for {
                // entity =>
                //        (long) map from
                //           property kind id =>
                //                PropertyValue
                // private[this] val ps: AnyRefMap[Entity, LongMap[PropertyValue]] = AnyRefMap.empty
                (e, pkIdPValue) ← ps
                (pkId, pValue) ← pkIdPValue
                if !pValue.isFinal
            } {
                error("analysis progress", s"unexpected intermediate property state: $e ⇒ $pValue")
            }
        }
    }

}

/**
 * Factory for creating `EPKSequentialPropertyStore`s.
 */
object EPKSequentialPropertyStore extends PropertyStoreFactory {

    def apply(
        context: PropertyStoreContext[_ <: AnyRef]*
    )(
        implicit
        logContext: LogContext
    ): EPKSequentialPropertyStore = {
        val contextMap: Map[Type, AnyRef] = context.map(_.asTuple).toMap
        new EPKSequentialPropertyStore(contextMap)
    }
}<|MERGE_RESOLUTION|>--- conflicted
+++ resolved
@@ -329,11 +329,6 @@
             throw new IllegalArgumentException("the entity must not be null")
         }
         val pkId = ub.key.id.toLong
-<<<<<<< HEAD
-        /*user level*/ assert(ub.key == lb.key, "lb and ub properties have different keys")
-        /*user level*/ assert(
-            !lb.isOrderedProperty || {
-=======
         if (debug) {
             if (ub.key != lb.key) {
                 throw new IllegalArgumentException(
@@ -341,7 +336,6 @@
                 );
             }
             if (lb.isOrderedProperty) {
->>>>>>> 81891750
                 val ubAsOP = ub.asOrderedProperty
                 ubAsOP.checkIsEqualOrBetterThan(e, lb.asInstanceOf[ubAsOP.Self])
             }
@@ -694,7 +688,7 @@
         computedPropertyKinds: Set[PropertyKind],
         delayedPropertyKinds:  Set[PropertyKind]
     ): Unit = {
-        assert(tasks.isEmpty, "setup phase can only when no tasks are scheduled")
+        assert(tasks.isEmpty)
 
         this.computedPropertyKinds = IntTrieSet.empty ++ computedPropertyKinds.iterator.map(_.id)
         this.delayedPropertyKinds = IntTrieSet.empty ++ delayedPropertyKinds.iterator.map(_.id)
@@ -731,11 +725,8 @@
                     // Check that we have no running computations and that the
                     // property will not be computed later on.
                     if (pValue.ub == null && !delayedPropertyKinds.contains(pkId)) {
-<<<<<<< HEAD
-=======
                         assert(pValue.dependees.isEmpty)
 
->>>>>>> 81891750
                         val fallbackProperty = fallbackPropertyBasedOnPkId(this, e, pkId)
                         val fallbackResult = Result(e, fallbackProperty)
                         if (traceFallbacks) {
