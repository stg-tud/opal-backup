--- conflicted
+++ resolved
@@ -55,19 +55,11 @@
      */
     final val uniqueId: Int = AbstractFPCFAnalysisScheduler.nextId
 
-<<<<<<< HEAD
-    final override def init(ps: PropertyStore): Unit = {
-        init(ps.context(classOf[SomeProject]), ps)
-    }
-
-    def init(p: SomeProject, ps: PropertyStore): Unit = {}
-=======
     final override def init(ps: PropertyStore): InitializationData = {
         init(ps.context(classOf[SomeProject]), ps)
     }
 
     def init(p: SomeProject, ps: PropertyStore): InitializationData
->>>>>>> ebcf80fb
 
 }
 
