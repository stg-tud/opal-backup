--- conflicted
+++ resolved
@@ -31,29 +31,18 @@
 package properties
 
 sealed trait EscapePropertyMetaInformation extends PropertyMetaInformation {
-<<<<<<< HEAD
-=======
-
->>>>>>> 2672a7ff
+
     final type Self = EscapeProperty
 
-<<<<<<< HEAD
-=======
-}
-
->>>>>>> 2672a7ff
+}
+
 /**
  * Specifies the lifetime of object instance. This is classically used for compiler optimizations
  * such as scalar replacement, stack allocation or removal of synchronization.
-<<<<<<< HEAD
- * However, other usages such as finding bugs, identifying pure methods are also supported.
- * Choi et al. [1] describes two predicates that can be used to describe the properties relevant
-=======
  * However, other usages such as finding bugs, identifying pure methods or helping to
  * identify immutable data-structures are also supported.
  *
  * Choi et al. [1] describe two predicates that can be used to describe the properties relevant
->>>>>>> 2672a7ff
  * to escape information.
  *
  * "Let O be an object instance and M be a method invocation. O is said to escape M, denoted as
@@ -107,13 +96,8 @@
  * The same holds for [[MaybeMethodEscape]]. It should be used if we know that the actual
  * property is at most [[MethodEscape]] (i.e. neither [[NoEscape]] nor [[ArgEscape]].
  *
-<<<<<<< HEAD
- * [[org.opalj.br.AllocationSite]] and [[org.opalj.br.analyses.FormalParameter]] are used as
- * [[Entity]] in combination with this property.
-=======
  * [[org.opalj.br.AllocationSite]] and [[org.opalj.br.analyses.FormalParameter]] are generally
  * used as [[Entity]] in combination with this property.
->>>>>>> 2672a7ff
  *
  * [1] Choi, Jong-Deok, Manish Gupta, Mauricio Serrano, Vugranam C. Sreedhar, and Sam Midkiff.
  * "Escape Analysis for Java." In Proceedings of the 14th ACM SIGPLAN Conference on
@@ -130,27 +114,6 @@
  *
  * @author Florian Kuebler
  */
-<<<<<<< HEAD
-sealed abstract class EscapeProperty(private final val level: Int) extends Property with EscapePropertyMetaInformation {
-    final def key: PropertyKey[EscapeProperty] = EscapeProperty.key
-
-    /**
-     * A smaller or equals check based on the underlying order of the property.
-     *
-     * @param that the other escape property value.
-     * @return true iff this is smaller or equal than that. As the escape property defines a total
-     *         order, it returns true iff that is greater than this.
-     * @see [[EscapeProperty]]
-     *
-     *
-     */
-    final def <=(that: EscapeProperty): Boolean = {
-        this.level <= that.level
-    }
-
-    /**
-     * Calculates the lower bound of the this and that property values.
-=======
 sealed abstract class EscapeProperty(
         final val level: Int
 ) extends OrderedProperty with ExplicitlyNamedProperty with EscapePropertyMetaInformation {
@@ -181,34 +144,17 @@
 
     /**
      * Computes the lower bound of this and that property values.
->>>>>>> 2672a7ff
      *
      * @param that the other escape property value.
      * @return this value if it is smaller or equal than that value, that otherwise.
      * @see [[EscapeProperty.<=]]
      */
-<<<<<<< HEAD
-    def meet(that: EscapeProperty): EscapeProperty = {
-        if (this <= that) this else that
-    }
-
-    /**
-     * Must be overridden using the short version of the name of the property used in the
-     * annotation.escape.EscapeKeys file in the bi java test fixtures.
-     * @return the short name of the property.
-     */
-    def toString: String
+    def meet(that: EscapeProperty): EscapeProperty = if (this <= that) this else that
+
 }
 
 object EscapeProperty extends EscapePropertyMetaInformation {
-=======
-    def meet(that: EscapeProperty): EscapeProperty = if (this <= that) this else that
-
-}
-
-object EscapeProperty extends EscapePropertyMetaInformation {
-
->>>>>>> 2672a7ff
+
     final val key: PropertyKey[EscapeProperty] = PropertyKey.create(
         // Name of the property
         "EscapeProperty",
@@ -226,15 +172,6 @@
 //
 
 /**
-<<<<<<< HEAD
- * Used, when we know nothing about the escape property so far or the analysis.
- *
- * @see [[EscapeProperty]] for further details.
- */
-case object MaybeNoEscape extends EscapeProperty(3) {
-    final val isRefineable = true
-    override def toString: String = "MaybeNo"
-=======
  * The object is accessible only from within the method of creation. Objects with this
  * escape level are also referred to as being method-local.
  *
@@ -245,7 +182,6 @@
     final val isRefineable = false
 
     override def propertyName: String = "No"
->>>>>>> 2672a7ff
 }
 
 /**
@@ -272,13 +208,6 @@
  * instantiated in foo, if the analyses knows(!) that no subclass of X overrides bar s.t. it let
  * its parameter escape.
  * @see [[EscapeProperty]] for further details.
-<<<<<<< HEAD
- */
-case object NoEscape extends EscapeProperty(9) {
-    final val isRefineable = false
-
-    override def toString: String = "No"
-=======
  * @author Florian Kuebler
  */
 case object ArgEscape extends EscapeProperty(8) {
@@ -381,7 +310,6 @@
  */
 case object MethodEscapeViaReturnAssignment extends MethodEscape {
     override def propertyName: String = "ViaReturnAssignment"
->>>>>>> 2672a7ff
 }
 
 /**
@@ -394,8 +322,6 @@
  * at most [[ConditionallyNoEscape]] unless it is refined to [[NoEscape]].
  */
 case object ConditionallyNoEscape extends EscapeProperty(6) {
-<<<<<<< HEAD
-=======
     final val isRefineable: Boolean = true
 
     override def propertyName: String = this.toString
@@ -420,186 +346,12 @@
  * depends on the escape property of the references to this object for all callers.
  */
 case object ConditionallyMethodEscape extends EscapeProperty(4) {
->>>>>>> 2672a7ff
     final val isRefineable: Boolean = true
 
     override def propertyName: String = this.toString
 }
 
 /**
-<<<<<<< HEAD
- * Used when the only thing we know about the escape property for an object instance is that it
- * can never be refined to [[NoEscape]]. So speaking, we know that the final property will be at
- * most [[ArgEscape]].
- *
- * @see [[EscapeProperty]] for further details.
- */
-case object MaybeArgEscape extends EscapeProperty(2) {
-    final val isRefineable = true
-
-    override def toString: String = "MaybeArg"
-}
-
-/**
- * The object escapes the current method M via the arguments of a method M' that is called by M
- * but does not let the argument escape. This implies that the object is also local to the thread.
- *
- * @example
- * Given the following code:
- * {{{
- * public class X{
- *  public Object f;
- *  public void foo() {
- *   Object o = new Object();        // ALLOCATION SITE
- *   bar(o);
- *  }
- *  public int bar(Object p) {
- *   if (p == null) // do not let p escape
- *    return -1;
- *   return 0;
- *  }
- * }
- * }}}
- * An analysis is only expected to return [[ArgEscape]] for the object o
- * instantiated in foo, if the analyses knows(!) that no subclass of X overrides bar s.t. it let
- * its parameter escape.
- * @see [[EscapeProperty]] for further details.
- * @author Florian Kuebler
- */
-case object ArgEscape extends EscapeProperty(8) {
-    final val isRefineable = false
-
-    override def toString: String = "Arg"
-}
-
-/**
- * This states that an object instance is at most [[ArgEscape]], i.e. it will never be [[NoEscape]].
- * It will never be the final property value. Used if we know that the escape property of an object
- * instance, which was passed to a method, only depends on the escape property of the formal
- * parameter of the target method of the call.
- */
-case object ConditionallyArgEscape extends EscapeProperty(5) {
-    final val isRefineable: Boolean = true
-}
-
-/**
- * Used, when the only thing we know about the escape property for an object instance, is that it
- * can never be refined to [[NoEscape]] or [[ArgEscape]]. So speaking, we know that the final
- * property  will be at most [[MethodEscape]].
- *
- * @see [[EscapeProperty]] for further details.
- */
-case object MaybeMethodEscape extends EscapeProperty(1) {
-    final val isRefineable = true
-
-    override def toString: String = "MaybeMethod"
-}
-
-/**
- * The object escapes the method M in which it was created directly via the return of M or
- * indirectly via an assignment to a field of the return value or a parameter of M.
- * Objects that have the property [[MethodEscape]] do not escape its thread.
- *
- * @see [[EscapeProperty]] for further details.
- * @note This property does not refer to the identically named property defined by Kotzmann
- *       and Mössenböck
- */
-sealed abstract class MethodEscape extends EscapeProperty(7) {
-    final val isRefineable = false
-}
-
-/**
- * Characterizes escapes via a return statement, where no caller let this return value escape
- * globally. (It may additionally escape by other means too, but this property
- * was derived first. It must not be the case that an additional escape has the
- * property [[GlobalEscape]].)
- *
- * @note For escape characterization, a 'throw' statements is seen as a 'return' statement.
- * @example
- * Given the following code:
- * {{{
- * public class X{
- *  public Object f;
- *  private Object foo() {
- *   Object o = new Object();        // ALLOCATION SITE
- *   return o;
- *  }
- *  public void bar() {
- *   foo(); // do not use the return
- *  }
- * }
- * }}}
- * An analysis is only expected to return [[MethodEscapeViaReturn]] for the object o
- * instantiated in foo, if the analyses knows(!) that foo is called only from bar.
- */
-case object MethodEscapeViaReturn extends MethodEscape {
-    override def toString: String = "ViaReturn"
-}
-
-/**
- * Characterizes escapes via an assignment to a field of a method parameter, where no caller let
- * this field escape globally. (It may additionally escape by other means too, but this property
- * was derived first. It must not be the case that an additional escape has the
- * property [[GlobalEscape]].)
- *
- * @example
- * Given the following code:
- * {{{
- * public class X{
- *  public Object f;
- *  private void foo(X param) {
- *   param.f = new Object();        // ALLOCATION SITE
- *  }
- *  public void bar() {
- *   foo(new X());
- *  }
- * }
- * }}}
- * An analysis is only expected to return [[MethodEscapeViaParameterAssignment]] for the object o
- * instantiated in foo, if the analyses knows(!) that foo is called only from bar.
- */
-case object MethodEscapeViaParameterAssignment extends MethodEscape {
-    override def toString: String = "ViaParameter"
-}
-
-/**
- * Characterizes escapes via an assignment to a field of the return value, where no caller let
- * this field escape globally. (It may additionally escape by other means too, but this property
- * was derived first. It must not be the case that an additional escape has the
- * property [[GlobalEscape]].)
- *
- * @example
- * Given the following code:
- * {{{
- * public class X{
- *  public Object f;
- *  private X foo() {
- *   Object o = new Object();        // ALLOCATION SITE
- *   X x = new X();
- *   x.f = o;
- *   return x;
- *  }
- *  public void bar() {
- *   foo(); // do not use the return
- *  }
- * }
- * }}}
- * An analysis is only expected to return [[MethodEscapeViaParameterAssignment]] for the object o
- * instantiated in foo, if the analyses knows(!) that foo is called only from bar.
- */
-case object MethodEscapeViaReturnAssignment extends MethodEscape {
-    override def toString: String = "ViaReturnAssignment"
-}
-
-/**
- * This states that an object instance is at most [[MethodEscape]], i.e. it could also be
- * [[GlobalEscape]] but not [[ArgEscape]] or [[NoEscape]]. It will never by the final property
- * value. Used if we know that the escape property of an object instance, which escapes the method, only
- * depends on the escape property of the references to this object for all callers.
- */
-case object ConditionallyMethodEscape extends EscapeProperty(4) {
-    final val isRefineable: Boolean = true
-=======
  * Used, when we know nothing about the escape property so far.
  *
  * @see [[EscapeProperty]] for further details.
@@ -637,7 +389,6 @@
     final val isRefineable = true
 
     override def propertyName: String = "MaybeMethod"
->>>>>>> 2672a7ff
 }
 
 /**
@@ -663,22 +414,15 @@
  * }
  * }}}
  * An analysis is only expected to return [[GlobalEscapeViaStaticFieldAssignment]] for the object o
-<<<<<<< HEAD
- * instantiated in m, if the analyses knows(!) that m is called and the parameter b is
-=======
  * instantiated in m, if the analyses ''knows'' that m is called and the parameter b is
->>>>>>> 2672a7ff
  * potentially `true`. If the above code is found in a library it may very well be the case that
  * certain parameter values/combinations will never be used in a certain setting and – therefore –
  * o does not escape.
  *
  * However, from a pure technical point-of-view it may be useful/necessary to use
-<<<<<<< HEAD
- * [[GlobalEscape]] at some point, to let depending computations know that no more
-=======
  * [[GlobalEscape]] at some point to let depending computations know that no more
->>>>>>> 2672a7ff
  * changes will happen and therefore the dependencies can be deleted.
+ *
  * @see [[EscapeProperty]] for further details.
  * @author Florian Kuebler
  */
@@ -703,17 +447,11 @@
  * }
  * }}}
  *
-<<<<<<< HEAD
- */
-case object GlobalEscapeViaStaticFieldAssignment extends GlobalEscape {
-    override def toString: String = "ViaStaticField"
-=======
  * @see [[GlobalEscape]] for further details.
  * @author Florian Kuebler
  */
 case object GlobalEscapeViaStaticFieldAssignment extends GlobalEscape {
     override def propertyName: String = "ViaStaticField"
->>>>>>> 2672a7ff
 }
 
 /**
@@ -734,16 +472,10 @@
  *  }
  * }
  * }}}
-<<<<<<< HEAD
- */
-case object GlobalEscapeViaHeapObjectAssignment extends GlobalEscape {
-    override def toString: String = "ViaHeapObject"
-=======
  *
  * @see [[GlobalEscape]] for further details.
  * @author Florian Kuebler
  */
 case object GlobalEscapeViaHeapObjectAssignment extends GlobalEscape {
     override def propertyName: String = "ViaHeapObject"
->>>>>>> 2672a7ff
 }