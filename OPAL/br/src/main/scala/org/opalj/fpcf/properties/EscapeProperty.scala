--- conflicted
+++ resolved
@@ -34,18 +34,6 @@
     final type Self = EscapeProperty
 }
 
-<<<<<<< HEAD
-sealed abstract class EscapeProperty extends Property with EscapePropertyMetaInformation {
-    final def key: PropertyKey[EscapeProperty] = EscapeProperty.key
-
-    def <=(other: EscapeProperty): Boolean
-    def meet(that: EscapeProperty): EscapeProperty = {
-        if (this <= that) this else that
-    }
-}
-
-=======
->>>>>>> bcca8112
 /**
  * Describes lifetime of object instance. This is classically used for compiler optimizations
  * such as scalar replacement, stack allocation or removal of synchronization.
@@ -64,19 +52,11 @@
  *
  * [[NoEscape]] now refers to the property of an object instance O created in method M for that
  * !Escapes(O, M) holds and no other method than M has access to O. This implies that there is no
-<<<<<<< HEAD
- * method M' != M that can access O (at least  when disregarding reflection and native code).
- * Objects with this property can be allocated at the stack or even scalar-replaced [2].
- *
- * An object instance O created in method M and thread T has the property [[ArgEscape]], if it holds
- * !Escapes(O, M) but M passes O as parameter to a method which does not let O escape. This
-=======
  * method M' != M that can access O (at least when disregarding reflection and native code).
  * Objects with this property can be allocated at the stack or even scalar-replaced [2].
  *
  * An object instance O created in method M and thread T has the property [[ArgEscape]], if it holds
  * !Escapes(O, M) but M passes O as a parameter to a method which does not let O escape. This
->>>>>>> bcca8112
  * implies that only M and methods M' that are (transitively) called by M have access to O.
  * For objects that have the property [[ArgEscape]] no synchronization is needed and they can
  * be allocated on the stack.
@@ -85,15 +65,9 @@
  *
  * An object instance O created in method M and thread T has the property [[MethodEscape]], if it
  * holds that Escape(O, M) but not Escapes(O, T). This is the case if O is returned by M but all
-<<<<<<< HEAD
- * callers of M do not let O escape the thread. The return of O is either directly via the return
- * statement ([[MethodEscapeViaReturn]]), or by assigning O to a field of a parameter
- * ([[MethodEscapeViaParameterAssignment]]) or the return value
-=======
  * direct and indirect callers of M do not let O escape the thread. The return of O is either
  * directly via the return statement ([[MethodEscapeViaReturn]]), or by assigning O to a field of a
  * parameter ([[MethodEscapeViaParameterAssignment]]) or the return value
->>>>>>> bcca8112
  * ([[MethodEscapeViaReturnAssignment]]). For objects that are at least [[MethodEscape]] no
  * synchronization is needed.
  *
@@ -111,11 +85,7 @@
  * [[ConditionallyMethodEscape]] < [[ConditionallyArgEscape]] < [[ConditionallyNoEscape]] <
  * [[MethodEscape]] < [[ArgEscape]] < [[NoEscape]].
  * Algorithms are free to over approximate this property, i.e. for object
-<<<<<<< HEAD
- * instance O with actual property P it is okay to say O has property P' if P < P'.
-=======
  * instance O with actual property P it is okay to say O has property P' if P > P'.
->>>>>>> bcca8112
  * If they simply don't know the actual property they should use [[MaybeNoEscape]].
  * If we know that the actual property is at most [[ArgEscape]] (i.e. not [[NoEscape]],
  * [[MaybeArgEscape]] should be used.
@@ -136,8 +106,6 @@
  *
  * @author Florian Kuebler
  */
-<<<<<<< HEAD
-=======
 sealed abstract class EscapeProperty(private final val level: Int) extends Property with EscapePropertyMetaInformation {
     final def key: PropertyKey[EscapeProperty] = EscapeProperty.key
 
@@ -174,7 +142,6 @@
     def toString: String
 }
 
->>>>>>> bcca8112
 object EscapeProperty extends EscapePropertyMetaInformation {
     final val key: PropertyKey[EscapeProperty] = PropertyKey.create(
         // Name of the property
@@ -193,19 +160,7 @@
  */
 case object MaybeNoEscape extends EscapeProperty(3) {
     final val isRefineable = true
-<<<<<<< HEAD
-
     override def toString: String = "MaybeNo"
-
-    override def <=(other: EscapeProperty): Boolean = other match {
-        case _: GlobalEscape   ⇒ false
-        case MaybeMethodEscape ⇒ false
-        case MaybeArgEscape    ⇒ false
-        case _                 ⇒ true
-    }
-=======
-    override def toString: String = "MaybeNo"
->>>>>>> bcca8112
 }
 
 /**
@@ -218,25 +173,11 @@
     final val isRefineable = false
 
     override def toString: String = "No"
-<<<<<<< HEAD
-
-    override def <=(other: EscapeProperty): Boolean = other match {
-        case NoEscape ⇒ true
-        case _        ⇒ false
-    }
-}
-
-/**
- * This property is for technical purpose only. It will never be the final property value.
- * It states that an object instance could have the property [[NoEscape]] but also every other
- * final property value down to [[GlobalEscape]].
-=======
 }
 
 /**
  * This states that an object instance could have the property [[NoEscape]] but also every other
  * final property value down to [[GlobalEscape]]. It will never be the final property value.
->>>>>>> bcca8112
  * Used if we know that the escape property of an object instance on which its constructor was
  * called only depends on the escape property of the self reference of the called constructor.
  *
@@ -245,51 +186,23 @@
  */
 case object ConditionallyNoEscape extends EscapeProperty(6) {
     final val isRefineable: Boolean = true
-
-    override def <=(other: EscapeProperty): Boolean = other match {
-        case NoEscape              ⇒ true
-        case ArgEscape             ⇒ true
-        case _: MethodEscape       ⇒ true
-        case ConditionallyNoEscape ⇒ true
-        case _                     ⇒ false
-    }
-}
-
-/**
-<<<<<<< HEAD
- * Used, when the only thing we know about the escape property for an object instance, is that it
-=======
+}
+
+/**
  * Used when the only thing we know about the escape property for an object instance is that it
->>>>>>> bcca8112
  * can never be refined to [[NoEscape]]. So speaking, we know that the final property will be at
  * most [[ArgEscape]].
  *
  * @see [[EscapeProperty]] for further details.
  */
-<<<<<<< HEAD
-case object MaybeArgEscape extends EscapeProperty {
-    final val isRefineable = true
-
-    override def <=(other: EscapeProperty): Boolean = other match {
-        case _: GlobalEscape   ⇒ false
-        case MaybeMethodEscape ⇒ false
-        case _                 ⇒ true
-    }
-
-=======
 case object MaybeArgEscape extends EscapeProperty(2) {
     final val isRefineable = true
 
->>>>>>> bcca8112
     override def toString: String = "MaybeArg"
 }
 
 /**
-<<<<<<< HEAD
- * The object escapes the current method M via the arguments of a method M', that is called by M
-=======
  * The object escapes the current method M via the arguments of a method M' that is called by M
->>>>>>> bcca8112
  * but does not let the argument escape. This implies that the object is also local to the thread.
  *
  * @example
@@ -309,11 +222,7 @@
  * }
  * }}}
  * An analysis is only expected to return [[ArgEscape]] for the object o
-<<<<<<< HEAD
- * instantiated in foo, if the analyses knows(!) that no extension of X overrides bar s.t. it let
-=======
  * instantiated in foo, if the analyses knows(!) that no subclass of X overrides bar s.t. it let
->>>>>>> bcca8112
  * its parameter escape.
  * @see [[EscapeProperty]] for further details.
  * @author Florian Kuebler
@@ -321,22 +230,6 @@
 case object ArgEscape extends EscapeProperty(8) {
     final val isRefineable = false
 
-<<<<<<< HEAD
-    override def <=(other: EscapeProperty): Boolean = other match {
-        case NoEscape  ⇒ true
-        case ArgEscape ⇒ true
-        case _         ⇒ false
-    }
-
-    override def toString: String = "Arg"
-}
-
-/**
- * This property is for technical purpose only. It will never be the final property value.
- * It states that an object instance is at most [[ArgEscape]], i.e. it will never be [[NoEscape]].
- * Used if we know that the escape property of an object instance, which was passed to a method, only
- * depends on the escape property of the formal parameter of the target method of the call.
-=======
     override def toString: String = "Arg"
 }
 
@@ -371,7 +264,6 @@
  * @see [[EscapeProperty]] for further details.
  * @note This property does not refer to the identically named property defined by Kotzmann
  *       and Mössenböck
->>>>>>> bcca8112
  */
 sealed abstract class MethodEscape extends EscapeProperty(7) {
     final val isRefineable = false
@@ -468,156 +360,6 @@
  */
 case object ConditionallyMethodEscape extends EscapeProperty(4) {
     final val isRefineable: Boolean = true
-
-    override def <=(other: EscapeProperty): Boolean = other match {
-        case ConditionallyNoEscape  ⇒ true
-        case ConditionallyArgEscape ⇒ true
-        case NoEscape               ⇒ true
-        case ArgEscape              ⇒ true
-        case _: MethodEscape        ⇒ true
-        case _                      ⇒ false
-    }
-}
-
-/**
- * Used, when the only thing we know about the escape property for an object instance, is that it
- * can never be refined to [[NoEscape]] or [[ArgEscape]]. So speaking, we know that the final
- * property  will be at most [[MethodEscape]].
- *
- * @see [[EscapeProperty]] for further details.
- */
-case object MaybeMethodEscape extends EscapeProperty {
-    final val isRefineable = true
-
-    override def <=(other: EscapeProperty): Boolean = other match {
-        case _: GlobalEscape ⇒ false
-        case _               ⇒ true
-    }
-
-    override def toString: String = "MaybeMethod"
-}
-
-/**
- * The object escapes the method M in which it was created directly via the return of M or
- * indirectly via an assignment to a field of the return value or a parameter of M.
- * Objects that have the property [[MethodEscape]] does not escape its thread.
- *
- * @see [[EscapeProperty]] for further details.
- * @note This property does not refer to the identically named property defined by Kotzmann
- *       and Mössenböck
- */
-trait MethodEscape extends EscapeProperty {
-    final val isRefineable = false
-
-    override def <=(other: EscapeProperty): Boolean = other match {
-        case NoEscape        ⇒ true
-        case ArgEscape       ⇒ true
-        case _: MethodEscape ⇒ true
-        case _               ⇒ false
-    }
-}
-
-/**
- * Characterizes escapes via a return statement, where no caller let this return value escape
- * globally. (It may additionally escape by other means too, but this property
- * was derived first. It must not be the case that an additional escape has the
- * property [[GlobalEscape]].)
- *
- * @note For escape characterization, a 'throw' statements is seen as a 'return' statement.
- * @example
- * Given the following code:
- * {{{
- * public class X{
- *  public Object f;
- *  private Object foo() {
- *   Object o = new Object();        // ALLOCATION SITE
- *   return o;
- *  }
- *  public void bar() {
- *   foo(); // do not use the return
- *  }
- * }
- * }}}
- * An analysis is only expected to return [[MethodEscapeViaReturn]] for the object o
- * instantiated in foo, if the analyses knows(!) that foo is called only from bar.
- */
-case object MethodEscapeViaReturn extends MethodEscape {
-    override def toString: String = "ViaReturn"
-}
-
-/**
- * Characterizes escapes via an assignment to a field of a method parameter, where no caller let
- * this field escape globally. (It may additionally escape by other means too, but this property
- * was derived first. It must not be the case that an additional escape has the
- * property [[GlobalEscape]].)
- *
- * @example
- * Given the following code:
- * {{{
- * public class X{
- *  public Object f;
- *  private void foo(X param) {
- *   param.f = new Object();        // ALLOCATION SITE
- *  }
- *  public void bar() {
- *   foo(new X());
- *  }
- * }
- * }}}
- * An analysis is only expected to return [[MethodEscapeViaParameterAssignment]] for the object o
- * instantiated in foo, if the analyses knows(!) that foo is called only from bar.
- */
-case object MethodEscapeViaParameterAssignment extends MethodEscape {
-    override def toString: String = "ViaParameter"
-}
-
-/**
- * Characterizes escapes via an assignment to a field of the return value, where no caller let
- * this field escape globally. (It may additionally escape by other means too, but this property
- * was derived first. It must not be the case that an additional escape has the
- * property [[GlobalEscape]].)
- *
- * @example
- * Given the following code:
- * {{{
- * public class X{
- *  public Object f;
- *  private X foo() {
- *   Object o = new Object();        // ALLOCATION SITE
- *   X x = new X();
- *   x.f = o;
- *   return x;
- *  }
- *  public void bar() {
- *   foo(); // do not use the return
- *  }
- * }
- * }}}
- * An analysis is only expected to return [[MethodEscapeViaParameterAssignment]] for the object o
- * instantiated in foo, if the analyses knows(!) that foo is called only from bar.
- */
-case object MethodEscapeViaReturnAssignment extends MethodEscape {
-    override def toString: String = "ViaReturnAssignment"
-}
-
-/**
- * This property is for technical purpose only. It will never by the final property value.
- * It states that an object instance is at most [[MethodEscape]], i.e. it could also be
- * [[GlobalEscape]] but not [[ArgEscape]] or [[NoEscape]].
- * Used if we know that the escape property of an object instance, which escapes the method, only
- * depends on the escape property of the references to this object for all callers.
- *
- */
-case object ConditionallyMethodEscape extends EscapeProperty {
-    final val isRefineable: Boolean = true
-
-    override def <=(other: EscapeProperty): Boolean = other match {
-        case MaybeNoEscape     ⇒ false
-        case MaybeArgEscape    ⇒ false
-        case MaybeMethodEscape ⇒ false
-        case _: GlobalEscape   ⇒ false
-        case _                 ⇒ true
-    }
 }
 
 /**
@@ -656,8 +398,6 @@
  */
 sealed abstract class GlobalEscape extends EscapeProperty(0) {
     final val isRefineable = false
-
-    override def <=(other: EscapeProperty): Boolean = true
 }
 
 /**
