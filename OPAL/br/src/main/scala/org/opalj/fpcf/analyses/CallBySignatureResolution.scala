--- conflicted
+++ resolved
@@ -106,18 +106,7 @@
  */
 object CallBySignatureResolution {
 
-<<<<<<< HEAD
-    def apply(project: SomeProject): CallBySignatureResolution = {
-        val analysisManager = project.get(FPCFAnalysesManagerKey)
-        analysisManager.runWithRecommended(CallBySignatureTargetAnalysis)(waitOnCompletion = false)
-
-        new CallBySignatureResolution(
-            project,
-            project.get(PropertyStoreKey)
-        )
-=======
     def apply(project: SomeProject, isInterrupted: () ⇒ Boolean): CallBySignatureResolution = {
         new CallBySignatureResolution(project, project.get(PropertyStoreKey))
->>>>>>> e301bbb8
     }
 }