/* BSD 2-Clause License:
 * Copyright (c) 2009 - 2014
 * Software Technology Group
 * Department of Computer Science
 * Technische Universität Darmstadt
 * All rights reserved.
 *
 * Redistribution and use in source and binary forms, with or without
 * modification, are permitted provided that the following conditions are met:
 *
 *  - Redistributions of source code must retain the above copyright notice,
 *    this list of conditions and the following disclaimer.
 *  - Redistributions in binary form must reproduce the above copyright notice,
 *    this list of conditions and the following disclaimer in the documentation
 *    and/or other materials provided with the distribution.
 * 
 * THIS SOFTWARE IS PROVIDED BY THE COPYRIGHT HOLDERS AND CONTRIBUTORS "AS IS"
 * AND ANY EXPRESS OR IMPLIED WARRANTIES, INCLUDING, BUT NOT LIMITED TO, THE
 * IMPLIED WARRANTIES OF MERCHANTABILITY AND FITNESS FOR A PARTICULAR PURPOSE
 * ARE DISCLAIMED. IN NO EVENT SHALL THE COPYRIGHT OWNER OR CONTRIBUTORS BE
 * LIABLE FOR ANY DIRECT, INDIRECT, INCIDENTAL, SPECIAL, EXEMPLARY, OR
 * CONSEQUENTIAL DAMAGES (INCLUDING, BUT NOT LIMITED TO, PROCUREMENT OF
 * SUBSTITUTE GOODS OR SERVICES; LOSS OF USE, DATA, OR PROFITS; OR BUSINESS
 * INTERRUPTION) HOWEVER CAUSED AND ON ANY THEORY OF LIABILITY, WHETHER IN
 * CONTRACT, STRICT LIABILITY, OR TORT (INCLUDING NEGLIGENCE OR OTHERWISE) 
 * ARISING IN ANY WAY OUT OF THE USE OF THIS SOFTWARE, EVEN IF ADVISED OF THE
 * POSSIBILITY OF SUCH DAMAGE.
 */
package org.opalj
package br

import scala.IndexedSeq

import org.opalj.bi.ACC_BRIDGE
import org.opalj.bi.ACC_PUBLIC
import org.opalj.bi.ACC_SYNTHETIC

import instructions.AASTORE
import instructions.ALOAD_0
import instructions.ANEWARRAY
import instructions.ARETURN
import instructions.CHECKCAST
import instructions.DUP
import instructions.GETFIELD
import instructions.INVOKEINTERFACE
import instructions.INVOKESPECIAL
import instructions.INVOKESTATIC
import instructions.INVOKEVIRTUAL
import instructions.Instruction
import instructions.LoadConstantInstruction
import instructions.LoadLocalVariableInstruction
import instructions.NEW
import instructions.PUTFIELD
import instructions.RETURN
import instructions.ReturnInstruction

/**
 * Provides helper methods to facilitate the generation of classes.
 * In particular, functionality to create transparent proxy classes is provided.
 *
 * @author Arne Lottmann
 */
object ClassFileFactory {

<<<<<<< HEAD
    final val ReceiverFieldName = "$receiver";

    /**
     * This is the default name for the factory method of a proxy class that is created by
     * the [[Proxy]] method. If the name of the method to be proxified is equal to this
     * name, [[AlternativeFactoryMethodName]] is used instead.
     */
    final val DefaultFactoryMethodName = "$newInstance"

    /**
=======
    /**
     * Name used to store the final receiver object in generated proxy classes.
     */
    final val ReceiverFieldName = "$receiver";

    /**
     * This is the default name for the factory method of a proxy class that is created by
     * the [[Proxy]] method. If the name of the method to be proxified is equal to this
     * name, [[AlternativeFactoryMethodName]] is used instead.
     */
    final val DefaultFactoryMethodName = "$newInstance"

    /**
>>>>>>> b661a6c2
     * Alternative name for the factory method of proxy classes created by the [[Proxy]]
     * method. This name is only used if the proxified method's name is equal to
     * [[DefaultFactoryMethodName]].
     */
    final val AlternativeFactoryMethodName = "$createInstance"

    /**
<<<<<<< HEAD
     * Creates a class that acts as a proxy for the specified class that implements a
     * single, non-Object method (typically defined by a so-called "Functional Interface")
     * that calls the specified method.
=======
     * Creates a class that acts as a proxy for the specified class.
     * The proxy implements a single, method – e.g., as defined by a so-called
     * "Functional Interface" - that calls the specified method;
     * creating a proxy for `java.lang.Object`'s methods is not supported.
>>>>>>> b661a6c2
     *
     * The generated class uses the following template:
     * {{{
     * class <definingType.objectType>
     *  extends <definingType.theSuperclassType>
     *  implements <definingType.theSuperinterfaceTypes> {
     *
     *  private final <ReceiverType> receiver;
     *
     *  // possible additional fields for static parameters
     *
     *  public "<init>"( <ReceiverType> receiver) { // the constructor
     *      this.receiver = receiver;
     *  }
     *
     *  public <methodDescriptor.returnType> <methodName> <methodDescriptor.parameterTypes>{
     *     return/*<= if the return type is not void*/ this.receiver.<receiverMethodName>(<parameters>)
     *  }
     *
     *  // possibly a bridge method
     * }
<<<<<<< HEAD
     * }}}
     *
     * The class, the constructor and the method are public. The field which holds
     * the receiver object is private and final.
     *
     * If the receiver method is static, no receiver field is generated and the constructor
     * does not take an argument of the receiver's type.
     *
     * In addition to the receiver field, additional fields holding '''static parameters'''
     * are created if all parameters found in `methodDescriptor` are present, in the same
     * order, at the end of `receiverMethodDescriptor`'s parameters, but
     * `receiverMethodDescriptor` has more parameters that precede the parameters found in
     * `methodDescriptor`.
     *
     * @example
     * {{{
     * val methodDescriptor = MethodDescriptor(IntegerType, IntegerType)
     * val receiverMethodDescriptor = MethodDescriptor(IndexedSeq(DoubleType, IntegerType), IntegerType)
     * }}}
     * will result in one additional field and constructor parameter of type `double`.
     * This case occurs for example with Java 8 lambda expressions that capture local
     * variables, which are prepended to the regular parameter list.
     *
     * If any of the parameters or the return type of `methodDescriptor` are of bound
=======
     * }}}
     *
     * The class, the constructor and the method are public. The field which holds
     * the receiver object is private and final unles the receiver method is static.
     * In this case no receiver field is generated and the constructor
     * does not take an argument of the receiver's type.
     *
     * In addition to the receiver field, additional fields holding '''static parameters'''
     * are created if all parameters found in `methodDescriptor` are present, in the same
     * order, at the end of `receiverMethodDescriptor`'s parameters, but
     * `receiverMethodDescriptor` has more parameters that precede the parameters found in
     * `methodDescriptor`.
     *
     * E.g., given the following two descriptors:
     * {{{
     * val methodDescriptor =
     *  MethodDescriptor(IntegerType, IntegerType)
     * val receiverMethodDescriptor =
     *  MethodDescriptor(IndexedSeq(DoubleType, IntegerType), IntegerType)
     * }}}
     * one additional field and constructor parameter of type `double` will be created.
     * This case occurs for example with Java 8 lambda expressions that capture local
     * variables, which are prepended to the regular parameter list.
     *
     * If any of the parameters or the return type of `methodDescriptor` are
>>>>>>> b661a6c2
     * generic types, the generated proxy will need to create a bridge method to be valid.
     * Therefore, in these cases, `bridgeMethodDescriptor` must be specified.
     * It must be identical to `methodDescriptor` except for all occurrences of generic
     * types, which must be replaced with `ObjectType.Object`.
     * For example, consider the Java interface `java.util.Comparator` that defines the
     * generic type `T` and uses it in its `int compare(T, T)` method. This would require
<<<<<<< HEAD
     * a bridge method `int compate(Object, Object)`. The appropriate method descriptors
     * for, for example, `Comparator<String>` would be:
     * {{{
     * methodDescriptor = MethodDescriptor(IndexedSeq(ObjectType.String, ObjectType.String), IntegerType)
     * bridgeMethodDescriptor = MethodDescriptor(IndexedSeq(ObjectType.Object, ObjectType.Object), IntegerType)
=======
     * a bridge method `int compare(Object, Object)`. The appropriate method descriptors
     * for, for example, `Comparator<String>` would be:
     * {{{
     * // Uses "String"
     * methodDescriptor =
     *  MethodDescriptor(IndexedSeq(ObjectType.String, ObjectType.String), IntegerType)
     * // Uses "Object"
     * bridgeMethodDescriptor =
     *  MethodDescriptor(IndexedSeq(ObjectType.Object, ObjectType.Object), IntegerType)
>>>>>>> b661a6c2
     * }}}
     *
     * The created class will always have its synthetic access flag set, as well as the
     * [[VirtualTypeFlag]] attribute.
     *
     * @note The used class file version is 49.0 (Java 5) (Using this version, we are not
     * required to create the stack map table attribute to create a valid class file.)
     *
<<<<<<< HEAD
     * @note it is expected that `methodDescriptor` and `receiverMethodDescriptor` are
     * "compatible", i.e. it would be possible to have the method described by
     * `methodDescriptor` forward to `receiverMethodDescriptor`.
     *
     * That requires that for their return types, one of the following statements holds true:
=======
     * @note It is expected that `methodDescriptor` and `receiverMethodDescriptor` are
     * "compatible", i.e. it would be possible to have the method described by
     * `methodDescriptor` forward to `receiverMethodDescriptor`.
     *
     * This requires that for their return types, one of the following statements holds true:
>>>>>>> b661a6c2
     *
     * - `methodDescriptor`'s return type is [[VoidType]] (so no returning is necessary)
     * - `receiverMethodDescriptor`'s return type is assignable to `methodDescriptor`'s
     * 	 (e.g. a "smaller" numerical type, (un)boxable, a subtype, etc)
     * - `receiverMethodDescriptor` returns `Object`: in this case, we assume that `Object`
     *   stands for "generic return type" and expect the receiver method to return an
     *   object of a type compatible to the forwarder method's return type
     *
<<<<<<< HEAD
     * Additionally, their parameter lists must satisfy one of these conditions:
=======
     * Additionally, the parameter lists must satisfy one of these conditions:
>>>>>>> b661a6c2
     *
     * - they are identical
     * - the descriptors have the same numbers of parameters and `methodDescriptor`'s
     * 	 parameter types can be widened/boxed/unboxed to match `receiverMethodDescriptor`'s
     *   parameter types
     * - `methodDescriptor`'s first parameter is of the same type as `receiverType`,
     *   and the remaining parameters are compatible to `receiverMethodDescriptor`'s
     *   entire parameter list (this is, effectively, an explicit `this` and occurs for
     *   example with references to instance methods: e.g. `String::isEmpty`, a zero
     *   argument method, could be turned into the Predicate method `test(String)`)
     * - the last `n` parameters of `receiverMethodDescriptor` are identical to the
     *   parameters of `methodDescriptor`, where `n = methodDescriptor.parametersCount`
     *   (this is the case if a lambda expression captures local variables)
     * - `receiverMethodDescriptor`'s single parameter is of type `Object[]` (in this case,
     *   `methodDescriptor`'s arguments will be collected into an `Object[]` prior to
     *   forwarding)
     *
<<<<<<< HEAD
     * @example
     * {{{
     * // these descriptors would be compatible
     * methodDescriptor = MethodDescriptor(IntegerType, VoidType)
     * receiverMethodDescriptor = MethodDescriptor(ObjectType.Integer, VoidType) // or MethodDescriptor(ObjectType.Object, ByteType)
     * // or these
     * methodDescriptor = MethodDescriptor(ObjectType.String, BooleanType)
     * receiverMethodDescriptor = MethodDescriptor.JustReturnsBoolean // IF receiverType == ObjectType.String
     * // or these
     * methodDescriptor = MethodDescriptor(IndexedSeq(ByteType, ByteType, ObjectType.Integer), IntegerType)
     * receiverMethodDescriptor = MethodDescriptor(ArrayType.ArrayOfObject, ObjectType.Object) // generic method
     * // or these
     * methodDescriptor = MethodDescriptor(IntegerType, LongType)
     * receiverMethodDescriptor = MethodDescriptor(IndexedSeq(ByteType, ByteType, IntegerType), IntegerType)
     * }}}
     *
     * @param invocationInstruction the opcode of the invocation instruction used to call
     * 		   call the method on the receiver.
=======
     * Examples of compatible method descriptors are:
     * {{{
     * // ------------- First Example
     * methodDescriptor =
     *  MethodDescriptor(IntegerType, VoidType)
     * receiverMethodDescriptor =
     *  MethodDescriptor(ObjectType.Integer, VoidType)
     *  // or MethodDescriptor(ObjectType.Object, ByteType)
     *
     * // ------------- Second Example
     * methodDescriptor =
     *  MethodDescriptor(ObjectType.String, BooleanType)
     * receiverMethodDescriptor =
     *  MethodDescriptor.JustReturnsBoolean // IF receiverType == ObjectType.String
     *
     * // ------------- Third Example
     * methodDescriptor =
     *  MethodDescriptor(IndexedSeq(ByteType, ByteType, ObjectType.Integer), IntegerType)
     * receiverMethodDescriptor =
     *  MethodDescriptor(ArrayType.ArrayOfObject, ObjectType.Object) // generic method
     *
     * // ------------- Fourth Example
     * methodDescriptor =
     *  MethodDescriptor(IntegerType, LongType)
     * receiverMethodDescriptor =
     *  MethodDescriptor(IndexedSeq(ByteType, ByteType, IntegerType), IntegerType)
     * }}}
     *
     * @param invocationInstruction the opcode of the invocation instruction
     *          (`INVOKESPECIAL.opcode`,`INVOKEVIRTUAL.opcode`,
     *          `INVOKESTATIC.opcode`,`INVOKEINTERFACE.opcode`)
     *          used to call call the method on the receiver.
>>>>>>> b661a6c2
     */
    def Proxy(
        definingType: TypeDeclaration,
        methodName: String,
        methodDescriptor: MethodDescriptor,
        receiverType: ObjectType,
        receiverMethodName: String,
        receiverMethodDescriptor: MethodDescriptor,
        invocationInstruction: Opcode,
        bridgeMethodDescriptor: Option[MethodDescriptor] = None): ClassFile = {

        val parameters = methodDescriptor.parameterTypes
        val parametersCount = methodDescriptor.parametersCount
        val receiverParameters = receiverMethodDescriptor.parameterTypes

        val receiverField =
            if (invocationInstruction == INVOKESTATIC.opcode) {
                IndexedSeq.empty
            } else {
                IndexedSeq(createField(fieldType = receiverType, name = ReceiverFieldName))
            }
        val additionalFieldsForStaticParameters =
            receiverParameters.dropRight(parametersCount).zipWithIndex.map { p ⇒
                val (fieldType, index) = p
                createField(fieldType = fieldType, name = s"staticParameter${index}")
            }
        val fields: IndexedSeq[Field] =
            receiverField ++ additionalFieldsForStaticParameters

        val constructor: Method = createConstructor(definingType, fields)

        val factoryMethodName: String =
            if (methodName == DefaultFactoryMethodName)
                AlternativeFactoryMethodName
            else
                DefaultFactoryMethodName

        val methods: IndexedSeq[Method] = IndexedSeq(
            proxyMethod(
                definingType.objectType,
                methodName,
                methodDescriptor,
                additionalFieldsForStaticParameters,
                receiverType,
                receiverMethodName,
                receiverMethodDescriptor,
                invocationInstruction
            ),
            constructor,
            createFactoryMethod(
                definingType.objectType,
                fields.map(_.fieldType),
                factoryMethodName)
        ) ++ bridgeMethodDescriptor.map { bridgeMethodDescriptor ⇒
                IndexedSeq(createBridgeMethod(
                    methodName,
                    bridgeMethodDescriptor,
                    methodDescriptor,
                    definingType.objectType))
            }.getOrElse(IndexedSeq.empty)

        ClassFile(0, 49,
            bi.ACC_SYNTHETIC.mask | bi.ACC_PUBLIC.mask | bi.ACC_SUPER.mask,
            definingType.objectType,
            definingType.theSuperclassType,
            definingType.theSuperinterfaceTypes.toSeq,
            fields,
            methods,
            IndexedSeq(VirtualTypeFlag))
    }

    /**
     * Creates a field of the specified type with the given name.
     */
    def createField(
        accessFlags: Int = (bi.ACC_PRIVATE.mask | bi.ACC_FINAL.mask),
        name: String,
        fieldType: FieldType,
        attributes: Seq[Attribute] = Seq.empty): Field = {

        Field(accessFlags, name, fieldType, attributes)
    }

    /**
<<<<<<< HEAD
     * Creates a constructor.
     *
     * For every `Field` in `fields` the constructor will have one parameter of the same
     * type. The parameter list will have the same order as `fields`.
     * This method also creates bytecode that invokes the default super constructor, so
     * `definingType.theSuperclassType`, if defined, should have a default constructor.
=======
     * Creates a public constructor that initializes the given fields.
     *
     * For every `Field` in `fields` the constructor will have one parameter of the same
     * type. The parameter list will have the same order as `fields`.
     * The generated constructor will call the superclass' default constructor; i.e.,
     * the type `definingType.theSuperclassType` has to have a default constructor.
>>>>>>> b661a6c2
     * Additionally, bytecode is generated to populate the `fields` from the constructor
     * arguments.
     *
     * @see [[callSuperDefaultConstructor]]
     * @see [[copyParametersToInstanceFields]]
     */
    def createConstructor(
        definingType: TypeDeclaration,
        fields: IndexedSeq[Field]): Method = {
        // it doesn't make sense that the superClassType is not defined
        val theSuperclassType = definingType.theSuperclassType.get
        val theType = definingType.objectType
        val instructions =
            callSuperDefaultConstructor(theSuperclassType) ++
                copyParametersToInstanceFields(theType, fields) :+
                RETURN
        val maxStack =
            1 + ( // for `this` when invoking the super constructor
                if (fields.isEmpty)
                    0 // nothing extra needed if no fields are being set
                /*
                 * For below: we're only setting one field at a time, so we'll only need
<<<<<<< HEAD
                 * two spaces on the stack if there's at least one field to be set that
=======
                 * two additional stack slots if there's at least one field to be set that
>>>>>>> b661a6c2
                 * needs two spaces. Otherwise, we just need one more space.
                 */
                else if (fields.exists(_.fieldType.computationalType.operandSize == 2))
                    2
                else
                    1
            )
        val maxLocals = 1 + fields.map(_.fieldType.computationalType.operandSize).sum

        Method(
            bi.ACC_PUBLIC.mask,
            "<init>",
            MethodDescriptor(fields.map(_.fieldType), VoidType),
            Seq(Code(maxStack, maxLocals, instructions, IndexedSeq.empty, Seq.empty))
        )
    }

    /**
     * Returns the instructions necessary to perform a call to the constructor of the
     * given superclass.
     */
    def callSuperDefaultConstructor(
        theSuperclassType: ObjectType): Array[Instruction] =
        Array(
            ALOAD_0,
<<<<<<< HEAD
            INVOKESPECIAL(theSuperclassType,
                "<init>",
                NoArgumentAndNoReturnValueMethodDescriptor),
=======
            INVOKESPECIAL(
                theSuperclassType,
                "<init>", NoArgumentAndNoReturnValueMethodDescriptor),
>>>>>>> b661a6c2
            null,
            null
        )

    /**
     * Creates an array of instructions that populates the given `fields` in `declaringType`
     * from local variables (constructor parameters).
     *
     * This method assumes that it creates instructions for a constructor whose parameter
     * list matches the given `fields` in terms of order and field types.
     *
     * It further assumes that none of the `fields` provided as arguments are
     * static fields, as it would make little sense to initialize static fields through
     * the constructor.
     */
    def copyParametersToInstanceFields(
        declaringType: ObjectType,
        fields: IndexedSeq[Field]): Array[Instruction] = {

        val requiredInstructions =
            computeNumberOfInstructionsForParameterLoading(fields.map(_.fieldType), 1) +
                (fields.size) + // ALOAD_0  for each field
                (3 * fields.size) // PUTFIELD for each field
        val instructions = new Array[Instruction](requiredInstructions)

<<<<<<< HEAD
        var currentInstruction = 0
        var localVariableIndex = 1

        fields foreach { f ⇒
            instructions(currentInstruction) = ALOAD_0
            currentInstruction = ALOAD_0.indexOfNextInstruction(currentInstruction, false)
            val llvi = LoadLocalVariableInstruction(f.fieldType, localVariableIndex)
            localVariableIndex += f.fieldType.computationalType.operandSize
            instructions(currentInstruction) = llvi
            currentInstruction = llvi.indexOfNextInstruction(currentInstruction, false)
            val putField = PUTFIELD(declaringType, f.name, f.fieldType)
            instructions(currentInstruction) = putField
            currentInstruction = putField.indexOfNextInstruction(currentInstruction, false)
=======
        var currentInstructionPC = 0
        var nextLocalVariableIndex = 1

        fields foreach { f ⇒
            instructions(currentInstructionPC) = ALOAD_0
            currentInstructionPC = ALOAD_0.indexOfNextInstruction(currentInstructionPC, false)
            val llvi = LoadLocalVariableInstruction(f.fieldType, nextLocalVariableIndex)
            nextLocalVariableIndex += f.fieldType.computationalType.operandSize
            instructions(currentInstructionPC) = llvi
            currentInstructionPC = llvi.indexOfNextInstruction(currentInstructionPC, false)
            val putField = PUTFIELD(declaringType, f.name, f.fieldType)
            instructions(currentInstructionPC) = putField
            currentInstructionPC = putField.indexOfNextInstruction(currentInstructionPC, false)
>>>>>>> b661a6c2
        }

        instructions
    }

    /**
<<<<<<< HEAD
     * Computes the number of instructions required to load the list of parameters given
=======
     * Computes the number of instructions required to put the list of parameters given
>>>>>>> b661a6c2
     * as `fieldTypes` onto the stack.
     */
    private def computeNumberOfInstructionsForParameterLoading(
        fieldTypes: Seq[FieldType],
        localVariableOffset: Int): Int = {
        var numberOfInstructions = 0
        var localVariableIndex = localVariableOffset
        fieldTypes foreach { ft ⇒
            numberOfInstructions += (if (localVariableIndex <= 3) 1 else 2)
            localVariableIndex += ft.computationalType.operandSize
        }
        numberOfInstructions
    }

    /**
<<<<<<< HEAD
     * Creates a method with the appropriate instructions to create and return an instance
     * of `typeToCreate`.
=======
     * Creates a factory method with the appropriate instructions to create and
     * return an instance of `typeToCreate`.
>>>>>>> b661a6c2
     *
     * `typeToCreate` must have a constructor with a parameter list that exactly matches
     * `fieldTypes`. It also must not define a method named `factoryMethodName` with a
     * parameter list matching `fieldTypes`.
     *
     * @see [[createConstructor]]
     */
    def createFactoryMethod(
        typeToCreate: ObjectType,
        fieldTypes: IndexedSeq[FieldType],
        factoryMethodName: String): Method = {
        val numberOfInstructionsForParameterLoading: Int =
            computeNumberOfInstructionsForParameterLoading(fieldTypes, 0)
        val numberOfInstructions =
            3 + // NEW
                1 + // DUP
                numberOfInstructionsForParameterLoading +
                3 + // INVOKESPECIAL
                1 // ARETURN
        val maxLocals = fieldTypes.map(_.computationalType.operandSize).sum
        val maxStack = maxLocals + 2 // new + dup makes two extra on the stack
        val instructions = new Array[Instruction](numberOfInstructions)
<<<<<<< HEAD
        var currentInstructionIndex: Int = 0
        instructions(currentInstructionIndex) = NEW(typeToCreate)
        currentInstructionIndex = instructions(currentInstructionIndex).indexOfNextInstruction(currentInstructionIndex, false)
        instructions(currentInstructionIndex) = DUP
        currentInstructionIndex = instructions(currentInstructionIndex).indexOfNextInstruction(currentInstructionIndex, false)
=======
        var currentPC: Int = 0
        instructions(currentPC) = NEW(typeToCreate)
        currentPC = instructions(currentPC).indexOfNextInstruction(currentPC, false)
        instructions(currentPC) = DUP
        currentPC = instructions(currentPC).indexOfNextInstruction(currentPC, false)
>>>>>>> b661a6c2
        var currentVariableIndex = 0
        fieldTypes.foreach { t ⇒
            val instruction = LoadLocalVariableInstruction(t, currentVariableIndex)
            currentVariableIndex += t.computationalType.operandSize
<<<<<<< HEAD
            instructions(currentInstructionIndex) = instruction
            currentInstructionIndex = instruction.indexOfNextInstruction(currentInstructionIndex, false)
        }
        instructions(currentInstructionIndex) = INVOKESPECIAL(
            typeToCreate,
            "<init>",
            MethodDescriptor(fieldTypes, VoidType))
        currentInstructionIndex = instructions(currentInstructionIndex).indexOfNextInstruction(currentInstructionIndex, false)
        instructions(currentInstructionIndex) = ARETURN
=======
            instructions(currentPC) = instruction
            currentPC = instruction.indexOfNextInstruction(currentPC, false)
        }
        instructions(currentPC) = INVOKESPECIAL(
            typeToCreate,
            "<init>",
            MethodDescriptor(fieldTypes, VoidType))
        currentPC = instructions(currentPC).indexOfNextInstruction(currentPC, false)
        instructions(currentPC) = ARETURN
>>>>>>> b661a6c2
        val body = Code(
            maxStack, maxLocals,
            instructions,
            IndexedSeq.empty, Seq.empty
        )

        Method(
            bi.ACC_PUBLIC.mask | bi.ACC_STATIC.mask,
            factoryMethodName,
            MethodDescriptor(fieldTypes, typeToCreate),
            Seq(body)
        )
    }

    /**
     * Creates a proxy method with name `methodName` and descriptor `methodDescriptor` and
     * the bytecode instructions to execute the method `receiverMethod` in `receiverType`.
     *
     * It is expected that `methodDescriptor` and `receiverMethodDescriptor` are identical
     * in terms of parameter types and return type.
     */
    def proxyMethod(
        definingType: ObjectType,
        methodName: String,
        methodDescriptor: MethodDescriptor,
        staticParameters: Seq[Field],
        receiverType: ObjectType,
        receiverMethodName: String,
        receiverMethodDescriptor: MethodDescriptor,
        invocationInstruction: Opcode): Method = {

        val code =
            createProxyMethodBytecode(
                definingType, methodName, methodDescriptor, staticParameters,
                receiverType, receiverMethodName, receiverMethodDescriptor,
                invocationInstruction)

        Method(bi.ACC_PUBLIC.mask, methodName, methodDescriptor, Seq(code))
    }

    /**
     * Creates the bytecode instructions for the proxy method.
     *
     * These instructions will setup the stack with the variables required to call the
     * `receiverMethod`, perform the appropriate invocation instruction (one of
     * INVOKESTATIC, INVOKEVIRTUAL, or INVOKESPECIAL), and return from the proxy method.
     *
     * It is expected that `methodDescriptor` and `receiverMethodDescriptor` are identical
     * in terms of parameter types and return type.
     *
     * @see [[parameterForwardingInstructions]]
     */
    private def createProxyMethodBytecode(
        definingType: ObjectType,
        methodName: String,
        methodDescriptor: MethodDescriptor,
        staticParameters: Seq[Field],
        receiverType: ObjectType,
        receiverMethodName: String,
        receiverMethodDescriptor: MethodDescriptor,
        invocationInstruction: Opcode): Code = {

        // if the receiver method is not static, we need to push the receiver object
        // onto the stack, which we can retrieve from the receiver field on `this`
        val loadReceiverObject: Array[Instruction] =
            if (invocationInstruction == INVOKESTATIC.opcode) {
                Array()
            } else if (receiverMethodName == "<init>") {
                Array(
                    NEW(receiverType),
                    null,
                    null,
                    DUP
                )
            } else {
                Array(
                    ALOAD_0,
                    GETFIELD(definingType, ReceiverFieldName, receiverType),
                    null,
                    null
                )
            }

        // `this` occupies variable 0, since the proxy method is never static
        val variableOffset = 1

        val forwardParametersInstructions = parameterForwardingInstructions(
            methodDescriptor, receiverMethodDescriptor, variableOffset,
            staticParameters, definingType)

        val forwardingCallInstruction: Array[Instruction] =
            (invocationInstruction: @scala.annotation.switch) match {
                case INVOKESTATIC.opcode ⇒
                    Array(
                        INVOKESTATIC(receiverType, receiverMethodName, receiverMethodDescriptor),
                        null,
                        null
                    )
                case INVOKESPECIAL.opcode ⇒
                    val methodDescriptor =
                        if (receiverMethodName == "<init>") {
                            MethodDescriptor(
                                receiverMethodDescriptor.parameterTypes,
                                VoidType
                            )
                        } else {
                            receiverMethodDescriptor
                        }
                    Array(
                        INVOKESPECIAL(receiverType, receiverMethodName, methodDescriptor),
                        null,
                        null
                    )
                case INVOKEINTERFACE.opcode ⇒
                    Array(
                        INVOKEINTERFACE(receiverType, receiverMethodName, receiverMethodDescriptor),
                        null,
                        null,
                        null,
                        null
                    )
                case INVOKEVIRTUAL.opcode ⇒
                    Array(
                        INVOKEVIRTUAL(receiverType, receiverMethodName, receiverMethodDescriptor),
                        null,
                        null
                    )
            }

        val forwardingInstructions: Array[Instruction] =
            forwardParametersInstructions ++ forwardingCallInstruction

        val returnAndConvertInstructionsArray: Array[Instruction] =
            if (methodDescriptor.returnType.isVoidType)
                Array(RETURN)
            else
                returnAndConvertInstructions(
                    methodDescriptor.returnType.asFieldType,
                    receiverMethodDescriptor.returnType.asFieldType)

        val bytecodeInstructions: Array[Instruction] =
            loadReceiverObject ++ forwardingInstructions ++ returnAndConvertInstructionsArray

        val receiverObjectStackSize =
            if (loadReceiverObject.isEmpty) {
                0
            } else {
                1
            }

        val parametersStackSize =
            receiverMethodDescriptor.parameterTypes.map(_.computationalType.operandSize).sum

        val returnValueStackSize =
            if (methodDescriptor.returnType != VoidType) {
                methodDescriptor.returnType.computationalType.operandSize
            } else {
                0
            }

        val maxStack =
            math.max(
                (receiverObjectStackSize) + parametersStackSize,
                returnValueStackSize)

        val maxLocals = 1 + receiverObjectStackSize + parametersStackSize +
            returnValueStackSize

        Code(maxStack, maxLocals,
            bytecodeInstructions,
            IndexedSeq.empty,
            Seq.empty)
    }

    /**
     * Generates an array of instructions that fill the operand stack with all parameters
     * required by `receiverMethodDescriptor` from the parameters of
     * `calledMethodDescriptor`. For that reason, it is expected that both method
<<<<<<< HEAD
     * descriptors are compatible as defined by [[#areDescriptorsCompatible]].
=======
     * descriptors have compatible parameter and return types, i.e. that
     * `forwarderMethodDescriptor`'s parameters can be widened or (un)boxed to fit into
     * `receiverMethodDescriptor`'s parameters, and that `receiverMethodDescriptor`'s return
     * type can be widened or (un)boxed to fit into `forwarderMethodDescriptor`'s return type.
>>>>>>> b661a6c2
     *
     * If `receiverMethodDescriptor` has more parameters than `forwarderMethodDescriptor`,
     * the missing parameters must be provided in `staticParameters`.
     *
     * @see [[org.opalj.br.instructions.LoadLocalVariableInstruction]]
     */
    def parameterForwardingInstructions(
        forwarderMethodDescriptor: MethodDescriptor,
        receiverMethodDescriptor: MethodDescriptor,
        variableOffset: Int,
        staticParameters: Seq[Field],
        definingType: ObjectType): Array[Instruction] = {

        val receiverParameters = receiverMethodDescriptor.parameterTypes
        val forwarderParameters = forwarderMethodDescriptor.parameterTypes

        var lvIndex = variableOffset

        val receiverTakesObjectArray = receiverParameters.size == 1 &&
            receiverParameters(0) == ArrayType(ObjectType.Object)
        val callerDoesNotTakeObjectArray = forwarderParameters.size == 0 ||
            forwarderParameters(0) != ArrayType(ObjectType.Object)

        if (receiverTakesObjectArray && callerDoesNotTakeObjectArray) {

            // now we need to construct a new object[] array on the stack
            // and shove everything (boxed, if necessary) in there
            val arraySize = forwarderParameters.size

            var numberOfInstructions = 3 + // need to create a new object array
                LoadConstantInstruction(arraySize).length
            forwarderParameters.zipWithIndex foreach { p ⇒
                val (t, i) = p
                val loadInstructions = if (lvIndex > 3) 2 else 1
                // primitive types need 3 for a boxing (invokestatic)
                val conversionInstructions = if (t.isBaseType) 3 else 0
                val storeInstructions =
                    1 + // dup
                        LoadConstantInstruction(i).length +
                        1 // aastore
                numberOfInstructions += loadInstructions + conversionInstructions +
                    storeInstructions
                lvIndex += t.computationalType.operandSize
            }

            val instructions = new Array[Instruction](numberOfInstructions)
            var nextIndex = 0

            lvIndex = variableOffset

            instructions(nextIndex) = LoadConstantInstruction(arraySize)
            nextIndex = instructions(nextIndex).indexOfNextInstruction(nextIndex, false)
            instructions(nextIndex) = ANEWARRAY(ObjectType.Object)
            nextIndex = instructions(nextIndex).indexOfNextInstruction(nextIndex, false)

            forwarderParameters.zipWithIndex foreach { p ⇒
                val (t, i) = p

                instructions(nextIndex) = DUP
                nextIndex = instructions(nextIndex).indexOfNextInstruction(nextIndex, false)

                instructions(nextIndex) = LoadConstantInstruction(i)
                nextIndex = instructions(nextIndex).indexOfNextInstruction(nextIndex, false)

                val llv = LoadLocalVariableInstruction(t, lvIndex)
                lvIndex += t.computationalType.operandSize

                instructions(nextIndex) = llv
                nextIndex = instructions(nextIndex).indexOfNextInstruction(nextIndex, false)

                if (t.isBaseType) {
                    // boxing always needs one instruction
                    val box = t.asBaseType.boxValue(0)
                    instructions(nextIndex) = box
                    nextIndex = instructions(nextIndex).indexOfNextInstruction(nextIndex, false)
                }

                instructions(nextIndex) = AASTORE
                nextIndex = instructions(nextIndex).indexOfNextInstruction(nextIndex, false)
            }

            instructions

        } else {
            val staticParametersCount = staticParameters.size
            val forwarderParametersCount = forwarderParameters.size
            val receiverParametersCount = receiverParameters.size

            var forwarderParameterIndex = 0
            var numberOfInstructions = 4 * staticParametersCount
            var receiverParametersOffset = staticParametersCount
            if (forwarderParametersCount > receiverParametersCount) {
                /* This is the case of an implicit receiver becoming explicit in the
                 * forwarder, hence we get one instruction for loading the first
                 * parameter. Subsequently we need to ignore that parameter, though.
                 */
                numberOfInstructions += 1
                lvIndex += forwarderParameters(0).computationalType.operandSize
                forwarderParameterIndex = 1
                receiverParametersOffset = -1
            }
            while (forwarderParameterIndex < forwarderParametersCount) {
                val ft = forwarderParameters(forwarderParameterIndex)
                val rt = receiverParameters(forwarderParameterIndex + receiverParametersOffset)
                val loadInstructions = if (lvIndex > 3) 2 else 1
                lvIndex += ft.computationalType.operandSize
                val conversionInstructions =
                    if (rt != ft) {
                        if (rt.isBaseType && ft.isBaseType) {
<<<<<<< HEAD
                            if (rt.isIntLikeType && ft.isIntLikeType && rt.asIntLikeType.isWiderThan(ft.asIntLikeType)) {
=======
                            if (rt.isIntLikeType && ft.isIntLikeType &&
                                rt.asIntLikeType.isWiderThan(ft.asIntLikeType)) {
>>>>>>> b661a6c2
                                0 // there's no need to convert from a smaller integer type to a larger one
                            } else {
                                1 // we only do safe conversions which always take 1 instruction
                            }
                        } else if ((rt.isBaseType && ft.isObjectType) ||
                            (ft.isBaseType && rt.isObjectType)) {
                            // can (un)box to fit => invokestatic/invokevirtual
                            3
<<<<<<< HEAD
                        } else if (rt.isReferenceType && ft.isReferenceType && rt != ObjectType.Object) {
=======
                        } else if (rt.isReferenceType &&
                            ft.isReferenceType &&
                            rt != ObjectType.Object) {
>>>>>>> b661a6c2
                            3 // checkcast
                        } else 0
                    } else 0
                numberOfInstructions += loadInstructions + conversionInstructions
                forwarderParameterIndex += 1
            }

            val instructions = new Array[Instruction](numberOfInstructions)
            lvIndex = variableOffset

            var currentIndex = 0
            var receiverParameterIndex = 0
            if (receiverParametersOffset == -1) {
                // we have an explicit receiver in the forwarder parameters
                val llv = LoadLocalVariableInstruction(forwarderParameters(0), 1)
                instructions(currentIndex) = llv
                currentIndex = llv.indexOfNextInstruction(currentIndex, false)
            }
            while (receiverParameterIndex < receiverParametersCount) {
                val rt = receiverParameters(receiverParameterIndex)
                if (receiverParameterIndex < staticParametersCount) {
                    val sp = staticParameters(receiverParameterIndex)
                    instructions(currentIndex) = ALOAD_0
                    currentIndex = ALOAD_0.indexOfNextInstruction(currentIndex, false)
                    val gf = GETFIELD(definingType, sp.name, sp.fieldType)
                    instructions(currentIndex) = gf
                    currentIndex = gf.indexOfNextInstruction(currentIndex, false)
                } else {
                    val ft = forwarderParameters(receiverParameterIndex - receiverParametersOffset)
                    val llv = LoadLocalVariableInstruction(ft, lvIndex)
                    instructions(currentIndex) = llv
                    lvIndex += ft.computationalType.operandSize
                    currentIndex = llv.indexOfNextInstruction(currentIndex, false)

                    if (rt != ft) {
                        if (ft.isNumericType && rt.isNumericType) {
                            val conversion = ft.asNumericType.convertTo(rt.asNumericType)
                            conversion foreach { instr ⇒
                                instructions(currentIndex) = instr
                                currentIndex = instr.indexOfNextInstruction(currentIndex, false)
                            }
                        } else if (rt.isReferenceType && ft.isReferenceType) {
                            val conversion = CHECKCAST(rt.asReferenceType)
                            instructions(currentIndex) = conversion
                            currentIndex = conversion.indexOfNextInstruction(currentIndex, false)
                        } else if (rt.isBaseType && ft.isObjectType) {
                            val conv = ft.asObjectType.unboxValue(0)
                            instructions(currentIndex) = conv
                            currentIndex = conv.indexOfNextInstruction(currentIndex, false)
                        } else if (ft.isBaseType && rt.isObjectType) {
                            val conv = ft.asBaseType.boxValue(0)
                            instructions(currentIndex) = conv
                            currentIndex = conv.indexOfNextInstruction(currentIndex, false)
                        } else throw new UnknownError("Should not occur: "+ft+" → "+rt)
                    }
                }
                receiverParameterIndex += 1
            }

            instructions
        }
    }

    /**
     * Returns the instructions that return a value of type `typeToBeReturned`, converting
     * `typeOnStack` to it first if necessary.
     * If `typeOnStack` is `Object`, it will be treated as a generic return type and
     * converted to the required type.
     *
     * @throws IllegalArgumentException
<<<<<<< HEAD
     * 			if the `typeOnStack` is not compatible with `toBeReturnedType` and
=======
     * 			If  `typeOnStack` is not compatible with `toBeReturnedType` and
>>>>>>> b661a6c2
     *    		`typeOnStack` is not `Object`
     */
    def returnAndConvertInstructions(
        toBeReturnedType: FieldType, typeOnStack: FieldType): Array[Instruction] = {

        if (toBeReturnedType == typeOnStack)
            return Array(ReturnInstruction(toBeReturnedType))

<<<<<<< HEAD
        //        if (!areTypesCompatible(typeOnStack, toBeReturnedType) &&
        //            typeOnStack != ObjectType.Object)
        //            throw new IllegalArgumentException(s"cannot convert from $typeOnStack to $toBeReturnedType.")

=======
>>>>>>> b661a6c2
        val conversionInstructions: Array[Instruction] =
            if (typeOnStack == ObjectType.Object) {
                if (toBeReturnedType.isBaseType) {
                    val baseType = toBeReturnedType.asBaseType
                    val wrapper = baseType.WrapperType

                    Array(CHECKCAST(wrapper), null, null) ++ wrapper.unboxValue
                } else {
                    Array(CHECKCAST(toBeReturnedType.asReferenceType), null, null)
                }
            } else if (typeOnStack.isObjectType && toBeReturnedType.isObjectType) {
                Array(CHECKCAST(toBeReturnedType.asObjectType), null, null)
            } else if (typeOnStack.isNumericType && toBeReturnedType.isNumericType) {
                typeOnStack.asNumericType.convertTo(toBeReturnedType.asNumericType)
            } else if (typeOnStack.isNumericType && toBeReturnedType.isObjectType) {
                typeOnStack.asNumericType.boxValue
            } else if (typeOnStack.isObjectType && toBeReturnedType.isNumericType) {
                typeOnStack.asObjectType.unboxValue
            } else {
<<<<<<< HEAD
                throw new UnknownError("This should not occur.")
=======
                throw new IllegalArgumentException(
                    s"types are incompatible: ${toBeReturnedType.toJava} and ${typeOnStack.toJava}"
                )
>>>>>>> b661a6c2
            }
        conversionInstructions :+ ReturnInstruction(toBeReturnedType)
    }

    /**
     * Creates a bridge method using the given method descriptors, name, and type.
     *
     * The bridge method's parameter list and return type are dictated by `bridgeMethodDescriptor`.
     * This method generates bytecode that invokes the method described by `methodName`
     * and `targetMethodDescriptor` on `declaringType`. If parameters need to be cast
     * before invocation, the appropriate bytecode will be generated as well.
<<<<<<< HEAD
     *
     * @throws IllegalArgumentException
     * 	if `bridgeMethodDescriptor` and `targetMethodDescriptor` are not compatible
     * 	as defined by [[isCompatibleBridgeMethodDescriptor]]
=======
>>>>>>> b661a6c2
     */
    def createBridgeMethod(
        methodName: String,
        bridgeMethodDescriptor: MethodDescriptor,
        targetMethodDescriptor: MethodDescriptor,
        targetMethodDeclaringType: ObjectType): Method = {

<<<<<<< HEAD
        //        if (!isCompatibleBridgeMethodDescriptor(targetMethodDescriptor, bridgeMethodDescriptor)) {
        //            throw new IllegalArgumentException(
        //                "the given bridge method descriptor \n"+
        //                    bridgeMethodDescriptor+"\n"+
        //                    "is not compatible to the given proxy method descriptor\n"+
        //                    targetMethodDescriptor+"!")
        //        }

=======
>>>>>>> b661a6c2
        val bridgeMethodParameters = bridgeMethodDescriptor.parameterTypes
        val bridgeMethodReturnType = bridgeMethodDescriptor.returnType
        val targetMethodParameters = targetMethodDescriptor.parameterTypes
        val targetMethodReturnType = targetMethodDescriptor.returnType
        val bridgeMethodParametersCount = bridgeMethodParameters.size

        var numberOfInstructions = 1 // for ALOAD_0
        var parameterIndex = 0
        var lvIndex = 1
        while (parameterIndex < bridgeMethodParametersCount) {
            val parameter = bridgeMethodParameters(parameterIndex)
            val target = targetMethodParameters(parameterIndex)

            val loadInstructions = if (lvIndex > 3) 2 else 1
            val conversionInstructions = if (parameter != target) 3 else 0

            numberOfInstructions += loadInstructions + conversionInstructions

            parameterIndex += 1
            lvIndex = parameter.computationalType.operandSize
        }
        numberOfInstructions += 3 // invoke target method
        numberOfInstructions += 1 // return

        val instructions = new Array[Instruction](numberOfInstructions)

        var currentPC = 0
        instructions(currentPC) = ALOAD_0
        currentPC = ALOAD_0.indexOfNextInstruction(currentPC, false)

        parameterIndex = 0
        lvIndex = 1
        while (parameterIndex < bridgeMethodParametersCount) {
            val parameter = bridgeMethodParameters(parameterIndex)
            val target = targetMethodParameters(parameterIndex)

            val llv = LoadLocalVariableInstruction(parameter, lvIndex)
            instructions(currentPC) = llv
            currentPC = llv.indexOfNextInstruction(currentPC, false)

            if (parameter != target) {
                val cast = CHECKCAST(target.asReferenceType)
                instructions(currentPC) = cast
                currentPC = cast.indexOfNextInstruction(currentPC, false)
            }

            parameterIndex += 1
            lvIndex += parameter.computationalType.operandSize
        }

        val invokeTarget = INVOKEVIRTUAL(targetMethodDeclaringType, methodName, targetMethodDescriptor)
        instructions(currentPC) = invokeTarget
        currentPC = invokeTarget.indexOfNextInstruction(currentPC, false)

        val returnInstruction = ReturnInstruction(bridgeMethodDescriptor.returnType)
        instructions(currentPC) = returnInstruction

        val maxStack = targetMethodDescriptor.parameterTypes.map(_.computationalType.operandSize).sum + 1
        val maxLocals = maxStack +
            (if (!targetMethodDescriptor.returnType.isVoidType)
                targetMethodDescriptor.returnType.computationalType.operandSize
            else 0)

        Method(
            ACC_PUBLIC.mask | ACC_BRIDGE.mask | ACC_SYNTHETIC.mask,
            methodName,
            bridgeMethodDescriptor.parameterTypes,
            bridgeMethodDescriptor.returnType,
            Seq(Code(maxStack, maxLocals, instructions, IndexedSeq.empty, Seq.empty))
        )
    }

    def cloneMethodSignature: MethodSignature = {
        MethodSignature("clone", MethodDescriptor.withNoArgs(ObjectType.Object))
    }

    def equalsMethodSignature: MethodSignature = {
        MethodSignature("equals", MethodDescriptor(ObjectType.Object, BooleanType))
    }

    def finalizeMethodSignature: MethodSignature = {
        MethodSignature("equals", MethodDescriptor.NoArgsAndReturnVoid)
    }

    def hashCodeMethodSignature: MethodSignature = {
        MethodSignature("hashCode", MethodDescriptor.withNoArgs(IntegerType))
    }

    def toStringSignature: MethodSignature = {
        MethodSignature("toString", MethodDescriptor.withNoArgs(ObjectType.String))
    }

    def nonFinalInterfaceOfObject(): Array[MethodSignature] = {
        Array(
            cloneMethodSignature,
            equalsMethodSignature,
            finalizeMethodSignature,
            hashCodeMethodSignature,
            toStringSignature
        )
    }
}<|MERGE_RESOLUTION|>--- conflicted
+++ resolved
@@ -62,7 +62,9 @@
  */
 object ClassFileFactory {
 
-<<<<<<< HEAD
+    /**
+     * Name used to store the final receiver object in generated proxy classes.
+     */
     final val ReceiverFieldName = "$receiver";
 
     /**
@@ -73,21 +75,6 @@
     final val DefaultFactoryMethodName = "$newInstance"
 
     /**
-=======
-    /**
-     * Name used to store the final receiver object in generated proxy classes.
-     */
-    final val ReceiverFieldName = "$receiver";
-
-    /**
-     * This is the default name for the factory method of a proxy class that is created by
-     * the [[Proxy]] method. If the name of the method to be proxified is equal to this
-     * name, [[AlternativeFactoryMethodName]] is used instead.
-     */
-    final val DefaultFactoryMethodName = "$newInstance"
-
-    /**
->>>>>>> b661a6c2
      * Alternative name for the factory method of proxy classes created by the [[Proxy]]
      * method. This name is only used if the proxified method's name is equal to
      * [[DefaultFactoryMethodName]].
@@ -95,16 +82,10 @@
     final val AlternativeFactoryMethodName = "$createInstance"
 
     /**
-<<<<<<< HEAD
-     * Creates a class that acts as a proxy for the specified class that implements a
-     * single, non-Object method (typically defined by a so-called "Functional Interface")
-     * that calls the specified method.
-=======
      * Creates a class that acts as a proxy for the specified class.
      * The proxy implements a single, method – e.g., as defined by a so-called
      * "Functional Interface" - that calls the specified method;
      * creating a proxy for `java.lang.Object`'s methods is not supported.
->>>>>>> b661a6c2
      *
      * The generated class uses the following template:
      * {{{
@@ -126,32 +107,6 @@
      *
      *  // possibly a bridge method
      * }
-<<<<<<< HEAD
-     * }}}
-     *
-     * The class, the constructor and the method are public. The field which holds
-     * the receiver object is private and final.
-     *
-     * If the receiver method is static, no receiver field is generated and the constructor
-     * does not take an argument of the receiver's type.
-     *
-     * In addition to the receiver field, additional fields holding '''static parameters'''
-     * are created if all parameters found in `methodDescriptor` are present, in the same
-     * order, at the end of `receiverMethodDescriptor`'s parameters, but
-     * `receiverMethodDescriptor` has more parameters that precede the parameters found in
-     * `methodDescriptor`.
-     *
-     * @example
-     * {{{
-     * val methodDescriptor = MethodDescriptor(IntegerType, IntegerType)
-     * val receiverMethodDescriptor = MethodDescriptor(IndexedSeq(DoubleType, IntegerType), IntegerType)
-     * }}}
-     * will result in one additional field and constructor parameter of type `double`.
-     * This case occurs for example with Java 8 lambda expressions that capture local
-     * variables, which are prepended to the regular parameter list.
-     *
-     * If any of the parameters or the return type of `methodDescriptor` are of bound
-=======
      * }}}
      *
      * The class, the constructor and the method are public. The field which holds
@@ -177,20 +132,12 @@
      * variables, which are prepended to the regular parameter list.
      *
      * If any of the parameters or the return type of `methodDescriptor` are
->>>>>>> b661a6c2
      * generic types, the generated proxy will need to create a bridge method to be valid.
      * Therefore, in these cases, `bridgeMethodDescriptor` must be specified.
      * It must be identical to `methodDescriptor` except for all occurrences of generic
      * types, which must be replaced with `ObjectType.Object`.
      * For example, consider the Java interface `java.util.Comparator` that defines the
      * generic type `T` and uses it in its `int compare(T, T)` method. This would require
-<<<<<<< HEAD
-     * a bridge method `int compate(Object, Object)`. The appropriate method descriptors
-     * for, for example, `Comparator<String>` would be:
-     * {{{
-     * methodDescriptor = MethodDescriptor(IndexedSeq(ObjectType.String, ObjectType.String), IntegerType)
-     * bridgeMethodDescriptor = MethodDescriptor(IndexedSeq(ObjectType.Object, ObjectType.Object), IntegerType)
-=======
      * a bridge method `int compare(Object, Object)`. The appropriate method descriptors
      * for, for example, `Comparator<String>` would be:
      * {{{
@@ -200,7 +147,6 @@
      * // Uses "Object"
      * bridgeMethodDescriptor =
      *  MethodDescriptor(IndexedSeq(ObjectType.Object, ObjectType.Object), IntegerType)
->>>>>>> b661a6c2
      * }}}
      *
      * The created class will always have its synthetic access flag set, as well as the
@@ -209,19 +155,11 @@
      * @note The used class file version is 49.0 (Java 5) (Using this version, we are not
      * required to create the stack map table attribute to create a valid class file.)
      *
-<<<<<<< HEAD
-     * @note it is expected that `methodDescriptor` and `receiverMethodDescriptor` are
-     * "compatible", i.e. it would be possible to have the method described by
-     * `methodDescriptor` forward to `receiverMethodDescriptor`.
-     *
-     * That requires that for their return types, one of the following statements holds true:
-=======
      * @note It is expected that `methodDescriptor` and `receiverMethodDescriptor` are
      * "compatible", i.e. it would be possible to have the method described by
      * `methodDescriptor` forward to `receiverMethodDescriptor`.
      *
      * This requires that for their return types, one of the following statements holds true:
->>>>>>> b661a6c2
      *
      * - `methodDescriptor`'s return type is [[VoidType]] (so no returning is necessary)
      * - `receiverMethodDescriptor`'s return type is assignable to `methodDescriptor`'s
@@ -230,11 +168,7 @@
      *   stands for "generic return type" and expect the receiver method to return an
      *   object of a type compatible to the forwarder method's return type
      *
-<<<<<<< HEAD
-     * Additionally, their parameter lists must satisfy one of these conditions:
-=======
      * Additionally, the parameter lists must satisfy one of these conditions:
->>>>>>> b661a6c2
      *
      * - they are identical
      * - the descriptors have the same numbers of parameters and `methodDescriptor`'s
@@ -252,26 +186,6 @@
      *   `methodDescriptor`'s arguments will be collected into an `Object[]` prior to
      *   forwarding)
      *
-<<<<<<< HEAD
-     * @example
-     * {{{
-     * // these descriptors would be compatible
-     * methodDescriptor = MethodDescriptor(IntegerType, VoidType)
-     * receiverMethodDescriptor = MethodDescriptor(ObjectType.Integer, VoidType) // or MethodDescriptor(ObjectType.Object, ByteType)
-     * // or these
-     * methodDescriptor = MethodDescriptor(ObjectType.String, BooleanType)
-     * receiverMethodDescriptor = MethodDescriptor.JustReturnsBoolean // IF receiverType == ObjectType.String
-     * // or these
-     * methodDescriptor = MethodDescriptor(IndexedSeq(ByteType, ByteType, ObjectType.Integer), IntegerType)
-     * receiverMethodDescriptor = MethodDescriptor(ArrayType.ArrayOfObject, ObjectType.Object) // generic method
-     * // or these
-     * methodDescriptor = MethodDescriptor(IntegerType, LongType)
-     * receiverMethodDescriptor = MethodDescriptor(IndexedSeq(ByteType, ByteType, IntegerType), IntegerType)
-     * }}}
-     *
-     * @param invocationInstruction the opcode of the invocation instruction used to call
-     * 		   call the method on the receiver.
-=======
      * Examples of compatible method descriptors are:
      * {{{
      * // ------------- First Example
@@ -304,7 +218,6 @@
      *          (`INVOKESPECIAL.opcode`,`INVOKEVIRTUAL.opcode`,
      *          `INVOKESTATIC.opcode`,`INVOKEINTERFACE.opcode`)
      *          used to call call the method on the receiver.
->>>>>>> b661a6c2
      */
     def Proxy(
         definingType: TypeDeclaration,
@@ -389,21 +302,12 @@
     }
 
     /**
-<<<<<<< HEAD
-     * Creates a constructor.
-     *
-     * For every `Field` in `fields` the constructor will have one parameter of the same
-     * type. The parameter list will have the same order as `fields`.
-     * This method also creates bytecode that invokes the default super constructor, so
-     * `definingType.theSuperclassType`, if defined, should have a default constructor.
-=======
      * Creates a public constructor that initializes the given fields.
      *
      * For every `Field` in `fields` the constructor will have one parameter of the same
      * type. The parameter list will have the same order as `fields`.
      * The generated constructor will call the superclass' default constructor; i.e.,
      * the type `definingType.theSuperclassType` has to have a default constructor.
->>>>>>> b661a6c2
      * Additionally, bytecode is generated to populate the `fields` from the constructor
      * arguments.
      *
@@ -426,11 +330,7 @@
                     0 // nothing extra needed if no fields are being set
                 /*
                  * For below: we're only setting one field at a time, so we'll only need
-<<<<<<< HEAD
-                 * two spaces on the stack if there's at least one field to be set that
-=======
                  * two additional stack slots if there's at least one field to be set that
->>>>>>> b661a6c2
                  * needs two spaces. Otherwise, we just need one more space.
                  */
                 else if (fields.exists(_.fieldType.computationalType.operandSize == 2))
@@ -456,15 +356,9 @@
         theSuperclassType: ObjectType): Array[Instruction] =
         Array(
             ALOAD_0,
-<<<<<<< HEAD
-            INVOKESPECIAL(theSuperclassType,
-                "<init>",
-                NoArgumentAndNoReturnValueMethodDescriptor),
-=======
             INVOKESPECIAL(
                 theSuperclassType,
                 "<init>", NoArgumentAndNoReturnValueMethodDescriptor),
->>>>>>> b661a6c2
             null,
             null
         )
@@ -490,21 +384,6 @@
                 (3 * fields.size) // PUTFIELD for each field
         val instructions = new Array[Instruction](requiredInstructions)
 
-<<<<<<< HEAD
-        var currentInstruction = 0
-        var localVariableIndex = 1
-
-        fields foreach { f ⇒
-            instructions(currentInstruction) = ALOAD_0
-            currentInstruction = ALOAD_0.indexOfNextInstruction(currentInstruction, false)
-            val llvi = LoadLocalVariableInstruction(f.fieldType, localVariableIndex)
-            localVariableIndex += f.fieldType.computationalType.operandSize
-            instructions(currentInstruction) = llvi
-            currentInstruction = llvi.indexOfNextInstruction(currentInstruction, false)
-            val putField = PUTFIELD(declaringType, f.name, f.fieldType)
-            instructions(currentInstruction) = putField
-            currentInstruction = putField.indexOfNextInstruction(currentInstruction, false)
-=======
         var currentInstructionPC = 0
         var nextLocalVariableIndex = 1
 
@@ -518,18 +397,13 @@
             val putField = PUTFIELD(declaringType, f.name, f.fieldType)
             instructions(currentInstructionPC) = putField
             currentInstructionPC = putField.indexOfNextInstruction(currentInstructionPC, false)
->>>>>>> b661a6c2
         }
 
         instructions
     }
 
     /**
-<<<<<<< HEAD
-     * Computes the number of instructions required to load the list of parameters given
-=======
      * Computes the number of instructions required to put the list of parameters given
->>>>>>> b661a6c2
      * as `fieldTypes` onto the stack.
      */
     private def computeNumberOfInstructionsForParameterLoading(
@@ -545,13 +419,8 @@
     }
 
     /**
-<<<<<<< HEAD
-     * Creates a method with the appropriate instructions to create and return an instance
-     * of `typeToCreate`.
-=======
      * Creates a factory method with the appropriate instructions to create and
      * return an instance of `typeToCreate`.
->>>>>>> b661a6c2
      *
      * `typeToCreate` must have a constructor with a parameter list that exactly matches
      * `fieldTypes`. It also must not define a method named `factoryMethodName` with a
@@ -574,34 +443,15 @@
         val maxLocals = fieldTypes.map(_.computationalType.operandSize).sum
         val maxStack = maxLocals + 2 // new + dup makes two extra on the stack
         val instructions = new Array[Instruction](numberOfInstructions)
-<<<<<<< HEAD
-        var currentInstructionIndex: Int = 0
-        instructions(currentInstructionIndex) = NEW(typeToCreate)
-        currentInstructionIndex = instructions(currentInstructionIndex).indexOfNextInstruction(currentInstructionIndex, false)
-        instructions(currentInstructionIndex) = DUP
-        currentInstructionIndex = instructions(currentInstructionIndex).indexOfNextInstruction(currentInstructionIndex, false)
-=======
         var currentPC: Int = 0
         instructions(currentPC) = NEW(typeToCreate)
         currentPC = instructions(currentPC).indexOfNextInstruction(currentPC, false)
         instructions(currentPC) = DUP
         currentPC = instructions(currentPC).indexOfNextInstruction(currentPC, false)
->>>>>>> b661a6c2
         var currentVariableIndex = 0
         fieldTypes.foreach { t ⇒
             val instruction = LoadLocalVariableInstruction(t, currentVariableIndex)
             currentVariableIndex += t.computationalType.operandSize
-<<<<<<< HEAD
-            instructions(currentInstructionIndex) = instruction
-            currentInstructionIndex = instruction.indexOfNextInstruction(currentInstructionIndex, false)
-        }
-        instructions(currentInstructionIndex) = INVOKESPECIAL(
-            typeToCreate,
-            "<init>",
-            MethodDescriptor(fieldTypes, VoidType))
-        currentInstructionIndex = instructions(currentInstructionIndex).indexOfNextInstruction(currentInstructionIndex, false)
-        instructions(currentInstructionIndex) = ARETURN
-=======
             instructions(currentPC) = instruction
             currentPC = instruction.indexOfNextInstruction(currentPC, false)
         }
@@ -611,7 +461,6 @@
             MethodDescriptor(fieldTypes, VoidType))
         currentPC = instructions(currentPC).indexOfNextInstruction(currentPC, false)
         instructions(currentPC) = ARETURN
->>>>>>> b661a6c2
         val body = Code(
             maxStack, maxLocals,
             instructions,
@@ -790,14 +639,10 @@
      * Generates an array of instructions that fill the operand stack with all parameters
      * required by `receiverMethodDescriptor` from the parameters of
      * `calledMethodDescriptor`. For that reason, it is expected that both method
-<<<<<<< HEAD
-     * descriptors are compatible as defined by [[#areDescriptorsCompatible]].
-=======
      * descriptors have compatible parameter and return types, i.e. that
      * `forwarderMethodDescriptor`'s parameters can be widened or (un)boxed to fit into
      * `receiverMethodDescriptor`'s parameters, and that `receiverMethodDescriptor`'s return
      * type can be widened or (un)boxed to fit into `forwarderMethodDescriptor`'s return type.
->>>>>>> b661a6c2
      *
      * If `receiverMethodDescriptor` has more parameters than `forwarderMethodDescriptor`,
      * the missing parameters must be provided in `staticParameters`.
@@ -907,12 +752,8 @@
                 val conversionInstructions =
                     if (rt != ft) {
                         if (rt.isBaseType && ft.isBaseType) {
-<<<<<<< HEAD
-                            if (rt.isIntLikeType && ft.isIntLikeType && rt.asIntLikeType.isWiderThan(ft.asIntLikeType)) {
-=======
                             if (rt.isIntLikeType && ft.isIntLikeType &&
                                 rt.asIntLikeType.isWiderThan(ft.asIntLikeType)) {
->>>>>>> b661a6c2
                                 0 // there's no need to convert from a smaller integer type to a larger one
                             } else {
                                 1 // we only do safe conversions which always take 1 instruction
@@ -921,13 +762,9 @@
                             (ft.isBaseType && rt.isObjectType)) {
                             // can (un)box to fit => invokestatic/invokevirtual
                             3
-<<<<<<< HEAD
-                        } else if (rt.isReferenceType && ft.isReferenceType && rt != ObjectType.Object) {
-=======
                         } else if (rt.isReferenceType &&
                             ft.isReferenceType &&
                             rt != ObjectType.Object) {
->>>>>>> b661a6c2
                             3 // checkcast
                         } else 0
                     } else 0
@@ -998,11 +835,7 @@
      * converted to the required type.
      *
      * @throws IllegalArgumentException
-<<<<<<< HEAD
-     * 			if the `typeOnStack` is not compatible with `toBeReturnedType` and
-=======
      * 			If  `typeOnStack` is not compatible with `toBeReturnedType` and
->>>>>>> b661a6c2
      *    		`typeOnStack` is not `Object`
      */
     def returnAndConvertInstructions(
@@ -1011,13 +844,6 @@
         if (toBeReturnedType == typeOnStack)
             return Array(ReturnInstruction(toBeReturnedType))
 
-<<<<<<< HEAD
-        //        if (!areTypesCompatible(typeOnStack, toBeReturnedType) &&
-        //            typeOnStack != ObjectType.Object)
-        //            throw new IllegalArgumentException(s"cannot convert from $typeOnStack to $toBeReturnedType.")
-
-=======
->>>>>>> b661a6c2
         val conversionInstructions: Array[Instruction] =
             if (typeOnStack == ObjectType.Object) {
                 if (toBeReturnedType.isBaseType) {
@@ -1037,13 +863,9 @@
             } else if (typeOnStack.isObjectType && toBeReturnedType.isNumericType) {
                 typeOnStack.asObjectType.unboxValue
             } else {
-<<<<<<< HEAD
-                throw new UnknownError("This should not occur.")
-=======
                 throw new IllegalArgumentException(
                     s"types are incompatible: ${toBeReturnedType.toJava} and ${typeOnStack.toJava}"
                 )
->>>>>>> b661a6c2
             }
         conversionInstructions :+ ReturnInstruction(toBeReturnedType)
     }
@@ -1055,13 +877,6 @@
      * This method generates bytecode that invokes the method described by `methodName`
      * and `targetMethodDescriptor` on `declaringType`. If parameters need to be cast
      * before invocation, the appropriate bytecode will be generated as well.
-<<<<<<< HEAD
-     *
-     * @throws IllegalArgumentException
-     * 	if `bridgeMethodDescriptor` and `targetMethodDescriptor` are not compatible
-     * 	as defined by [[isCompatibleBridgeMethodDescriptor]]
-=======
->>>>>>> b661a6c2
      */
     def createBridgeMethod(
         methodName: String,
@@ -1069,17 +884,6 @@
         targetMethodDescriptor: MethodDescriptor,
         targetMethodDeclaringType: ObjectType): Method = {
 
-<<<<<<< HEAD
-        //        if (!isCompatibleBridgeMethodDescriptor(targetMethodDescriptor, bridgeMethodDescriptor)) {
-        //            throw new IllegalArgumentException(
-        //                "the given bridge method descriptor \n"+
-        //                    bridgeMethodDescriptor+"\n"+
-        //                    "is not compatible to the given proxy method descriptor\n"+
-        //                    targetMethodDescriptor+"!")
-        //        }
-
-=======
->>>>>>> b661a6c2
         val bridgeMethodParameters = bridgeMethodDescriptor.parameterTypes
         val bridgeMethodReturnType = bridgeMethodDescriptor.returnType
         val targetMethodParameters = targetMethodDescriptor.parameterTypes
