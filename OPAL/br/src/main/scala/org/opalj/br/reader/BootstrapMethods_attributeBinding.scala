/* BSD 2-Clause License - see OPAL/LICENSE for details. */
package org.opalj
package br
package reader

import org.opalj.bi.reader.BootstrapMethods_attributeReader

/**
 * Final bindings and factory methods for the ''BoostrapMethods'' attribute.
 *
 * @author Michael Eichberg
 */
trait BootstrapMethods_attributeBinding
    extends BootstrapMethods_attributeReader
    with ConstantPoolBinding
    with AttributeBinding {

    type BootstrapMethods_attribute = BootstrapMethodTable

    type BootstrapMethod = br.BootstrapMethod

    type BootstrapArgument = br.BootstrapArgument

    def BootstrapMethods_attribute(
<<<<<<< HEAD
        cp:                 Constant_Pool,
        attributeNameIndex: Int,
        bootstrapMethods:   BootstrapMethods,
        // The scope in which the attribute is defined
        as_name_index:       Constant_Pool_Index,
        as_descriptor_index: Constant_Pool_Index
=======
        cp:                  Constant_Pool,
        ap_name_index:       Constant_Pool_Index,
        ap_descriptor_index: Constant_Pool_Index,
        attributeNameIndex:  Int,
        bootstrapMethods:    BootstrapMethods
>>>>>>> de8cda07
    ): BootstrapMethods_attribute = {
        new BootstrapMethodTable(bootstrapMethods)
    }

    def BootstrapMethod(
        cp:                 Constant_Pool,
        bootstrapMethodRef: Int,
        bootstrapArguments: BootstrapArguments
    ): BootstrapMethod = {
        new BootstrapMethod(cp(bootstrapMethodRef).asMethodHandle(cp), bootstrapArguments)
    }

    def BootstrapArgument(
        cp:                Constant_Pool,
        constantPoolIndex: Int
    ): BootstrapArgument = {
        cp(constantPoolIndex).asBootstrapArgument(cp)
    }
}
<|MERGE_RESOLUTION|>--- conflicted
+++ resolved
@@ -22,20 +22,11 @@
     type BootstrapArgument = br.BootstrapArgument
 
     def BootstrapMethods_attribute(
-<<<<<<< HEAD
-        cp:                 Constant_Pool,
-        attributeNameIndex: Int,
-        bootstrapMethods:   BootstrapMethods,
-        // The scope in which the attribute is defined
-        as_name_index:       Constant_Pool_Index,
-        as_descriptor_index: Constant_Pool_Index
-=======
         cp:                  Constant_Pool,
         ap_name_index:       Constant_Pool_Index,
         ap_descriptor_index: Constant_Pool_Index,
         attributeNameIndex:  Int,
         bootstrapMethods:    BootstrapMethods
->>>>>>> de8cda07
     ): BootstrapMethods_attribute = {
         new BootstrapMethodTable(bootstrapMethods)
     }
