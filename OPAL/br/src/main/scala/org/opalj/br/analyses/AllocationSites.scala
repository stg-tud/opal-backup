--- conflicted
+++ resolved
@@ -32,9 +32,8 @@
 
 import scala.collection.AbstractIterator
 import scala.collection.AbstractIterable
+
 import org.opalj.collection.immutable.ConstArray
-import org.opalj.log.LogContext
-import org.opalj.log.OPALLogger
 
 /**
  * A set of all allocation sites.
@@ -53,9 +52,6 @@
 class AllocationSites private[analyses] (
         val allocationsPerMethod: Map[Method, Map[PC, AllocationSite]],
         val allocationsByType:    Map[ReferenceType, ConstArray[AllocationSite]]
-)(
-        implicit
-        val logContext: LogContext
 ) extends AbstractIterable[AllocationSite] {
 
     // let's check if the data is as expected
@@ -67,14 +63,6 @@
     //        allocationsByType(as.allocatedType).contains(as)
     //    })
     // )
-<<<<<<< HEAD
-
-    OPALLogger.info(
-        "project",
-        "allocation sites: "+allocationsPerMethod.values.map(_.size).sum
-    )
-=======
->>>>>>> 33533b2b
 
     def apply(m: Method): Map[PC, AllocationSite] = allocationsPerMethod.getOrElse(m, Map.empty)
 
