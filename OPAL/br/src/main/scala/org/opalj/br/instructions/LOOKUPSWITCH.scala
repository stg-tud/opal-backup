--- conflicted
+++ resolved
@@ -35,13 +35,10 @@
 /**
  * Access jump table by key match and jump.
  *
-<<<<<<< HEAD
  * @author Malte Limmeroth
  */
 trait LOOKUPSWITCHLike extends CompoundConditionalBranchInstructionLike {
     protected def tableSize: Int
-
-    def caseValues: Seq[Int]
 
     final def opcode: Opcode = LOOKUPSWITCH.opcode
 
@@ -59,15 +56,10 @@
 /**
  * Access jump table by key match and jump.
  *
- * @param npairs A list of tuples where the first value is the match value and
- *    the second value is the jump offset.
- * @author Michael Eichberg
-=======
  * @param   npairs A list of tuples where the first value is the match/case value and
  *          the second value is the jump offset.
  *
  * @author  Michael Eichberg
->>>>>>> b0a79297
  */
 case class LOOKUPSWITCH(
         defaultOffset: Int,
@@ -77,8 +69,6 @@
 
     def jumpOffsets = npairs.map(_._2)
 
-    override def caseValues: Seq[Int] = npairs.map(_._1)
-
     def caseValueOfJumpOffset(jumpOffset: Int): (Seq[Int], Boolean) = {
         (
             npairs.filter(_._2 == jumpOffset).map(_._1),
@@ -86,19 +76,8 @@
         )
     }
 
-<<<<<<< HEAD
-=======
-    def caseValues: Iterable[Int] = npairs.view.filter(_._2 != defaultOffset).map(_._1)
+    override def caseValues: Iterable[Int] = npairs.view.filter(_._2 != defaultOffset).map(_._1)
 
-    def indexOfNextInstruction(currentPC: Int)(implicit code: Code): Int = {
-        indexOfNextInstruction(currentPC, false)
-    }
-
-    def indexOfNextInstruction(currentPC: PC, modifiedByWide: Boolean): Int = {
-        currentPC + 1 + (3 - (currentPC % 4)) + 8 + npairs.size * 8
-    }
-
->>>>>>> b0a79297
     def nextInstructions(
         currentPC:             PC,
         regularSuccessorsOnly: Boolean
@@ -180,7 +159,7 @@
 ) extends LabeledInstruction with LOOKUPSWITCHLike {
     override protected def tableSize = branchTargets.size
 
-    override def caseValues: Seq[Int] = npairs.map(_._1)
+    def caseValues: Iterable[Int] = npairs.view.filter(_._2 != defaultBranchTarget).map(_._1)
 
     override def branchTargets: List[Symbol] = npairs.map(_._2).toList
 
