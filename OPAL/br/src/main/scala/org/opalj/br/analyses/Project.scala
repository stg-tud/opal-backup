--- conflicted
+++ resolved
@@ -1,2109 +1,2066 @@
-/* BSD 2-Clause License:
- * Copyright (c) 2009 - 2017
- * Software Technology Group
- * Department of Computer Science
- * Technische Universität Darmstadt
- * All rights reserved.
- *
- * Redistribution and use in source and binary forms, with or without
- * modification, are permitted provided that the following conditions are met:
- *
- *  - Redistributions of source code must retain the above copyright notice,
- *    this list of conditions and the following disclaimer.
- *  - Redistributions in binary form must reproduce the above copyright notice,
- *    this list of conditions and the following disclaimer in the documentation
- *    and/or other materials provided with the distribution.
- *
- * THIS SOFTWARE IS PROVIDED BY THE COPYRIGHT HOLDERS AND CONTRIBUTORS "AS IS"
- * AND ANY EXPRESS OR IMPLIED WARRANTIES, INCLUDING, BUT NOT LIMITED TO, THE
- * IMPLIED WARRANTIES OF MERCHANTABILITY AND FITNESS FOR A PARTICULAR PURPOSE
- * ARE DISCLAIMED. IN NO EVENT SHALL THE COPYRIGHT OWNER OR CONTRIBUTORS BE
- * LIABLE FOR ANY DIRECT, INDIRECT, INCIDENTAL, SPECIAL, EXEMPLARY, OR
- * CONSEQUENTIAL DAMAGES (INCLUDING, BUT NOT LIMITED TO, PROCUREMENT OF
- * SUBSTITUTE GOODS OR SERVICES; LOSS OF USE, DATA, OR PROFITS; OR BUSINESS
- * INTERRUPTION) HOWEVER CAUSED AND ON ANY THEORY OF LIABILITY, WHETHER IN
- * CONTRACT, STRICT LIABILITY, OR TORT (INCLUDING NEGLIGENCE OR OTHERWISE)
- * ARISING IN ANY WAY OUT OF THE USE OF THIS SOFTWARE, EVEN IF ADVISED OF THE
- * POSSIBILITY OF SUCH DAMAGE.
- */
-package org.opalj
-package br
-package analyses
-
-import java.net.URL
-import java.io.File
-import java.util.Arrays.{sort ⇒ sortArray}
-import java.util.concurrent.ConcurrentHashMap
-import java.util.concurrent.atomic.AtomicReferenceArray
-import java.lang.ref.SoftReference
-
-import scala.annotation.switch
-import scala.collection.Set
-import scala.collection.Map
-import scala.collection.SortedMap
-import scala.collection.mutable.{AnyRefMap, OpenHashMap}
-import scala.collection.mutable.ArrayBuffer
-import scala.collection.mutable.ArrayStack
-import scala.collection.mutable.Buffer
-import com.typesafe.config.ConfigFactory
-import com.typesafe.config.Config
-import net.ceedubs.ficus.Ficus._
-
-import org.opalj.util.PerformanceEvaluation.time
-import org.opalj.concurrent.ConcurrentExceptions
-import org.opalj.concurrent.Tasks
-import org.opalj.concurrent.SequentialTasks
-import org.opalj.concurrent.defaultIsInterrupted
-import org.opalj.concurrent.NumberOfThreadsForCPUBoundTasks
-import org.opalj.concurrent.parForeachArrayElement
-import org.opalj.log.LogContext
-import org.opalj.log.OPALLogger
-import org.opalj.log.OPALLogger.info
-import org.opalj.log.OPALLogger.error
-import org.opalj.log.StandardLogContext
-import org.opalj.log.Error
-import org.opalj.log.GlobalLogContext
-import org.opalj.collection.immutable.ConstArray
-import org.opalj.collection.immutable.Chain
-import org.opalj.collection.immutable.Naught
-import org.opalj.collection.immutable.UIDSet
-import org.opalj.br.reader.BytecodeInstructionsCache
-import org.opalj.br.reader.Java9FrameworkWithLambdaExpressionsSupportAndCaching
-import org.opalj.br.reader.Java9LibraryFramework
-import org.opalj.br.instructions.Instruction
-import org.opalj.br.instructions.NEW
-import org.opalj.br.instructions.INVOKESTATIC
-import org.opalj.br.instructions.INVOKESPECIAL
-
-/**
- * Primary abstraction of a Java project; i.e., a set of classes that constitute a
- * library, framework or application as well as the libraries or frameworks used by
- * the former.
- *
- * This class has several purposes:
- *
- *  1. It is a container for `ClassFile`s.
- *  1. It directly gives access to the project's class hierarchy.
- *  1. It serves as a container for project-wide information (e.g., a call graph,
- *     information about the mutability of classes, constant values,...) that can
- *     be queried using [[org.opalj.br.analyses.ProjectInformationKey]]s.
- *     The list of project wide information that can be made available is equivalent
- *     to the list of (concrete/singleton) objects implementing the trait
- *     [[org.opalj.br.analyses.ProjectInformationKey]].
- *     One of the most important project information keys is the
- *     `PropertyStoreKey` which gives access to the property store.
- *
- * ==Thread Safety==
- * This class is thread-safe.
- *
- * ==Prototyping Analyses/Querying Projects==
- * Projects can easily be created and queried using the Scala `REPL`. For example,
- * to create a project, you can use:
- * {{{
- * val project = org.opalj.br.analyses.Project(org.opalj.bytecode.JRELibraryFolder)
- * }}}
- * Now, to determine the number of methods that have at least one parameter of type
- * `int`, you can use:
- * {{{
- * project.methods.filter(_.parameterTypes.exists(_.isIntegerType)).size
- * }}}
- *
- * @tparam Source The type of the source of the class file. E.g., a `URL`, a `File`,
- *         a `String` or a Pair `(JarFile,JarEntry)`. This information is needed for, e.g.,
- *         presenting users meaningful messages w.r.t. the location of issues.
- *         We abstract over the type of the resource to facilitate the embedding in existing
- *         tools such as IDEs. E.g., in Eclipse `IResource`'s are used to identify the
- *         location of a resource (e.g., a source or class file.)
- *
- * @param  logContext The logging context associated with this project. Using the logging
- *         context after the project is no longer referenced (garbage collected) is not
- *         possible.
- *
- * @param classFilesCount The number of classes (including inner and annoymous classes as
- *         well as interfaces, annotations, etc.) defined in libraries and in
- *         the analyzed project.
- *
- * @param methodsCount The number of methods defined in libraries and in the analyzed project.
- *
- * @param fieldsCount The number of fields defined in libraries and in the analyzed project.
- *
- * @param allMethods All methods defined by this project as well as the visible methods
- *                   defined by the libraries.
- * @param allFields All fields defined by this project as well as the reified fields defined
- *                  in libraries.
- * @param allSourceElements `Iterable` over all source elements of the project. The set of all
- *                         source elements consists of (in this order): all methods + all fields
- *                         + all class files.
- *
- * @param libraryClassFilesAreInterfacesOnly If `true` then only the public interface
- *         of the methods of the library's classes is available.
- *
- * @author Michael Eichberg
- * @author Marco Torsello
- */
-class Project[Source] private (
-        private[this] val projectModules:             Map[String, ModuleDefinition[Source]], // just contains "module-info" class files
-        private[this] val projectClassFiles:          Array[ClassFile], // contains no "module-info" class files
-        private[this] val libraryModules:             Map[String, ModuleDefinition[Source]], // just contains "module-info" class files
-        private[this] val libraryClassFiles:          Array[ClassFile],
-        final val libraryClassFilesAreInterfacesOnly: Boolean,
-        private[this] val methodsWithBody:            Array[Method], // methods with bodies sorted by size
-        private[this] val methodsWithBodyAndContext:  Array[MethodInfo[Source]], // the concrete methods, sorted by size in descending order
-        private[this] val projectTypes:               Set[ObjectType], // the types defined by the class files belonging to the project's code
-        private[this] val objectTypeToClassFile:      Map[ObjectType, ClassFile],
-        private[this] val sources:                    Map[ObjectType, Source],
-        final val projectClassFilesCount:             Int,
-        final val projectMethodsCount:                Int,
-        final val projectFieldsCount:                 Int,
-        final val libraryClassFilesCount:             Int,
-        final val libraryMethodsCount:                Int,
-        final val libraryFieldsCount:                 Int,
-        final val codeSize:                           Long,
-        final val MethodHandleSubtypes:               Set[ObjectType],
-        final val classFilesCount:                    Int,
-        final val methodsCount:                       Int,
-        final val fieldsCount:                        Int,
-        final val allProjectClassFiles:               ConstArray[ClassFile],
-        final val allLibraryClassFiles:               ConstArray[ClassFile],
-        final val allClassFiles:                      Iterable[ClassFile],
-        final val allMethods:                         Iterable[Method],
-        final val allFields:                          Iterable[Field],
-        final val allSourceElements:                  Iterable[SourceElement],
-        final val virtualMethodsCount:                Int,
-        final val classHierarchy:                     ClassHierarchy,
-        final val instanceMethods:                    Map[ObjectType, ConstArray[MethodDeclarationContext]],
-        final val overridingMethods:                  Map[Method, Set[Method]],
-        final val projectType:                        ProjectType,
-        // Note that the referenced array will never shrink!
-        @volatile private[this] var projectInformation: AtomicReferenceArray[AnyRef] = new AtomicReferenceArray[AnyRef](32)
-)(
-        implicit
-        final val logContext: LogContext,
-        final val config:     Config
-) extends ProjectLike {
-
-    /**
-     * Returns a shallow clone of this project with an updated log context and (optionally)
-     * filtered ProjectInformations.
-     *
-     * @param filterProjectInformation Enables filtering of the ProjectInformations that should be
-     *                                 kept when a new Project is created.
-     */
-    def recreate(
-        filterProjectInformation: Int ⇒ Boolean = _ ⇒ false
-    ): Project[Source] = this.synchronized {
-        // the synchronization is necessary to get exclusive access to "project information".
-        val max = projectInformation.length()
-        val newProjectInformation = new AtomicReferenceArray[AnyRef](max)
-        var i = 0
-        while (i < max) {
-            if (filterProjectInformation(i)) {
-                val pi = projectInformation.get(i)
-                if (pi != null) {
-                    newProjectInformation.set(i, pi)
-                }
-            }
-            i += 1
-        }
-        val newLogContext = logContext.successor
-        val newClassHierarchy = classHierarchy.updatedLogContext(newLogContext)
-        new Project(
-            projectModules,
-            projectClassFiles,
-            libraryModules,
-            libraryClassFiles,
-            libraryClassFilesAreInterfacesOnly,
-            methodsWithBody,
-            methodsWithBodyAndContext,
-            projectTypes,
-            objectTypeToClassFile,
-            sources,
-            projectClassFilesCount,
-            projectMethodsCount,
-            projectFieldsCount,
-            libraryClassFilesCount,
-            libraryMethodsCount,
-            libraryFieldsCount,
-            codeSize,
-            MethodHandleSubtypes,
-            classFilesCount,
-            methodsCount,
-            fieldsCount,
-            allProjectClassFiles,
-            allLibraryClassFiles,
-            allClassFiles,
-            allMethods,
-            allFields,
-            allSourceElements,
-            virtualMethodsCount,
-            newClassHierarchy,
-            instanceMethods,
-            overridingMethods,
-            projectType,
-            newProjectInformation
-        )(
-            newLogContext,
-            config
-        )
-    }
-
-    /* ------------------------------------------------------------------------------------------ *\
-    |                                                                                              |
-    |                                                                                              |
-    |                                     PROJECT STATE                                            |
-    |                                                                                              |
-    |                                                                                              |
-    \* ------------------------------------------------------------------------------------------ */
-
-    final val ObjectClassFile: Option[ClassFile] = classFile(ObjectType.Object)
-
-    final val MethodHandleClassFile: Option[ClassFile] = classFile(ObjectType.MethodHandle)
-
-    final val allMethodsWithBody: ConstArray[Method] = ConstArray.from(this.methodsWithBody)
-
-    final val allMethodsWithBodyWithContext: ConstArray[MethodInfo[Source]] = {
-        ConstArray.from(this.methodsWithBodyAndContext)
-    }
-
-    /**
-     * Computes the set of all definitive functional interfaces in a top-down fashion.
-     *
-     * @see Java 8 language specification for details!
-     *
-     * @return The functional interfaces.
-     */
-    final lazy val functionalInterfaces: UIDSet[ObjectType] = time {
-
-        // Core idea: a subtype is only processed after processing all supertypes;
-        // in case of partial type hierarchies it may happen that all known
-        // supertypes are processed, but no all...
-
-        // the set of interfaces that are not functional interfaces themselve, but
-        // which can be extended.
-        var irrelevantInterfaces = UIDSet.empty[ObjectType]
-        var functionalInterfaces = Map.empty[ObjectType, MethodSignature]
-        var otherInterfaces = UIDSet.empty[ObjectType]
-
-        // our worklist/-set; it only contains those interface types for which
-        // we have complete supertype information
-        val typesToProcess = classHierarchy.rootInterfaceTypes(ArrayStack.empty[ObjectType])
-
-        // the given interface type is either not a functional interface or an interface
-        // for which we have not enough information
-        def noSAMInterface(interfaceType: ObjectType): Unit = {
-            // println("non-functional interface: "+interfaceType.toJava)
-            // assert(!irrelevantInterfaces.contains(interfaceType))
-            // assert(!functionalInterfaces.contains(interfaceType))
-
-            otherInterfaces += interfaceType
-            classHierarchy.foreachSubinterfaceType(interfaceType) { i ⇒
-                if (otherInterfaces.contains(i))
-                    false
-                else {
-                    otherInterfaces += i
-                    true
-                }
-            }
-        }
-
-        def processSubinterfaces(interfaceType: ObjectType): Unit = {
-            classHierarchy.directSubinterfacesOf(interfaceType) foreach { subIType ⇒
-                // println("processing subtype: "+subIType.toJava)
-                // let's check if the type is potentially relevant
-                if (!otherInterfaces.contains(subIType)) {
-
-                    // only add those types for which we have already derived information for all
-                    // superinterface types and which are not already classified..
-                    if (classHierarchy.superinterfaceTypes(subIType) match {
-                        case Some(superinterfaceTypes) ⇒
-                            superinterfaceTypes.forall { superSubIType ⇒
-                                superSubIType == interfaceType || {
-                                    irrelevantInterfaces.contains(superSubIType) ||
-                                        functionalInterfaces.contains(superSubIType)
-                                }
-                            }
-                        case None ⇒ throw new UnknownError()
-                    }) {
-                        // we have all information about all supertypes...
-                        typesToProcess.push(subIType)
-                    }
-                }
-            }
-        }
-
-        def classifyPotentiallyFunctionalInterface(classFile: ClassFile): Unit = {
-            if (!classFile.isInterfaceDeclaration) {
-                // This may happen for "broken" projects (which we find, e.g., in case of
-                // the JDK/Qualitas Corpus).
-                noSAMInterface(classFile.thisType)
-                return ;
-            }
-            val interfaceType = classFile.thisType
-
-            val selectAbstractNonObjectMethods = (m: Method) ⇒ {
-                m.isAbstract && (
-                    ObjectClassFile.isEmpty /* in case of doubt we keep it ... */ || {
-                        // Does not (re)define a method declared by java.lang.Object;
-                        // see java.util.Comparator for an example!
-                        // From the spec.: ... The definition of functional interface
-                        // excludes methods in an interface that are also public methods
-                        // in Object.
-                        val objectMethod = ObjectClassFile.get.findMethod(m.name, m.descriptor)
-                        objectMethod.isEmpty || !objectMethod.get.isPublic
-                    }
-                )
-            }
-
-            val abstractMethods = classFile.methods.filter(selectAbstractNonObjectMethods)
-            val abstractMethodsCount = abstractMethods.size
-            val isPotentiallyIrrelevant: Boolean = abstractMethodsCount == 0
-            val isPotentiallyFunctionalInterface: Boolean = abstractMethodsCount == 1
-
-            if (!isPotentiallyIrrelevant && !isPotentiallyFunctionalInterface) {
-                noSAMInterface(interfaceType)
-            } else {
-                var sharedFunctionalMethod: MethodSignature = null
-                if (classFile.interfaceTypes.forall { i ⇒
-                    //... forall is "only" used to short-cut the evaluation; in case of
-                    // false all relevant state is already updated
-                    if (!irrelevantInterfaces.contains(i)) {
-                        functionalInterfaces.get(i) match {
-                            case Some(potentialFunctionalMethod) ⇒
-                                if (sharedFunctionalMethod == null) {
-                                    sharedFunctionalMethod = potentialFunctionalMethod
-                                    true
-                                } else if (sharedFunctionalMethod == potentialFunctionalMethod) {
-                                    true
-                                } else {
-                                    // the super interface types define different abstract methods
-                                    noSAMInterface(interfaceType)
-                                    false
-                                }
-                            case None ⇒
-                                // we have a partial type hierarchy...
-                                noSAMInterface(interfaceType)
-                                false
-                        }
-                    } else {
-                        // the supertype is irrelevant...
-                        true
-                    }
-                }) {
-                    // all super interfaces are either irrelevant or share the same
-                    // functionalMethod
-                    if (sharedFunctionalMethod == null) {
-                        if (isPotentiallyIrrelevant)
-                            irrelevantInterfaces += interfaceType
-                        else
-                            functionalInterfaces += ((
-                                interfaceType,
-                                abstractMethods.head.signature
-                            ))
-                        processSubinterfaces(interfaceType)
-                    } else if (isPotentiallyIrrelevant ||
-                        sharedFunctionalMethod == abstractMethods.head.signature) {
-                        functionalInterfaces += ((interfaceType, sharedFunctionalMethod))
-                        processSubinterfaces(interfaceType)
-                    } else {
-                        // different methods are defined...
-                        noSAMInterface(interfaceType)
-                    }
-                }
-            }
-        }
-
-        while (typesToProcess.nonEmpty) {
-            val interfaceType = typesToProcess.pop
-
-            if (!otherInterfaces.contains(interfaceType) &&
-                !functionalInterfaces.contains(interfaceType) &&
-                !irrelevantInterfaces.contains(interfaceType)) {
-
-                classFile(interfaceType) match {
-                    case Some(classFile) ⇒ classifyPotentiallyFunctionalInterface(classFile)
-                    case None            ⇒ noSAMInterface(interfaceType)
-                }
-            }
-        }
-
-        UIDSet.empty[ObjectType] ++ functionalInterfaces.keys
-    } { t ⇒
-        info("project setup", s"computing functional interfaces took ${t.toSeconds}")
-    }
-
-    // --------------------------------------------------------------------------------------------
-    //
-    //    CODE TO MAKE IT POSSIBLE TO ATTACH SOME INFORMATION TO A PROJECT (ON DEMAND)
-    //
-    // --------------------------------------------------------------------------------------------
-
-    /**
-     * Here, the usage of the project information key does not lead to its initialization!
-     */
-    private[this] val projectInformationKeyInitializationData = {
-        new ConcurrentHashMap[ProjectInformationKey[AnyRef, AnyRef], AnyRef]()
-    }
-
-    /**
-     * Returns the project specific initialization information for the given project information
-     * key.
-     */
-    def getProjectInformationKeyInitializationData[T <: AnyRef, I <: AnyRef](
-        key: ProjectInformationKey[T, I]
-    ): Option[I] = {
-        Option(projectInformationKeyInitializationData.get(key).asInstanceOf[I])
-    }
-
-    /**
-     * Gets the project information key specific initialization object. If an object is already
-     * registered, that object will be used otherwise `info` will be evaluated and that value
-     * will be added and also returned.
-     *
-     * @note    Initialization data is discarded once the key is used.
-     */
-    def getOrCreateProjectInformationKeyInitializationData[T <: AnyRef, I <: AnyRef](
-        key:  ProjectInformationKey[T, I],
-        info: ⇒ I
-    ): I = {
-        projectInformationKeyInitializationData.computeIfAbsent(
-            key.asInstanceOf[ProjectInformationKey[AnyRef, AnyRef]],
-            new java.util.function.Function[ProjectInformationKey[AnyRef, AnyRef], I] {
-                def apply(key: ProjectInformationKey[AnyRef, AnyRef]): I = info
-            }
-        ).asInstanceOf[I]
-    }
-
-    /**
-     * Returns the additional project information that is ''currently'' available.
-     *
-     * If some analyses are still running it may be possible that additional
-     * information will be made available as part of the execution of those
-     * analyses.
-     *
-     * @note This method redetermines the available project information on each call.
-     */
-    def availableProjectInformation: List[AnyRef] = {
-        var pis = List.empty[AnyRef]
-        val projectInformation = this.projectInformation
-        for (i ← (0 until projectInformation.length())) {
-            val pi = projectInformation.get(i)
-            if (pi != null) {
-                pis = pi :: pis
-            }
-        }
-        pis
-    }
-
-    /**
-     * Returns the information attached to this project that is identified by the
-     * given `ProjectInformationKey`.
-     *
-     * If the information was not yet required, the information is computed and
-     * returned. Subsequent calls will directly return the information.
-     *
-     * @note    (Development Time)
-     *          Every analysis using [[ProjectInformationKey]]s must list '''All
-     *          requirements; failing to specify a requirement can end up in a deadlock.'''
-     *
-     * @see     [[ProjectInformationKey]] for further information.
-     */
-    def get[T <: AnyRef](pik: ProjectInformationKey[T, _]): T = {
-        val pikUId = pik.uniqueId
-
-        /* synchronization is done by the caller! */
-        def derive(projectInformation: AtomicReferenceArray[AnyRef]): T = {
-            var className = pik.getClass.getSimpleName
-            if (className.endsWith("Key"))
-                className = className.substring(0, className.length - 3)
-            else if (className.endsWith("Key$"))
-                className = className.substring(0, className.length - 4)
-
-            for (requiredProjectInformationKey ← pik.getRequirements) {
-                get(requiredProjectInformationKey)
-            }
-            val pi = time {
-                val pi = pik.doCompute(this)
-                // we don't need the initialization data anymore
-                projectInformationKeyInitializationData.remove(pik)
-                pi
-            } { t ⇒ info("project", s"initialization of $className took ${t.toSeconds}") }
-            projectInformation.set(pikUId, pi)
-            pi
-        }
-
-        val projectInformation = this.projectInformation
-        if (pikUId < projectInformation.length()) {
-            val pi = projectInformation.get(pikUId)
-            if (pi ne null) {
-                pi.asInstanceOf[T]
-            } else {
-                this.synchronized {
-                    // It may be the case that the underlying array was replaced!
-                    val projectInformation = this.projectInformation
-                    // double-checked locking (works with Java >=6)
-                    val pi = projectInformation.get(pikUId)
-                    if (pi ne null) {
-                        pi.asInstanceOf[T]
-                    } else {
-                        derive(projectInformation)
-                    }
-                }
-            }
-        } else {
-            // We have to synchronize w.r.t. "this" object on write accesses
-            // to make sure that we do not loose a concurrent update or
-            // derive an information more than once.
-            this.synchronized {
-                val projectInformation = this.projectInformation
-                if (pikUId < projectInformation.length()) {
-                    get(pik)
-                } else {
-                    val newLength = Math.max(projectInformation.length * 2, pikUId * 2)
-                    val newProjectInformation = new AtomicReferenceArray[AnyRef](newLength)
-                    org.opalj.control.iterateUntil(0, projectInformation.length()) { i ⇒
-                        newProjectInformation.set(i, projectInformation.get(i))
-                    }
-                    this.projectInformation = newProjectInformation
-                    derive(newProjectInformation)
-                }
-            }
-        }
-    }
-
-    /**
-     * Tests if the information identified by the given [[ProjectInformationKey]]
-     * is available. If the information is not (yet) available, the information
-     * will not be computed; `None` will be returned.
-     *
-     * @see [[ProjectInformationKey]] for further information.
-     */
-    def has[T <: AnyRef](pik: ProjectInformationKey[T, _]): Option[T] = {
-        val pikUId = pik.uniqueId
-
-        if (pikUId < this.projectInformation.length())
-            Option(this.projectInformation.get(pikUId).asInstanceOf[T])
-        else
-            None
-    }
-
-    OPALLogger.debug("progress", s"project created (${logContext.logContextId})")
-
-    /* ------------------------------------------------------------------------------------------ *\
-    |                                                                                              |
-    |                                                                                              |
-    |                                    INSTANCE METHODS                                          |
-    |                                                                                              |
-    |                                                                                              |
-    \* ------------------------------------------------------------------------------------------ */
-
-    /**
-     * Creates a new `Project` which also includes the given class files.
-     */
-    def extend(projectClassFilesWithSources: Iterable[(ClassFile, Source)]): Project[Source] = {
-        Project.extend[Source](this, projectClassFilesWithSources)
-    }
-
-    /**
-     * Creates a new `Project` which also includes this as well as the other project's
-     * class files.
-     */
-    def extend(other: Project[Source]): Project[Source] = {
-        if (this.projectType != other.projectType) {
-            throw new IllegalArgumentException("the projects have different analysis modes");
-        }
-
-        if (this.libraryClassFilesAreInterfacesOnly != other.libraryClassFilesAreInterfacesOnly) {
-            throw new IllegalArgumentException("the projects' libraries are loaded differently");
-        }
-
-        val otherClassFiles = other.projectClassFilesWithSources
-        val otherLibraryClassFiles = other.libraryClassFilesWithSources
-        Project.extend[Source](this, otherClassFiles, otherLibraryClassFiles)
-    }
-
-    /**
-     * The number of all source elements (fields, methods and class files).
-     */
-    def sourceElementsCount: Int = fieldsCount + methodsCount + classFilesCount
-
-    private[this] def doParForeachClassFile[T](
-        classFiles: Array[ClassFile], isInterrupted: () ⇒ Boolean
-    )(
-        f: ClassFile ⇒ T
-    ): Unit = {
-        val classFilesCount = classFiles.length
-        if (classFilesCount == 0)
-            return ;
-
-        val parallelizationLevel = Math.min(NumberOfThreadsForCPUBoundTasks, classFilesCount)
-        parForeachArrayElement(classFiles, parallelizationLevel, isInterrupted)(f)
-    }
-
-    def parForeachProjectClassFile[T](
-        isInterrupted: () ⇒ Boolean = defaultIsInterrupted
-    )(
-        f: ClassFile ⇒ T
-    ): Unit = {
-        doParForeachClassFile(this.projectClassFiles, isInterrupted)(f)
-    }
-
-    def parForeachLibraryClassFile[T](
-        isInterrupted: () ⇒ Boolean = defaultIsInterrupted
-    )(
-        f: ClassFile ⇒ T
-    ): Unit = {
-        doParForeachClassFile(this.libraryClassFiles, isInterrupted)(f)
-    }
-
-    def parForeachClassFile[T](
-        isInterrupted: () ⇒ Boolean = defaultIsInterrupted
-    )(
-        f: ClassFile ⇒ T
-    ): Unit = {
-        parForeachProjectClassFile(isInterrupted)(f)
-        parForeachLibraryClassFile(isInterrupted)(f)
-    }
-
-    /**
-     * The set of all method names of the given types.
-     */
-    def methodNames(objectTypes: Traversable[ObjectType]): Set[String] = {
-        objectTypes.flatMap(ot ⇒ classFile(ot)).flatMap(cf ⇒ cf.methods.map(m ⇒ m.name)).toSet
-    }
-
-    /**
-     * Returns the list of all packages that contain at least one class.
-     *
-     * For example, in case of the JDK the package `java` does not directly contain
-     * any class – only its subclasses. This package is, hence, not returned by this
-     * function, but the package `java.lang` is.
-     *
-     * @note This method's result is not cached.
-     */
-    def packages: Set[String] = projectPackages ++ libraryPackages
-
-    /**
-     * Returns the set of all project packages that contain at least one class.
-     *
-     * For example, in case of the JDK the package `java` does not directly contain
-     * any class – only its subclasses. This package is, hence, not returned by this
-     * function, but the package `java.lang` is.
-     *
-     * @note This method's result is not cached.
-     */
-    def projectPackages: Set[String] = {
-        projectClassFiles.foldLeft(Set.empty[String])(_ + _.thisType.packageName)
-    }
-
-    /**
-     * Returns the set of all library packages that contain at least one class.
-     *
-     * For example, in case of the JDK the package `java` does not directly contain
-     * any class – only its subclasses. This package is, hence, not returned by this
-     * function, but the package `java.lang` is.
-     *
-     * @note This method's result is not cached.
-     */
-    def libraryPackages: Set[String] = {
-        libraryClassFiles.foldLeft(Set.empty[String])(_ + _.thisType.packageName)
-    }
-
-    /**
-     * Iterates over all methods with a body in parallel starting with the largest methods first.
-     *
-     * This method maximizes utilization by allowing each thread to pick the next
-     * unanalyzed method as soon as the thread has finished analyzing the previous method.
-     * I.e., each thread is not assigned a fixed batch of methods. Additionally, the
-     * methods are analyzed ordered by their length (longest first).
-     */
-    def parForeachMethodWithBody[T](
-        isInterrupted:        () ⇒ Boolean = defaultIsInterrupted,
-        parallelizationLevel: Int          = NumberOfThreadsForCPUBoundTasks
-    )(
-        f: MethodInfo[Source] ⇒ T
-    ): Unit = {
-        val methods = this.methodsWithBodyAndContext
-        if (methods.length == 0)
-            return ;
-
-        parForeachArrayElement(methods, parallelizationLevel, isInterrupted)(f)
-    }
-
-    /**
-     * Iterates over all methods in parallel; actually, the methods belonging to a specific class
-     * are analyzed sequentially..
-     */
-    def parForeachMethod[T](
-        isInterrupted: () ⇒ Boolean = defaultIsInterrupted
-    )(
-        f: Method ⇒ T
-    ): Unit = {
-        parForeachClassFile(isInterrupted) { cf ⇒ cf.methods.foreach(f) }
-    }
-
-    /**
-     * Determines for all packages of this project that contain at least one class
-     * the "root" packages and stores the mapping between the package and its root package.
-     *
-     * For example, let's assume that we have project which has the following packages
-     * that contain at least one class:
-     *  - org.opalj
-     *  - org.opalj.ai
-     *  - org.opalj.ai.domain
-     *  - org.apache.commons.io
-     *  - java.lang
-     * Then the map will be:
-     *  - org.opalj => org.opalj
-     *  - org.opalj.ai => org.opalj
-     *  - org.opalj.ai.domain => org.opalj
-     *  - org.apache.commons.io => org.apache.commons.io
-     *  - java.lang => java.lang
-     *
-     * In other words the set of rootPackages can then be determined using:
-     * {{{
-     * <Project>.rootPackages().values.toSet
-     * }}}
-     *
-     * @note This method's result is not cached.
-     *
-     * @return a Map which contains for each package name the root package name.
-     */
-    def rootPackages: Map[String, String] = {
-        val allPackages = packages.toSeq.sorted
-        if (allPackages.isEmpty)
-            Map.empty
-        else if (allPackages.tail.isEmpty)
-            Map((allPackages.head, allPackages.head))
-        else {
-            allPackages.tail.foldLeft(SortedMap((allPackages.head, allPackages.head))) {
-                (rootPackages, nextPackage) ⇒
-                    // java is not a root package of "javax"...
-                    val (_, lastPackage) = rootPackages.last
-                    if (nextPackage.startsWith(lastPackage) &&
-                        nextPackage.charAt(lastPackage.size) == '/')
-                        rootPackages + ((nextPackage, lastPackage))
-                    else
-                        rootPackages + ((nextPackage, nextPackage))
-            }
-        }
-    }
-
-    /**
-     * Number of packages.
-     *
-     * @note The result is (re)calculated for each call.
-     */
-    def packagesCount = packages.size
-
-    /**
-     * Distributes all classes which define methods with bodies across a given number of
-     * groups. Afterwards these groups can, e.g., be processed in parallel.
-     */
-    def groupedClassFilesWithMethodsWithBody(groupsCount: Int): Array[Buffer[ClassFile]] = {
-        var nextGroupId = 0
-        val groups = Array.fill[Buffer[ClassFile]](groupsCount) {
-            new ArrayBuffer[ClassFile](methodsCount / groupsCount)
-        }
-        for {
-            classFile ← projectClassFiles
-            if classFile.methods.exists(_.body.isDefined)
-        } {
-            // we distribute the classfiles among the different bins
-            // to avoid that one bin accidentally just contains
-            // interfaces
-            groups(nextGroupId) += classFile
-            nextGroupId = (nextGroupId + 1) % groupsCount
-        }
-        groups
-    }
-
-    def projectClassFilesWithSources: Iterable[(ClassFile, Source)] = {
-        projectClassFiles.view.map { classFile ⇒ (classFile, sources(classFile.thisType)) }
-    }
-
-    def libraryClassFilesWithSources: Iterable[(ClassFile, Source)] = {
-        libraryClassFiles.view.map { classFile ⇒ (classFile, sources(classFile.thisType)) }
-    }
-
-    def classFilesWithSources: Iterable[(ClassFile, Source)] = {
-        projectClassFilesWithSources ++ libraryClassFilesWithSources
-    }
-
-    /**
-     * Returns `true` if the given class file belongs to the library part of the project.
-     * This is only the case if the class file was explicitly identified as being
-     * part of the library. By default all class files are considered to belong to the
-     * code base that will be analyzed.
-     */
-    def isLibraryType(classFile: ClassFile): Boolean = isLibraryType(classFile.thisType)
-
-    /**
-     * Returns `true` if the given type belongs to the library part of the project.
-     * This is generally the case if no class file was loaded for the given type.
-     */
-    def isLibraryType(objectType: ObjectType): Boolean = !projectTypes.contains(objectType)
-
-    /**
-     * Returns `true` iff the given type belongs to the project and not to a library.
-     */
-    def isProjectType(objectType: ObjectType): Boolean = projectTypes.contains(objectType)
-
-    /**
-     * Returns the source (for example, a `File` object or `URL` object) from which
-     * the class file was loaded that defines the given object type, if any.
-     *
-     * @param objectType Some object type.
-     */
-    def source(objectType: ObjectType): Option[Source] = sources.get(objectType)
-    def source(classFile: ClassFile): Option[Source] = source(classFile.thisType)
-
-    /**
-     * Returns the class file that defines the given `objectType`; if any.
-     *
-     * @param objectType Some object type.
-     */
-    override def classFile(objectType: ObjectType): Option[ClassFile] = {
-        objectTypeToClassFile.get(objectType)
-    }
-
-    /**
-     * Converts this project abstraction into a standard Java `HashMap`.
-     *
-     * @note This method is intended to be used by Java projects that want to interact with OPAL.
-     */
-    def toJavaMap(): java.util.HashMap[ObjectType, ClassFile] = {
-        val map = new java.util.HashMap[ObjectType, ClassFile]
-        for (classFile ← allClassFiles) map.put(classFile.thisType, classFile)
-        map
-    }
-
-    /**
-     * Some basic statistics about this project.
-     *
-     * ((Re)Calculated on-demand.)
-     */
-    def statistics: Map[String, Int] = {
-        Map(
-            ("ProjectClassFiles" → projectClassFilesCount),
-            ("LibraryClassFiles" → libraryClassFilesCount),
-            ("ProjectMethods" → projectMethodsCount),
-            ("ProjectFields" → projectFieldsCount),
-            ("LibraryMethods" → libraryMethodsCount),
-            ("LibraryFields" → libraryFieldsCount),
-            ("ProjectPackages" → projectPackages.size),
-            ("LibraryPackages" → libraryPackages.size),
-            ("ProjectInstructions" →
-                projectClassFiles.foldLeft(0)(_ + _.methods.view.filter(_.body.isDefined).
-                    foldLeft(0)(_ + _.body.get.instructions.count(_ != null))))
-        )
-    }
-
-    /**
-     * Returns the (number of) (non-synthetic) methods per method length
-     * (size in length of the method's code array).
-     */
-    def projectMethodsLengthDistribution: Map[Int, Set[Method]] = {
-        val nonSyntheticMethodsWithBody = methodsWithBody.iterator.filterNot(_.isSynthetic)
-        val data = SortedMap.empty[Int, Set[Method]]
-        nonSyntheticMethodsWithBody.foldLeft(data) { (data, method) ⇒
-            val methodLength = method.body.get.instructions.length
-            val methods = data.getOrElse(methodLength, Set.empty[Method])
-            data + ((methodLength, methods + method))
-        }
-    }
-
-    /**
-     * Returns the number of (non-synthetic) fields and methods per class file.
-     * The number of class members of nested classes is also taken into consideration.
-     * I.e., the map's key identifies the category and the value is a pair where the first value
-     * is the count and the value is the names of the source elements.
-     *
-     * The count can be higher than the set of names of class members due to method overloading.
-     */
-    def projectClassMembersPerClassDistribution: Map[Int, (Int, Set[String])] = {
-        val data = AnyRefMap.empty[String, Int]
-
-        projectClassFiles foreach { classFile ⇒
-            // we want to collect the size in relation to the source code;
-            //i.e., across all nested classes
-            val count =
-                classFile.methods.iterator.filterNot(_.isSynthetic).size +
-                    classFile.fields.iterator.filterNot(_.isSynthetic).size
-
-            var key = classFile.thisType.toJava
-            if (classFile.isInnerClass) {
-                val index = key.indexOf('$')
-                if (index >= 0) {
-                    key = key.substring(0, index)
-                }
-            }
-            data.update(key, data.getOrElse(key, 0) + count + 1 /*+1 for the inner class*/ )
-        }
-
-        var result = SortedMap.empty[Int, (Int, Set[String])]
-        for ((typeName, membersCount) ← data) {
-            val (count, typeNames) = result.getOrElse(membersCount, (0, Set.empty[String]))
-            result += ((membersCount, (count + 1, typeNames + typeName)))
-        }
-        result
-    }
-
-    /**
-     * Returns all available `ClassFile` objects for the given `objectTypes` that
-     * pass the given `filter`. `ObjectType`s for which no `ClassFile` is available
-     * are ignored.
-     */
-    def lookupClassFiles(
-        objectTypes: Traversable[ObjectType]
-    )(
-        classFileFilter: ClassFile ⇒ Boolean
-    ): Traversable[ClassFile] = {
-        objectTypes.view.flatMap(classFile(_)) filter (classFileFilter)
-    }
-
-    override def toString: String = {
-        val classDescriptions =
-            sources map { entry ⇒
-                val (ot, source) = entry
-                ot.toJava+" « "+source.toString
-            }
-
-        classDescriptions.mkString(
-            "Project("+
-                "\n\tprojectType="+projectType+
-                "\n\tlibraryClassFilesAreInterfacesOnly="+libraryClassFilesAreInterfacesOnly+
-                "\n\t",
-            "\n\t",
-            "\n)"
-        )
-    }
-
-    // ----------------------------------------------------------------------------------
-    //
-    // FINALIZATION
-    //
-    // ----------------------------------------------------------------------------------
-
-    /**
-     * Unregisters this project from the OPALLogger and then calls `super.finalize`.
-     */
-    override protected def finalize(): Unit = {
-        OPALLogger.debug("project", "finalized ("+logContext+")")
-        if (logContext != GlobalLogContext) { OPALLogger.unregister(logContext) }
-
-        // DEPRECATED: super.finalize()
-        // The "correct" solution requires Java 9 (Cleaner) - we want to remain compatible
-        // Java 8 for the time being; hence, we will keep it as it is for the time being.
-    }
-}
-
-/**
- * Definition of factory methods to create [[Project]]s.
- *
- * @author Michael Eichberg
- */
-object Project {
-
-    lazy val JavaLibraryClassFileReader: Java9LibraryFramework.type = Java9LibraryFramework
-
-    @volatile private[this] var theCache: SoftReference[BytecodeInstructionsCache] = {
-        new SoftReference(new BytecodeInstructionsCache)
-    }
-    private[this] def cache: BytecodeInstructionsCache = {
-        var cache = theCache.get
-        if (cache == null) {
-            this.synchronized {
-                cache = theCache.get
-                if (cache == null) {
-                    cache = new BytecodeInstructionsCache
-                    theCache = new SoftReference(cache)
-                }
-            }
-        }
-        cache
-    }
-
-    def JavaClassFileReader(
-        theLogContext: LogContext = GlobalLogContext,
-        theConfig:     Config     = BaseConfig
-    ): Java9FrameworkWithLambdaExpressionsSupportAndCaching = {
-        // The following makes use of early initializers
-        class ConfiguredFramework extends {
-            override implicit val logContext: LogContext = theLogContext
-            override implicit val config: Config = theConfig
-        } with Java9FrameworkWithLambdaExpressionsSupportAndCaching(cache)
-        new ConfiguredFramework
-    }
-
-    /**
-     * Performs some fundamental validations to make sure that subsequent analyses don't have
-     * to deal with completely broken projects/that the user is aware of the issues!
-     */
-    private[this] def validate(project: SomeProject): Seq[InconsistentProjectException] = {
-
-        implicit val logContext = project.logContext
-
-        val disclaimer = "(this inconsistency may lead to useless/wrong results)"
-
-        import project.classHierarchy
-        import classHierarchy.isInterface
-
-        var exs = List.empty[InconsistentProjectException]
-        val exsMutex = new Object
-        def addException(ex: InconsistentProjectException): Unit = {
-            exsMutex.synchronized { exs = ex :: exs }
-        }
-
-        try {
-            project.parForeachMethodWithBody(() ⇒ Thread.interrupted()) { mi ⇒
-                val m: Method = mi.method
-                val cf = m.classFile
-
-                def completeSupertypeInformation =
-                    classHierarchy.isSupertypeInformationComplete(cf.thisType)
-
-                def missingSupertypeClassFile =
-                    classHierarchy.allSupertypes(cf.thisType, false).find { t ⇒
-                        project.classFile(t).isEmpty
-                    }.map { ot ⇒
-                        (classHierarchy.isInterface(ot) match {
-                            case Yes     ⇒ "interface "
-                            case No      ⇒ "class "
-                            case Unknown ⇒ "interface/class "
-                        }) + ot.toJava
-                    }.getOrElse("<None>")
-
-                m.body.get.iterate { (pc: Int, instruction: Instruction) ⇒
-                    (instruction.opcode: @switch) match {
-
-                        case NEW.opcode ⇒
-                            val NEW(objectType) = instruction
-                            if (isInterface(objectType).isYes) {
-                                val ex = InconsistentProjectException(
-                                    s"cannot create an instance of interface ${objectType.toJava} in "+
-                                        m.toJava(s"pc=$pc $disclaimer"),
-                                    Error
-                                )
-                                addException(ex)
-                            }
-
-                        case INVOKESTATIC.opcode ⇒
-                            val invokestatic = instruction.asInstanceOf[INVOKESTATIC]
-                            project.staticCall(invokestatic) match {
-                                case _: Success[_] ⇒ /*OK*/
-                                case Empty         ⇒ /*OK - partial project*/
-                                case Failure ⇒
-                                    val ex = InconsistentProjectException(
-                                        s"target method of invokestatic call in "+
-                                            m.toJava(s"pc=$pc; $invokestatic - $disclaimer")+
-                                            " cannot be resolved; supertype information is complete="+
-                                            completeSupertypeInformation+
-                                            "; missing supertype class file: "+missingSupertypeClassFile,
-                                        Error
-                                    )
-                                    addException(ex)
-                            }
-
-                        case INVOKESPECIAL.opcode ⇒
-                            val invokespecial = instruction.asInstanceOf[INVOKESPECIAL]
-                            project.specialCall(invokespecial) match {
-                                case _: Success[_] ⇒ /*OK*/
-                                case Empty         ⇒ /*OK - partial project*/
-                                case Failure ⇒
-                                    val ex = InconsistentProjectException(
-                                        s"target method of invokespecial call in "+
-                                            m.toJava(s"pc=$pc; $invokespecial - $disclaimer")+
-                                            " cannot be resolved; supertype information is complete="+
-                                            completeSupertypeInformation+
-                                            "; missing supertype class file: "+missingSupertypeClassFile,
-                                        Error
-                                    )
-                                    addException(ex)
-                            }
-
-                        case _ ⇒ // Nothing special is checked (so far)
-                    }
-                }
-            }
-        } catch {
-            case ce: ConcurrentExceptions ⇒
-                ce.getSuppressed foreach { e ⇒
-                    error("internal - ignored", "project validation failed", e)
-                }
-        }
-
-        exs
-    }
-
-    /**
-     * The type of the function that is called if an inconsistent project is detected.
-     */
-    type HandleInconsistentProject = (LogContext, InconsistentProjectException) ⇒ Unit
-
-    /**
-     * This default handler just "logs" inconsistent project exceptions at the
-     * [[org.opalj.log.Warn]] level.
-     */
-    def defaultHandlerForInconsistentProjects(
-        logContext: LogContext,
-        ex:         InconsistentProjectException
-    ): Unit = {
-        OPALLogger.log(ex.severity("project configuration", ex.message))(logContext)
-    }
-
-    def instanceMethods(
-        classHierarchy:        ClassHierarchy,
-        objectTypeToClassFile: (ObjectType) ⇒ Option[ClassFile]
-    )(
-        implicit
-        logContext: LogContext
-    ): Map[ObjectType, ConstArray[MethodDeclarationContext]] = time {
-
-        import ProjectLike.findMaximallySpecificSuperinterfaceMethods
-
-        // IDEA
-        // Process the type hierarchy starting with the root type(s) to ensure that all method
-        // information about all super types is available (already stored in instanceMethods)
-        // when we process the subtype. If not, all information is already available, which
-        // can happen in the following case if the processing of C would be scheduled before B:
-        //      interface A; interface B extends A; interface C extends A, B,
-        // we postpone the processing of C until the information is available.
-
-        val methods: AnyRefMap[ObjectType, Chain[MethodDeclarationContext]] = {
-            new AnyRefMap(ObjectType.objectTypesCount)
-        }
-
-        // HERE "overridden" is to be taken with a grain of salt, because we have a static
-        // method with the same name and descriptor as an instance method defined by a super
-        // class...
-        var staticallyOverriddenInstanceMethods: List[(ObjectType, String, MethodDescriptor)] = Nil
-
-        // Returns `true` if the potentially available information is not yet available.
-        @inline def notYetAvailable(superinterfaceType: ObjectType): Boolean = {
-            methods.get(superinterfaceType).isEmpty &&
-                // If the class file is not known, we will never have any details;
-                // hence, the information will be "NEVER" available; or - in other
-                // words - all potentially available information is available.
-                objectTypeToClassFile(superinterfaceType).nonEmpty
-        }
-
-        def computeDefinedMethods(tasks: Tasks[ObjectType], objectType: ObjectType): Unit = {
-            // Due to the fact that we may inherit from multiple interfaces,
-            // the computation may have been scheduled multiple times; hence, if we are
-            // already done, just return.
-            if (methods.get(objectType).nonEmpty)
-                return ;
-
-            val superclassType = classHierarchy.superclassType(objectType)
-
-            val inheritedClassMethods: Chain[MethodDeclarationContext] =
-                if (superclassType.isDefined) {
-                    val theSuperclassType = superclassType.get
-                    if (notYetAvailable(theSuperclassType)) {
-                        // let's postpone the processing of this object type
-                        // because we will get some result in the future
-                        tasks.submit(objectType)
-                        return ;
-                    }
-                    val superclassTypeMethods = methods.get(theSuperclassType)
-                    if (superclassTypeMethods.nonEmpty) {
-                        val inheritedClassMethods = superclassTypeMethods.get
-                        if (classHierarchy.isInterface(objectType).isYes) {
-                            // an interface does not inherit non-public methods from java.lang.Object
-                            inheritedClassMethods.filter(mdc ⇒ mdc.method.isPublic)
-                        } else {
-                            inheritedClassMethods
-                        }
-                    } else
-                        Naught
-                } else {
-                    Naught
-                }
-
-            // We have to select the most maximally specific methods, recall that:
-            //  -   methods defined by a class have precedence over concrete methods defined
-            //      by interfaces (e.g., default methods).
-            //  -   an abstract method defined by an interface "nullifies" a concrete
-            //      package-visible or protected visible method defined by a superclass.
-            //  -   we assume that the project is valid; i.e., there is
-            //      always at most one maximally specific method and if not, then
-            //      the subclass resolves the conflict by defining the method.
-            var definedMethods: Chain[MethodDeclarationContext] = inheritedClassMethods
-
-            val superinterfaceTypes = classHierarchy.allSuperinterfacetypes(objectType)
-
-            // We have to filter (remove) those interfaces that are directly and indirectly
-            // inherited. In this case the potentially(!) correct method is defined by the interface
-            // which also implements the indirectly inherited interface!
-            // Concrete case:
-            // interface S { default void m(){;} }
-            // interface SL extends S { abstract void m(); /* m is made abstract!!! */ }
-            // interface SR extends S { }
-            // The concrete method m defined by S does NOT belong to the interface of SB(!):
-            // interface SB extends SL,SR { }
-            //
-            // Hence, when we have to find the correct method, we first have to determine
-            // that - in case of SB - the only relevant super interfaces are SL and SR, but
-            // not S.
-<<<<<<< HEAD
-            var interfaceMethods: Chain[Method] = Naught
-=======
-
->>>>>>> 2378af11
-            def processMaximallySpecificSuperinterfaceMethod(
-                inheritedInterfaceMethod: Method
-            ): Unit = {
-                // The relevant interface methods are public, hence, the package
-                // name is not relevant!
-                val methodO = definedMethods.find { definedMethod ⇒
-                    definedMethod.descriptor == inheritedInterfaceMethod.descriptor &&
-                        definedMethod.name == inheritedInterfaceMethod.name
-                }
-<<<<<<< HEAD
-                if(methodO.isDefined){
-                    // If there already is a method and it is from an interface, then it is not
-                    // maximally specific and must be replaced. If it is from a class however, we
-                    // must keep it.
-                    if(classHierarchy.isInterface(methodO.get.declaringClassType).isYesOrUnknown){
-=======
-                if (methodO.isDefined) {
-                    // If there already is a method and it is from an interface, then it is not
-                    // maximally specific and must be replaced. If it is from a class however, we
-                    // must keep it.
-                    if (classHierarchy.isInterface(methodO.get.declaringClassType).isYesOrUnknown) {
->>>>>>> 2378af11
-                        definedMethods = definedMethods.filterNot { definedMethod ⇒
-                            definedMethod.descriptor == inheritedInterfaceMethod.descriptor &&
-                                definedMethod.name == inheritedInterfaceMethod.name
-                        }
-<<<<<<< HEAD
-                        if(!inheritedInterfaceMethod.isAbstract)
-                            definedMethods :&:= MethodDeclarationContext(inheritedInterfaceMethod)
-                    }
-                }else {
-                    if(!inheritedInterfaceMethod.isAbstract)
-                    definedMethods :&:= MethodDeclarationContext(inheritedInterfaceMethod)
-                }
-            }
-
-            for {
-                superinterfaceType ← superinterfaceTypes
-                superinterfaceClassfile <- objectTypeToClassFile(superinterfaceType)
-                superinterfaceTypeMethod ← superinterfaceClassfile.methods
-            } {
-                interfaceMethods :&:= superinterfaceTypeMethod
-            }
-
-            // let's keep the contexts related to the maximally specific methods.
-            interfaceMethods foreach { interfaceMethod ⇒
-=======
-                        if (!inheritedInterfaceMethod.isAbstract)
-                            definedMethods :&:= MethodDeclarationContext(inheritedInterfaceMethod)
-                    }
-                } else {
-                    if (!inheritedInterfaceMethod.isAbstract)
-                        definedMethods :&:= MethodDeclarationContext(inheritedInterfaceMethod)
-                }
-            }
-
-            var interfaceMethods: Set[MethodSignature] = Set.empty
-            var uniqueInterfaceMethods: Set[Method] = Set.empty
-            var uniqueInterfaceMethodSignatures: Set[MethodSignature] = Set.empty
-            for {
-                superinterfaceType ← superinterfaceTypes
-                superinterfaceClassfile ← objectTypeToClassFile(superinterfaceType)
-                superinterfaceTypeMethod ← superinterfaceClassfile.methods
-                if superinterfaceTypeMethod.isPublic &&
-                    !superinterfaceTypeMethod.isStatic &&
-                    !superinterfaceTypeMethod.isInitializer
-            } {
-                val signature = superinterfaceTypeMethod.signature
-                if (interfaceMethods.contains(signature)) {
-                    uniqueInterfaceMethodSignatures -= signature
-                    uniqueInterfaceMethods = uniqueInterfaceMethods.filterNot { m ⇒
-                        m.signature == signature
-                    }
-                } else {
-                    interfaceMethods += signature
-                    uniqueInterfaceMethodSignatures += signature
-                    uniqueInterfaceMethods += superinterfaceTypeMethod
-                }
-            }
-
-            uniqueInterfaceMethods foreach { m ⇒
-                processMaximallySpecificSuperinterfaceMethod(m)
-            }
-
-            // let's keep the contexts related to the maximally specific methods.
-            interfaceMethods.iterator.filterNot { ms ⇒
-                uniqueInterfaceMethodSignatures.contains(ms)
-            } foreach { interfaceMethod ⇒
->>>>>>> 2378af11
-                val (_, maximallySpecificSuperiniterfaceMethod) =
-                    findMaximallySpecificSuperinterfaceMethods(
-                        superinterfaceTypes,
-                        interfaceMethod.name, interfaceMethod.descriptor,
-                        UIDSet.empty[ObjectType]
-<<<<<<< HEAD
-                    )(objectTypeToClassFile, classHierarchy)
-=======
-                    )(objectTypeToClassFile, classHierarchy, logContext)
->>>>>>> 2378af11
-                if (maximallySpecificSuperiniterfaceMethod.size > 1) {
-                    // If there are multiple maximally specific interface methods, actually
-                    // none of them can be invoked
-                    definedMethods = definedMethods.filterNot { m ⇒
-                        interfaceMethod.name == m.name && interfaceMethod.descriptor == m.descriptor
-                    }
-<<<<<<< HEAD
-                } else if (maximallySpecificSuperiniterfaceMethod.contains(interfaceMethod)) {
-                    processMaximallySpecificSuperinterfaceMethod(interfaceMethod)
-=======
-                } else if (maximallySpecificSuperiniterfaceMethod.size == 1) {
-                    processMaximallySpecificSuperinterfaceMethod(maximallySpecificSuperiniterfaceMethod.head)
->>>>>>> 2378af11
-                }
-            }
-
-            objectTypeToClassFile(objectType) match {
-                case Some(classFile) ⇒
-                    for {
-                        declaredMethod ← classFile.methods
-                    } {
-                        if (declaredMethod.isVirtualMethodDeclaration) {
-                            val declaredMethodContext = MethodDeclarationContext(declaredMethod)
-                            // We have to filter multiple methods when we inherit (w.r.t. the
-                            // visibility) multiple conflicting methods!
-                            definedMethods =
-                                definedMethods.filterNot(declaredMethodContext.directlyOverrides)
-
-                            // Recall that it is possible to make a method "abstract" again...
-                            if (declaredMethod.isNotAbstract) {
-                                definedMethods :&:= declaredMethodContext
-                            }
-                        } else if (declaredMethod.isStatic) {
-                            val declaredMethodName = declaredMethod.name
-                            val declaredMethodDescriptor = declaredMethod.descriptor
-                            if (definedMethods.exists { mdc ⇒
-                                mdc.name == declaredMethodName &&
-                                    mdc.descriptor == declaredMethodDescriptor
-                            }) {
-                                // In this case we may have an "overriding" of an instance method by
-                                // a static method defined by the current interface or class type.
-                                // If so – we have to remove the instance method from the set
-                                // of defined methods for THIS SPECIFIC CLASS/INTERFACE ONlY; however,
-                                // we can only remove it later on, because the instance method is
-                                // visible again in subclasses/subinterfaces and we therefore
-                                // first have to propagate it.
-                                staticallyOverriddenInstanceMethods ::=
-                                    ((objectType, declaredMethodName, declaredMethodDescriptor))
-                            }
-                        }
-                    }
-                case None ⇒ // ... reached only in case of rather incomplete projects...
-            }
-            methods += ((objectType, definedMethods))
-            classHierarchy.foreachDirectSubtypeOf(objectType)(tasks.submit)
-        }
-
-        val tasks = new SequentialTasks[ObjectType](computeDefinedMethods, abortOnExceptions = true)
-        classHierarchy.rootTypes.foreach(tasks.submit)
-        try {
-            tasks.join()
-        } catch {
-            case ce: ConcurrentExceptions ⇒
-                ce.getSuppressed foreach { e ⇒
-                    error("project setup", "computing the defined methods failed", e)
-                }
-        }
-
-        staticallyOverriddenInstanceMethods foreach { sodm ⇒
-            val (declaringType, name, descriptor) = sodm
-            methods(declaringType) =
-                methods(declaringType) filter { mdc ⇒
-                    mdc.descriptor != descriptor || mdc.name != name
-                }
-        }
-
-        val result = methods.mapValuesNow { mdcs ⇒
-            val sortedMethods = mdcs.toArray
-            sortArray(sortedMethods, MethodDeclarationContextOrdering)
-            ConstArray.from(sortedMethods)
-        }
-        result.repack
-        result
-    } { t ⇒ info("project setup", s"computing defined methods took ${t.toSeconds}") }
-
-    /**
-     * Returns for a given virtual method the set of all non-abstract virtual methods which
-     * overrides it.
-     *
-     * This method takes the visibility of the methods and the defining context into consideration.
-     *
-     * @see     [[Method]]`.isVirtualMethodDeclaration` for further details.
-     * @note    The map only contains those methods which have at least one concrete
-     *          implementation.
-     */
-    def overridingMethods(
-        classHierarchy:        ClassHierarchy,
-        virtualMethodsCount:   Int,
-        objectTypeToClassFile: Map[ObjectType, ClassFile]
-    )(
-        implicit
-        theLogContext: LogContext
-    ): Map[Method, Set[Method]] = time {
-
-        implicit val classFileRepository = new ClassFileRepository {
-            override implicit def logContext: LogContext = theLogContext
-            override def classFile(objectType: ObjectType): Option[ClassFile] = {
-                objectTypeToClassFile.get(objectType)
-            }
-        }
-
-        // IDEA
-        // 0.   We start with the leaf nodes of the class hierarchy and store for each method
-        //      the set of overriding methods (recall that the overrides relation is reflexive).
-        //      Hence, initially the set of overriding methods for a method contains the method
-        //      itself.
-        //
-        // 1.   After that the direct superclass is scheduled to be analyzed if all subclasses
-        //      are analyzed. The superclass then tests for each overridable method if it is
-        //      overridden in the sublcasses and, if so, looks up the respective sets of overriding
-        //      methods and joins them.
-        //      A method is overridden by a subclass if the set of instance methods of the
-        //      subclass does not contain the super class' method.
-        //
-        // 2.   Continue with 1.
-
-        // Stores foreach type the number of subtypes that still need to be processed.
-        val subtypesToProcessCounts = new Array[Int](ObjectType.objectTypesCount)
-        classHierarchy.foreachKnownType { objectType ⇒
-            val oid = objectType.id
-            subtypesToProcessCounts(oid) = classHierarchy.directSubtypesCount(oid)
-        }
-
-        val methods = new AnyRefMap[Method, Set[Method]](virtualMethodsCount)
-
-        def computeOverridingMethods(tasks: Tasks[ObjectType], objectType: ObjectType): Unit = {
-            val declaredMethodPackageName = objectType.packageName
-
-            // If we don't know anything about the methods, we just do nothing;
-            // instanceMethods will also just reuse the information derived from the superclasses.
-            try {
-                for {
-                    cf ← objectTypeToClassFile.get(objectType)
-                    declaredMethod ← cf.methods
-                    if declaredMethod.isVirtualMethodDeclaration
-                } {
-                    if (declaredMethod.isFinal) { //... the method is necessarily not abstract...
-                        methods += ((declaredMethod, Set(declaredMethod)))
-                    } else {
-                        var overridingMethods = Set.empty[Method]
-                        // let's join the results of all subtypes
-                        classHierarchy.foreachSubtypeCF(objectType) { subtypeClassFile ⇒
-                            subtypeClassFile.findDirectlyOverridingMethod(
-                                declaredMethodPackageName,
-                                declaredMethod
-                            ) match {
-                                case _: NoResult ⇒ true
-                                case Success(overridingMethod) ⇒
-                                    val nextOverridingMethods = methods(overridingMethod)
-                                    if (nextOverridingMethods.nonEmpty) {
-                                        overridingMethods ++= nextOverridingMethods
-                                    }
-                                    false // we don't have to analyze subsequent subtypes.
-                            }
-                        }
-
-                        if (declaredMethod.isNotAbstract) overridingMethods += declaredMethod
-
-                        methods.put(declaredMethod, overridingMethods)
-                    }
-                }
-            } finally {
-                // The try-finally is a safety net to ensure that this method at least
-                // terminates and that exceptions can be reported!
-                classHierarchy.foreachDirectSupertype(objectType) { supertype ⇒
-                    val sid = supertype.id
-                    val newCount = subtypesToProcessCounts(sid) - 1
-                    subtypesToProcessCounts(sid) = newCount
-                    if (newCount == 0) {
-                        tasks.submit(supertype)
-                    }
-                }
-            }
-        }
-
-        val tasks = new SequentialTasks[ObjectType](computeOverridingMethods)
-        classHierarchy.leafTypes foreach { t ⇒ tasks.submit(t) }
-        try {
-            tasks.join()
-        } catch {
-            case ce: ConcurrentExceptions ⇒
-                error("project setup", "computing overriding methods failed, e")
-                ce.getSuppressed foreach { e ⇒
-                    error("project setup", "computing the overriding methods failed", e)
-                }
-        }
-        methods.repack
-        methods
-    } { t ⇒
-        info("project setup", s"computing overriding information took ${t.toSeconds}")
-    }
-
-    //
-    //
-    // FACTORY METHODS
-    //
-    //
-
-    /**
-     * Given a reference to a class file, jar file or a folder containing jar and class
-     * files, all class files will be loaded and a project will be returned.
-     *
-     * The global logger will be used for logging messages.
-     */
-    def apply(file: File): Project[URL] = {
-        Project.apply(file, OPALLogger.globalLogger())
-    }
-
-    def apply(file: File, projectLogger: OPALLogger): Project[URL] = {
-        apply(JavaClassFileReader().ClassFiles(file), projectLogger = projectLogger)
-    }
-
-    def apply(file: File, logContext: LogContext, config: Config): Project[URL] = {
-        val reader = JavaClassFileReader(logContext, config)
-        this(
-            projectClassFilesWithSources = reader.ClassFiles(file),
-            libraryClassFilesWithSources = Traversable.empty,
-            libraryClassFilesAreInterfacesOnly = true,
-            virtualClassFiles = Traversable.empty,
-            handleInconsistentProject = defaultHandlerForInconsistentProjects,
-            config = config,
-            logContext
-        )
-    }
-
-    def apply(
-        projectFiles: Array[File],
-        libraryFiles: Array[File],
-        logContext:   LogContext,
-        config:       Config
-    ): Project[URL] = {
-        this(
-            JavaClassFileReader(logContext, config).AllClassFiles(projectFiles),
-            JavaLibraryClassFileReader.AllClassFiles(libraryFiles),
-            libraryClassFilesAreInterfacesOnly = true,
-            virtualClassFiles = Traversable.empty,
-            handleInconsistentProject = defaultHandlerForInconsistentProjects,
-            config = config,
-            logContext
-        )
-    }
-
-    def apply[Source](
-        projectClassFilesWithSources: Traversable[(ClassFile, Source)]
-    ): Project[Source] = {
-        Project.apply[Source](
-            projectClassFilesWithSources,
-            projectLogger = OPALLogger.globalLogger()
-        )
-    }
-
-    def apply[Source](
-        projectClassFilesWithSources: Traversable[(ClassFile, Source)],
-        projectLogger:                OPALLogger
-    ): Project[Source] = {
-        Project.apply[Source](
-            projectClassFilesWithSources,
-            Traversable.empty,
-            libraryClassFilesAreInterfacesOnly = false /*it actually doesn't matter*/ ,
-            virtualClassFiles = Traversable.empty
-        )(projectLogger = projectLogger)
-    }
-
-    def apply(
-        projectFile: File,
-        libraryFile: File
-    ): Project[URL] = {
-        implicit val logContext = GlobalLogContext
-        val libraries: Traversable[(ClassFile, URL)] =
-            if (!libraryFile.exists) {
-                OPALLogger.error("project configuration", s"$libraryFile does not exist")
-                Traversable.empty
-            } else {
-                val libraries = JavaLibraryClassFileReader.ClassFiles(libraryFile)
-                if (libraries.isEmpty)
-                    OPALLogger.warn("project configuration", s"$libraryFile is empty")
-                libraries
-            }
-        apply(
-            JavaClassFileReader().ClassFiles(projectFile),
-            libraries,
-            libraryClassFilesAreInterfacesOnly = true,
-            virtualClassFiles = Traversable.empty
-        )
-    }
-
-    def apply(
-        projectFiles: Array[File],
-        libraryFiles: Array[File]
-    ): Project[URL] = {
-        apply(
-            JavaClassFileReader().AllClassFiles(projectFiles),
-            JavaLibraryClassFileReader.AllClassFiles(libraryFiles),
-            libraryClassFilesAreInterfacesOnly = true,
-            virtualClassFiles = Traversable.empty
-        )
-    }
-
-    def extend(project: Project[URL], file: File): Project[URL] = {
-        project.extend(JavaClassFileReader().ClassFiles(file))
-    }
-
-    /**
-     * Creates a new `Project` that consists of the class files of the previous
-     * project and the newly given class files.
-     */
-    def extend[Source](
-        project:                      Project[Source],
-        projectClassFilesWithSources: Iterable[(ClassFile, Source)]
-    ): Project[Source] = {
-
-        apply(
-            project.projectClassFilesWithSources ++ projectClassFilesWithSources,
-            // We cannot ensure that the newly provided class files are loaded in the same way
-            // therefore, we do not support extending the set of library class files.
-            project.libraryClassFilesWithSources,
-            project.libraryClassFilesAreInterfacesOnly,
-            virtualClassFiles = Traversable.empty
-        )(config = project.config, projectLogger = OPALLogger.logger(project.logContext.successor))
-    }
-
-    /**
-     * Creates a new `Project` that consists of the class files of the previous
-     * project and the newly given class files.
-     */
-    private def extend[Source](
-        project:                      Project[Source],
-        projectClassFilesWithSources: Iterable[(ClassFile, Source)],
-        libraryClassFilesWithSources: Iterable[(ClassFile, Source)]
-    ): Project[Source] = {
-
-        apply(
-            project.projectClassFilesWithSources ++ projectClassFilesWithSources,
-            project.libraryClassFilesWithSources ++ libraryClassFilesWithSources,
-            project.libraryClassFilesAreInterfacesOnly,
-            virtualClassFiles = Traversable.empty
-        )(project.config, OPALLogger.logger(project.logContext.successor))
-    }
-
-    def apply[Source](
-        projectClassFilesWithSources:       Traversable[(ClassFile, Source)],
-        libraryClassFilesWithSources:       Traversable[(ClassFile, Source)],
-        libraryClassFilesAreInterfacesOnly: Boolean
-    ): Project[Source] = {
-        Project.apply[Source](
-            projectClassFilesWithSources,
-            libraryClassFilesWithSources,
-            libraryClassFilesAreInterfacesOnly,
-            virtualClassFiles = Traversable.empty
-        )
-    }
-
-    /**
-     * Creates a new `Project` that consists of the source files of the previous
-     * project and uses the (new) configuration. The old project
-     * configuration is — by default – used as a fallback, so not all values have to be updated.
-     *
-     * If you just want to clear the derived data, using `Project.recreate` is more efficient.
-     */
-    def recreate[Source](
-        project:                Project[Source],
-        config:                 Config          = ConfigFactory.empty(),
-        useOldConfigAsFallback: Boolean         = true
-    ) = {
-        apply(
-            project.projectClassFilesWithSources,
-            project.libraryClassFilesWithSources,
-            project.libraryClassFilesAreInterfacesOnly,
-            virtualClassFiles = Traversable.empty
-        )(
-                if (useOldConfigAsFallback) config.withFallback(project.config) else config,
-                projectLogger = OPALLogger.logger(project.logContext.successor)
-            )
-    }
-
-    /**
-     * Creates a new Project.
-     *
-     * @param projectClassFilesWithSources The list of class files of this project that are considered
-     *      to belong to the application/library that will be analyzed.
-     *      [Thread Safety] The underlying data structure has to support concurrent access.
-     *
-     * @param libraryClassFilesWithSources The list of class files of this project that make up
-     *      the libraries used by the project that will be analyzed.
-     *      [Thread Safety] The underlying data structure has to support concurrent access.
-     *
-     * @param libraryClassFilesAreInterfacesOnly If `true` then only the public interface
-     *      and no private METHODS or method implementations are available. Otherwise,
-     *      the libraries are completely loaded.
-     *
-     * @param virtualClassFiles A list of virtual class files that have no direct
-     *      representation in the project.
-     *      Such declarations are created, e.g., to handle `invokedynamic`
-     *      instructions.
-     *      '''In general, such class files should be added using
-     *      `projectClassFilesWithSources` and the `Source` should be the file that
-     *      was the reason for the creation of this additional `ClassFile`.'''
-     *      [Thread Safety] The underlying data structure has to support concurrent access.
-     *
-     * @param handleInconsistentProject A function that is called back if the project
-     *      is not consistent. The default behavior
-     *      ([[defaultHandlerForInconsistentProjects]]) is to write a warning
-     *      message to the console. Alternatively it is possible to throw the given
-     *      exception to cancel the loading of the project (which is the only
-     *      meaningful option for several advanced analyses.)
-     */
-    def apply[Source](
-        projectClassFilesWithSources:       Traversable[(ClassFile, Source)],
-        libraryClassFilesWithSources:       Traversable[(ClassFile, Source)],
-        libraryClassFilesAreInterfacesOnly: Boolean,
-        virtualClassFiles:                  Traversable[ClassFile]           = Traversable.empty,
-        handleInconsistentProject:          HandleInconsistentProject        = defaultHandlerForInconsistentProjects
-    )(
-        implicit
-        config:        Config     = BaseConfig,
-        projectLogger: OPALLogger = OPALLogger.globalLogger()
-    ): Project[Source] = {
-        implicit val logContext = new StandardLogContext()
-        OPALLogger.register(logContext, projectLogger)
-        this(
-            projectClassFilesWithSources,
-            libraryClassFilesWithSources,
-            libraryClassFilesAreInterfacesOnly,
-            virtualClassFiles,
-            handleInconsistentProject,
-            config,
-            logContext
-        )
-    }
-
-    def apply[Source](
-        projectClassFilesWithSources:       Traversable[(ClassFile, Source)],
-        libraryClassFilesWithSources:       Traversable[(ClassFile, Source)],
-        libraryClassFilesAreInterfacesOnly: Boolean,
-        virtualClassFiles:                  Traversable[ClassFile],
-        handleInconsistentProject:          HandleInconsistentProject,
-        config:                             Config,
-        logContext:                         LogContext
-    ): Project[Source] = time {
-        implicit val projectConfig = config
-        implicit val projectLogContext = logContext
-
-        try {
-            import scala.collection.mutable.Set
-            import scala.concurrent.{Future, Await, ExecutionContext}
-            import scala.concurrent.duration.Duration
-            import ExecutionContext.Implicits.{global ⇒ ScalaExecutionContext}
-
-            val classHierarchyFuture: Future[ClassHierarchy] = Future {
-                time {
-                    val OTObject = ObjectType.Object
-                    val typeHierarchyDefinitions =
-                        if (projectClassFilesWithSources.exists(_._1.thisType == OTObject) ||
-                            libraryClassFilesWithSources.exists(_._1.thisType == OTObject)) {
-                            info("project configuration", "the JDK is part of the analysis")
-                            ClassHierarchy.noDefaultTypeHierarchyDefinitions
-                        } else {
-                            val alternative =
-                                "(using the preconfigured type hierarchy (based on Java 7) "+
-                                    "for classes belonging java.lang)"
-                            info("project configuration", "JDK classes not found "+alternative)
-                            ClassHierarchy.defaultTypeHierarchyDefinitions
-                        }
-                    ClassHierarchy(
-                        projectClassFilesWithSources.view.map(_._1) ++
-                            libraryClassFilesWithSources.view.map(_._1) ++
-                            virtualClassFiles,
-                        typeHierarchyDefinitions
-                    )
-                } { t ⇒
-                    info("project setup", s"computing type hierarchy took ${t.toSeconds}")
-                }
-            }(ScalaExecutionContext)
-
-            val projectModules = AnyRefMap.empty[String, ModuleDefinition[Source]]
-            var projectClassFiles = List.empty[ClassFile]
-            val projectTypes = Set.empty[ObjectType]
-            var projectClassFilesCount: Int = 0
-            var projectMethodsCount: Int = 0
-            var projectFieldsCount: Int = 0
-
-            val libraryModules = AnyRefMap.empty[String, ModuleDefinition[Source]]
-            var libraryClassFiles = List.empty[ClassFile]
-            var libraryClassFilesCount: Int = 0
-            var libraryMethodsCount: Int = 0
-            var libraryFieldsCount: Int = 0
-
-            var codeSize: Long = 0L
-
-            val objectTypeToClassFile = OpenHashMap.empty[ObjectType, ClassFile] // IMPROVE Use ArrayMap as soon as we have project-local object type ids
-            val sources = OpenHashMap.empty[ObjectType, Source] // IMPROVE Use ArrayMap as soon as we have project-local object type ids
-
-            def processModule(
-                classFile:        ClassFile,
-                source:           Option[Source],
-                modulesContainer: AnyRefMap[String, ModuleDefinition[Source]]
-            ): Unit = {
-                val moduleName = classFile.module.get.name
-                if (projectModules.contains(moduleName)) {
-                    handleInconsistentProject(
-                        logContext,
-                        InconsistentProjectException(
-                            s"the module $moduleName is defined as part of the project:\n\t"+
-                                projectModules(moduleName).source.getOrElse("<VIRTUAL>")+" and\n\t"+
-                                source.map(_.toString).getOrElse("<VIRTUAL>")+
-                                "\n\tkeeping the first one."
-                        )
-                    )
-                } else if (libraryModules.contains(moduleName)) {
-                    handleInconsistentProject(
-                        logContext,
-                        InconsistentProjectException(
-                            s"the module $moduleName is defined as part of the libraries:\n\t"+
-                                libraryModules(moduleName).source.getOrElse("<VIRTUAL>")+" and\n\t"+
-                                source.map(_.toString).getOrElse("<VIRTUAL>")+
-                                "\n\tkeeping the first one."
-                        )
-                    )
-                } else {
-                    modulesContainer += ((moduleName, ModuleDefinition(classFile, source)))
-                }
-            }
-
-            def processProjectClassFile(classFile: ClassFile, source: Option[Source]): Unit = {
-                val projectType = classFile.thisType
-                if (classFile.isModuleDeclaration) {
-                    processModule(classFile, source, projectModules)
-                } else if (projectTypes.contains(projectType)) {
-                    handleInconsistentProject(
-                        logContext,
-                        InconsistentProjectException(
-                            s"${projectType.toJava} is defined by multiple class files:\n\t"+
-                                sources.get(projectType).getOrElse("<VIRTUAL>")+" and\n\t"+
-                                source.map(_.toString).getOrElse("<VIRTUAL>")+
-                                "\n\tkeeping the first one."
-                        )
-                    )
-                } else {
-                    projectTypes += projectType
-                    projectClassFiles = classFile :: projectClassFiles
-                    projectClassFilesCount += 1
-                    for (method ← classFile.methods) {
-                        projectMethodsCount += 1
-                        method.body.foreach(codeSize += _.instructions.length)
-                    }
-                    projectFieldsCount += classFile.fields.size
-                    objectTypeToClassFile.put(projectType, classFile)
-                    source.foreach(sources.put(classFile.thisType, _))
-                }
-            }
-
-            for ((classFile, source) ← projectClassFilesWithSources) {
-                processProjectClassFile(classFile, Some(source))
-            }
-
-            for (classFile ← virtualClassFiles) {
-                processProjectClassFile(classFile, None)
-            }
-
-            // The set `libraryTypes` is only used to improve the identification of
-            // inconsistent projects while loading libraries.
-            val libraryTypes = Set.empty[ObjectType]
-            for ((libClassFile, source) ← libraryClassFilesWithSources) {
-                val libraryType = libClassFile.thisType
-
-                if (libClassFile.isModuleDeclaration) {
-                    processModule(libClassFile, Some(source), libraryModules)
-
-                } else if (projectTypes.contains(libClassFile.thisType)) {
-                    val libraryTypeQualifier =
-                        if (libClassFile.isInterfaceDeclaration) "interface" else "class"
-                    val projectTypeQualifier = {
-                        val projectClassFile = projectClassFiles.find(_.thisType == libraryType).get
-                        if (projectClassFile.isInterfaceDeclaration) "interface" else "class"
-                    }
-
-                    handleInconsistentProject(
-                        logContext,
-                        InconsistentProjectException(
-                            s"${libraryType.toJava} is defined by the project and a library: "+
-                                sources.getOrElse(libraryType, "<VIRTUAL>")+" and "+
-                                source.toString+"; keeping the project class file."
-                        )
-                    )
-
-                    if (libraryTypeQualifier != projectTypeQualifier) {
-                        handleInconsistentProject(
-                            logContext,
-                            InconsistentProjectException(
-                                s"the kind of the type ${libraryType.toJava} "+
-                                    s"defined by the project ($projectTypeQualifier) "+
-                                    s"and a library ($libraryTypeQualifier) differs"
-                            )
-                        )
-                    }
-
-                } else if (libraryTypes.contains(libraryType)) {
-                    handleInconsistentProject(
-                        logContext,
-                        InconsistentProjectException(
-                            s"${libraryType.toJava} is defined multiple times in the libraries: "+
-                                sources.getOrElse(libraryType, "<VIRTUAL>")+" and "+
-                                source.toString+"; keeping the first one."
-                        )
-                    )
-                } else {
-                    libraryClassFiles ::= libClassFile
-                    libraryTypes += libraryType
-                    libraryClassFilesCount += 1
-                    for (method ← libClassFile.methods) {
-                        libraryMethodsCount += 1
-                        method.body.foreach(codeSize += _.instructions.length)
-                    }
-                    libraryFieldsCount += libClassFile.fields.size
-                    objectTypeToClassFile.put(libraryType, libClassFile)
-                    sources.put(libraryType, source)
-                }
-            }
-
-            val classHierarchy = Await.result(classHierarchyFuture, Duration.Inf)
-
-            val instanceMethodsFuture = Future {
-                this.instanceMethods(classHierarchy, objectTypeToClassFile.get)
-            }
-
-            val projectClassFilesArray = projectClassFiles.toArray
-            val libraryClassFilesArray = libraryClassFiles.toArray
-            val allMethods: Iterable[Method] = {
-                new Iterable[Method] {
-                    def iterator: Iterator[Method] = {
-                        projectClassFilesArray.toIterator.flatMap { cf ⇒ cf.methods } ++
-                            libraryClassFilesArray.toIterator.flatMap { cf ⇒ cf.methods }
-                    }
-                }
-            }
-            val virtualMethodsCount: Int = allMethods.count(m ⇒ m.isVirtualMethodDeclaration)
-
-            val overridingMethodsFuture = Future {
-                this.overridingMethods(classHierarchy, virtualMethodsCount, objectTypeToClassFile)
-            }
-
-            val methodsWithBodySortedBySizeWithContext =
-                (projectClassFiles.iterator.flatMap(_.methods) ++
-                    libraryClassFiles.iterator.flatMap(_.methods)).
-                    filter(m ⇒ m.body.isDefined).
-                    map(m ⇒ MethodInfo(sources(m.classFile.thisType), m)).
-                    toArray.
-                    sortWith { (v1, v2) ⇒ v1.method.body.get.codeSize > v2.method.body.get.codeSize }
-
-            val methodsWithBodySortedBySize: Array[Method] =
-                methodsWithBodySortedBySizeWithContext.map(mi ⇒ mi.method)
-
-            val MethodHandleSubtypes = {
-                classHierarchy.allSubtypes(ObjectType.MethodHandle, reflexive = true)
-            }
-
-            val classFilesCount: Int = projectClassFilesCount + libraryClassFilesCount
-
-            val methodsCount: Int = projectMethodsCount + libraryMethodsCount
-
-            val fieldsCount: Int = projectFieldsCount + libraryFieldsCount
-
-            val allProjectClassFiles: ConstArray[ClassFile] = ConstArray.from(projectClassFilesArray)
-
-            val allLibraryClassFiles: ConstArray[ClassFile] = ConstArray.from(libraryClassFilesArray)
-
-            val allClassFiles: Iterable[ClassFile] = {
-                new Iterable[ClassFile] {
-                    def iterator: Iterator[ClassFile] = {
-                        projectClassFilesArray.toIterator ++ libraryClassFilesArray.toIterator
-                    }
-                }
-            }
-
-            val allFields: Iterable[Field] = {
-                new Iterable[Field] {
-                    def iterator: Iterator[Field] = {
-                        projectClassFilesArray.toIterator.flatMap { cf ⇒ cf.fields } ++
-                            libraryClassFilesArray.toIterator.flatMap { cf ⇒ cf.fields }
-                    }
-                }
-            }
-
-            val allSourceElements: Iterable[SourceElement] = allMethods ++ allFields ++ allClassFiles
-
-            val project = new Project(
-                projectModules,
-                projectClassFilesArray,
-                libraryModules,
-                libraryClassFilesArray,
-                libraryClassFilesAreInterfacesOnly,
-                methodsWithBodySortedBySize,
-                methodsWithBodySortedBySizeWithContext,
-                projectTypes,
-                objectTypeToClassFile,
-                sources,
-                projectClassFilesCount,
-                projectMethodsCount,
-                projectFieldsCount,
-                libraryClassFilesCount,
-                libraryMethodsCount,
-                libraryFieldsCount,
-                codeSize,
-                MethodHandleSubtypes,
-                classFilesCount,
-                methodsCount,
-                fieldsCount,
-                allProjectClassFiles,
-                allLibraryClassFiles,
-                allClassFiles,
-                allMethods,
-                allFields,
-                allSourceElements,
-                virtualMethodsCount,
-                classHierarchy,
-                Await.result(instanceMethodsFuture, Duration.Inf),
-                Await.result(overridingMethodsFuture, Duration.Inf),
-                ProjectTypes.withName(config.as[String](ProjectType.ConfigKey))
-            )
-
-            time {
-                val issues = validate(project)
-                issues.foreach { handleInconsistentProject(logContext, _) }
-                info(
-                    "project configuration",
-                    s"project validation revealed ${issues.size} significant issues"+
-                        (
-                            if (issues.nonEmpty)
-                                "; validate the configured libraries for inconsistencies"
-                            else
-                                ""
-                        )
-                )
-            } { t ⇒ info("project setup", s"validating the project took ${t.toSeconds}") }
-
-            project
-        } catch {
-            case t: Throwable ⇒ OPALLogger.unregister(logContext); throw t
-        }
-    } { t ⇒
-        // If an exception was thrown, the logContext is no longer available!
-        val lc = if (OPALLogger.isUnregistered(logContext)) GlobalLogContext else logContext
-        info("project setup", s"creating the project took ${t.toSeconds}")(lc)
-    }
-
-}
-
-case class ModuleDefinition[Source](module: ClassFile, source: Option[Source])
+/* BSD 2-Clause License:
+ * Copyright (c) 2009 - 2017
+ * Software Technology Group
+ * Department of Computer Science
+ * Technische Universität Darmstadt
+ * All rights reserved.
+ *
+ * Redistribution and use in source and binary forms, with or without
+ * modification, are permitted provided that the following conditions are met:
+ *
+ *  - Redistributions of source code must retain the above copyright notice,
+ *    this list of conditions and the following disclaimer.
+ *  - Redistributions in binary form must reproduce the above copyright notice,
+ *    this list of conditions and the following disclaimer in the documentation
+ *    and/or other materials provided with the distribution.
+ *
+ * THIS SOFTWARE IS PROVIDED BY THE COPYRIGHT HOLDERS AND CONTRIBUTORS "AS IS"
+ * AND ANY EXPRESS OR IMPLIED WARRANTIES, INCLUDING, BUT NOT LIMITED TO, THE
+ * IMPLIED WARRANTIES OF MERCHANTABILITY AND FITNESS FOR A PARTICULAR PURPOSE
+ * ARE DISCLAIMED. IN NO EVENT SHALL THE COPYRIGHT OWNER OR CONTRIBUTORS BE
+ * LIABLE FOR ANY DIRECT, INDIRECT, INCIDENTAL, SPECIAL, EXEMPLARY, OR
+ * CONSEQUENTIAL DAMAGES (INCLUDING, BUT NOT LIMITED TO, PROCUREMENT OF
+ * SUBSTITUTE GOODS OR SERVICES; LOSS OF USE, DATA, OR PROFITS; OR BUSINESS
+ * INTERRUPTION) HOWEVER CAUSED AND ON ANY THEORY OF LIABILITY, WHETHER IN
+ * CONTRACT, STRICT LIABILITY, OR TORT (INCLUDING NEGLIGENCE OR OTHERWISE)
+ * ARISING IN ANY WAY OUT OF THE USE OF THIS SOFTWARE, EVEN IF ADVISED OF THE
+ * POSSIBILITY OF SUCH DAMAGE.
+ */
+package org.opalj
+package br
+package analyses
+
+import java.net.URL
+import java.io.File
+import java.util.Arrays.{sort ⇒ sortArray}
+import java.util.concurrent.ConcurrentHashMap
+import java.util.concurrent.atomic.AtomicReferenceArray
+import java.lang.ref.SoftReference
+
+import scala.annotation.switch
+import scala.collection.Set
+import scala.collection.Map
+import scala.collection.SortedMap
+import scala.collection.mutable.{AnyRefMap, OpenHashMap}
+import scala.collection.mutable.ArrayBuffer
+import scala.collection.mutable.ArrayStack
+import scala.collection.mutable.Buffer
+import com.typesafe.config.ConfigFactory
+import com.typesafe.config.Config
+import net.ceedubs.ficus.Ficus._
+
+import org.opalj.util.PerformanceEvaluation.time
+import org.opalj.concurrent.ConcurrentExceptions
+import org.opalj.concurrent.Tasks
+import org.opalj.concurrent.SequentialTasks
+import org.opalj.concurrent.defaultIsInterrupted
+import org.opalj.concurrent.NumberOfThreadsForCPUBoundTasks
+import org.opalj.concurrent.parForeachArrayElement
+import org.opalj.log.LogContext
+import org.opalj.log.OPALLogger
+import org.opalj.log.OPALLogger.info
+import org.opalj.log.OPALLogger.error
+import org.opalj.log.StandardLogContext
+import org.opalj.log.Error
+import org.opalj.log.GlobalLogContext
+import org.opalj.collection.immutable.ConstArray
+import org.opalj.collection.immutable.Chain
+import org.opalj.collection.immutable.Naught
+import org.opalj.collection.immutable.UIDSet
+import org.opalj.br.reader.BytecodeInstructionsCache
+import org.opalj.br.reader.Java9FrameworkWithLambdaExpressionsSupportAndCaching
+import org.opalj.br.reader.Java9LibraryFramework
+import org.opalj.br.instructions.Instruction
+import org.opalj.br.instructions.NEW
+import org.opalj.br.instructions.INVOKESTATIC
+import org.opalj.br.instructions.INVOKESPECIAL
+
+/**
+ * Primary abstraction of a Java project; i.e., a set of classes that constitute a
+ * library, framework or application as well as the libraries or frameworks used by
+ * the former.
+ *
+ * This class has several purposes:
+ *
+ *  1. It is a container for `ClassFile`s.
+ *  1. It directly gives access to the project's class hierarchy.
+ *  1. It serves as a container for project-wide information (e.g., a call graph,
+ *     information about the mutability of classes, constant values,...) that can
+ *     be queried using [[org.opalj.br.analyses.ProjectInformationKey]]s.
+ *     The list of project wide information that can be made available is equivalent
+ *     to the list of (concrete/singleton) objects implementing the trait
+ *     [[org.opalj.br.analyses.ProjectInformationKey]].
+ *     One of the most important project information keys is the
+ *     `PropertyStoreKey` which gives access to the property store.
+ *
+ * ==Thread Safety==
+ * This class is thread-safe.
+ *
+ * ==Prototyping Analyses/Querying Projects==
+ * Projects can easily be created and queried using the Scala `REPL`. For example,
+ * to create a project, you can use:
+ * {{{
+ * val project = org.opalj.br.analyses.Project(org.opalj.bytecode.JRELibraryFolder)
+ * }}}
+ * Now, to determine the number of methods that have at least one parameter of type
+ * `int`, you can use:
+ * {{{
+ * project.methods.filter(_.parameterTypes.exists(_.isIntegerType)).size
+ * }}}
+ *
+ * @tparam Source The type of the source of the class file. E.g., a `URL`, a `File`,
+ *         a `String` or a Pair `(JarFile,JarEntry)`. This information is needed for, e.g.,
+ *         presenting users meaningful messages w.r.t. the location of issues.
+ *         We abstract over the type of the resource to facilitate the embedding in existing
+ *         tools such as IDEs. E.g., in Eclipse `IResource`'s are used to identify the
+ *         location of a resource (e.g., a source or class file.)
+ *
+ * @param  logContext The logging context associated with this project. Using the logging
+ *         context after the project is no longer referenced (garbage collected) is not
+ *         possible.
+ *
+ * @param classFilesCount The number of classes (including inner and annoymous classes as
+ *         well as interfaces, annotations, etc.) defined in libraries and in
+ *         the analyzed project.
+ *
+ * @param methodsCount The number of methods defined in libraries and in the analyzed project.
+ *
+ * @param fieldsCount The number of fields defined in libraries and in the analyzed project.
+ *
+ * @param allMethods All methods defined by this project as well as the visible methods
+ *                   defined by the libraries.
+ * @param allFields All fields defined by this project as well as the reified fields defined
+ *                  in libraries.
+ * @param allSourceElements `Iterable` over all source elements of the project. The set of all
+ *                         source elements consists of (in this order): all methods + all fields
+ *                         + all class files.
+ *
+ * @param libraryClassFilesAreInterfacesOnly If `true` then only the public interface
+ *         of the methods of the library's classes is available.
+ *
+ * @author Michael Eichberg
+ * @author Marco Torsello
+ */
+class Project[Source] private (
+        private[this] val projectModules:             Map[String, ModuleDefinition[Source]], // just contains "module-info" class files
+        private[this] val projectClassFiles:          Array[ClassFile], // contains no "module-info" class files
+        private[this] val libraryModules:             Map[String, ModuleDefinition[Source]], // just contains "module-info" class files
+        private[this] val libraryClassFiles:          Array[ClassFile],
+        final val libraryClassFilesAreInterfacesOnly: Boolean,
+        private[this] val methodsWithBody:            Array[Method], // methods with bodies sorted by size
+        private[this] val methodsWithBodyAndContext:  Array[MethodInfo[Source]], // the concrete methods, sorted by size in descending order
+        private[this] val projectTypes:               Set[ObjectType], // the types defined by the class files belonging to the project's code
+        private[this] val objectTypeToClassFile:      Map[ObjectType, ClassFile],
+        private[this] val sources:                    Map[ObjectType, Source],
+        final val projectClassFilesCount:             Int,
+        final val projectMethodsCount:                Int,
+        final val projectFieldsCount:                 Int,
+        final val libraryClassFilesCount:             Int,
+        final val libraryMethodsCount:                Int,
+        final val libraryFieldsCount:                 Int,
+        final val codeSize:                           Long,
+        final val MethodHandleSubtypes:               Set[ObjectType],
+        final val classFilesCount:                    Int,
+        final val methodsCount:                       Int,
+        final val fieldsCount:                        Int,
+        final val allProjectClassFiles:               ConstArray[ClassFile],
+        final val allLibraryClassFiles:               ConstArray[ClassFile],
+        final val allClassFiles:                      Iterable[ClassFile],
+        final val allMethods:                         Iterable[Method],
+        final val allFields:                          Iterable[Field],
+        final val allSourceElements:                  Iterable[SourceElement],
+        final val virtualMethodsCount:                Int,
+        final val classHierarchy:                     ClassHierarchy,
+        final val instanceMethods:                    Map[ObjectType, ConstArray[MethodDeclarationContext]],
+        final val overridingMethods:                  Map[Method, Set[Method]],
+        final val projectType:                        ProjectType,
+        // Note that the referenced array will never shrink!
+        @volatile private[this] var projectInformation: AtomicReferenceArray[AnyRef] = new AtomicReferenceArray[AnyRef](32)
+)(
+        implicit
+        final val logContext: LogContext,
+        final val config:     Config
+) extends ProjectLike {
+
+    /**
+     * Returns a shallow clone of this project with an updated log context and (optionally)
+     * filtered ProjectInformations.
+     *
+     * @param filterProjectInformation Enables filtering of the ProjectInformations that should be
+     *                                 kept when a new Project is created.
+     */
+    def recreate(
+        filterProjectInformation: Int ⇒ Boolean = _ ⇒ false
+    ): Project[Source] = this.synchronized {
+        // the synchronization is necessary to get exclusive access to "project information".
+        val max = projectInformation.length()
+        val newProjectInformation = new AtomicReferenceArray[AnyRef](max)
+        var i = 0
+        while (i < max) {
+            if (filterProjectInformation(i)) {
+                val pi = projectInformation.get(i)
+                if (pi != null) {
+                    newProjectInformation.set(i, pi)
+                }
+            }
+            i += 1
+        }
+        val newLogContext = logContext.successor
+        val newClassHierarchy = classHierarchy.updatedLogContext(newLogContext)
+        new Project(
+            projectModules,
+            projectClassFiles,
+            libraryModules,
+            libraryClassFiles,
+            libraryClassFilesAreInterfacesOnly,
+            methodsWithBody,
+            methodsWithBodyAndContext,
+            projectTypes,
+            objectTypeToClassFile,
+            sources,
+            projectClassFilesCount,
+            projectMethodsCount,
+            projectFieldsCount,
+            libraryClassFilesCount,
+            libraryMethodsCount,
+            libraryFieldsCount,
+            codeSize,
+            MethodHandleSubtypes,
+            classFilesCount,
+            methodsCount,
+            fieldsCount,
+            allProjectClassFiles,
+            allLibraryClassFiles,
+            allClassFiles,
+            allMethods,
+            allFields,
+            allSourceElements,
+            virtualMethodsCount,
+            newClassHierarchy,
+            instanceMethods,
+            overridingMethods,
+            projectType,
+            newProjectInformation
+        )(
+            newLogContext,
+            config
+        )
+    }
+
+    /* ------------------------------------------------------------------------------------------ *\
+    |                                                                                              |
+    |                                                                                              |
+    |                                     PROJECT STATE                                            |
+    |                                                                                              |
+    |                                                                                              |
+    \* ------------------------------------------------------------------------------------------ */
+
+    final val ObjectClassFile: Option[ClassFile] = classFile(ObjectType.Object)
+
+    final val MethodHandleClassFile: Option[ClassFile] = classFile(ObjectType.MethodHandle)
+
+    final val allMethodsWithBody: ConstArray[Method] = ConstArray.from(this.methodsWithBody)
+
+    final val allMethodsWithBodyWithContext: ConstArray[MethodInfo[Source]] = {
+        ConstArray.from(this.methodsWithBodyAndContext)
+    }
+
+    /**
+     * Computes the set of all definitive functional interfaces in a top-down fashion.
+     *
+     * @see Java 8 language specification for details!
+     *
+     * @return The functional interfaces.
+     */
+    final lazy val functionalInterfaces: UIDSet[ObjectType] = time {
+
+        // Core idea: a subtype is only processed after processing all supertypes;
+        // in case of partial type hierarchies it may happen that all known
+        // supertypes are processed, but no all...
+
+        // the set of interfaces that are not functional interfaces themselve, but
+        // which can be extended.
+        var irrelevantInterfaces = UIDSet.empty[ObjectType]
+        var functionalInterfaces = Map.empty[ObjectType, MethodSignature]
+        var otherInterfaces = UIDSet.empty[ObjectType]
+
+        // our worklist/-set; it only contains those interface types for which
+        // we have complete supertype information
+        val typesToProcess = classHierarchy.rootInterfaceTypes(ArrayStack.empty[ObjectType])
+
+        // the given interface type is either not a functional interface or an interface
+        // for which we have not enough information
+        def noSAMInterface(interfaceType: ObjectType): Unit = {
+            // println("non-functional interface: "+interfaceType.toJava)
+            // assert(!irrelevantInterfaces.contains(interfaceType))
+            // assert(!functionalInterfaces.contains(interfaceType))
+
+            otherInterfaces += interfaceType
+            classHierarchy.foreachSubinterfaceType(interfaceType) { i ⇒
+                if (otherInterfaces.contains(i))
+                    false
+                else {
+                    otherInterfaces += i
+                    true
+                }
+            }
+        }
+
+        def processSubinterfaces(interfaceType: ObjectType): Unit = {
+            classHierarchy.directSubinterfacesOf(interfaceType) foreach { subIType ⇒
+                // println("processing subtype: "+subIType.toJava)
+                // let's check if the type is potentially relevant
+                if (!otherInterfaces.contains(subIType)) {
+
+                    // only add those types for which we have already derived information for all
+                    // superinterface types and which are not already classified..
+                    if (classHierarchy.superinterfaceTypes(subIType) match {
+                        case Some(superinterfaceTypes) ⇒
+                            superinterfaceTypes.forall { superSubIType ⇒
+                                superSubIType == interfaceType || {
+                                    irrelevantInterfaces.contains(superSubIType) ||
+                                        functionalInterfaces.contains(superSubIType)
+                                }
+                            }
+                        case None ⇒ throw new UnknownError()
+                    }) {
+                        // we have all information about all supertypes...
+                        typesToProcess.push(subIType)
+                    }
+                }
+            }
+        }
+
+        def classifyPotentiallyFunctionalInterface(classFile: ClassFile): Unit = {
+            if (!classFile.isInterfaceDeclaration) {
+                // This may happen for "broken" projects (which we find, e.g., in case of
+                // the JDK/Qualitas Corpus).
+                noSAMInterface(classFile.thisType)
+                return ;
+            }
+            val interfaceType = classFile.thisType
+
+            val selectAbstractNonObjectMethods = (m: Method) ⇒ {
+                m.isAbstract && (
+                    ObjectClassFile.isEmpty /* in case of doubt we keep it ... */ || {
+                        // Does not (re)define a method declared by java.lang.Object;
+                        // see java.util.Comparator for an example!
+                        // From the spec.: ... The definition of functional interface
+                        // excludes methods in an interface that are also public methods
+                        // in Object.
+                        val objectMethod = ObjectClassFile.get.findMethod(m.name, m.descriptor)
+                        objectMethod.isEmpty || !objectMethod.get.isPublic
+                    }
+                )
+            }
+
+            val abstractMethods = classFile.methods.filter(selectAbstractNonObjectMethods)
+            val abstractMethodsCount = abstractMethods.size
+            val isPotentiallyIrrelevant: Boolean = abstractMethodsCount == 0
+            val isPotentiallyFunctionalInterface: Boolean = abstractMethodsCount == 1
+
+            if (!isPotentiallyIrrelevant && !isPotentiallyFunctionalInterface) {
+                noSAMInterface(interfaceType)
+            } else {
+                var sharedFunctionalMethod: MethodSignature = null
+                if (classFile.interfaceTypes.forall { i ⇒
+                    //... forall is "only" used to short-cut the evaluation; in case of
+                    // false all relevant state is already updated
+                    if (!irrelevantInterfaces.contains(i)) {
+                        functionalInterfaces.get(i) match {
+                            case Some(potentialFunctionalMethod) ⇒
+                                if (sharedFunctionalMethod == null) {
+                                    sharedFunctionalMethod = potentialFunctionalMethod
+                                    true
+                                } else if (sharedFunctionalMethod == potentialFunctionalMethod) {
+                                    true
+                                } else {
+                                    // the super interface types define different abstract methods
+                                    noSAMInterface(interfaceType)
+                                    false
+                                }
+                            case None ⇒
+                                // we have a partial type hierarchy...
+                                noSAMInterface(interfaceType)
+                                false
+                        }
+                    } else {
+                        // the supertype is irrelevant...
+                        true
+                    }
+                }) {
+                    // all super interfaces are either irrelevant or share the same
+                    // functionalMethod
+                    if (sharedFunctionalMethod == null) {
+                        if (isPotentiallyIrrelevant)
+                            irrelevantInterfaces += interfaceType
+                        else
+                            functionalInterfaces += ((
+                                interfaceType,
+                                abstractMethods.head.signature
+                            ))
+                        processSubinterfaces(interfaceType)
+                    } else if (isPotentiallyIrrelevant ||
+                        sharedFunctionalMethod == abstractMethods.head.signature) {
+                        functionalInterfaces += ((interfaceType, sharedFunctionalMethod))
+                        processSubinterfaces(interfaceType)
+                    } else {
+                        // different methods are defined...
+                        noSAMInterface(interfaceType)
+                    }
+                }
+            }
+        }
+
+        while (typesToProcess.nonEmpty) {
+            val interfaceType = typesToProcess.pop
+
+            if (!otherInterfaces.contains(interfaceType) &&
+                !functionalInterfaces.contains(interfaceType) &&
+                !irrelevantInterfaces.contains(interfaceType)) {
+
+                classFile(interfaceType) match {
+                    case Some(classFile) ⇒ classifyPotentiallyFunctionalInterface(classFile)
+                    case None            ⇒ noSAMInterface(interfaceType)
+                }
+            }
+        }
+
+        UIDSet.empty[ObjectType] ++ functionalInterfaces.keys
+    } { t ⇒
+        info("project setup", s"computing functional interfaces took ${t.toSeconds}")
+    }
+
+    // --------------------------------------------------------------------------------------------
+    //
+    //    CODE TO MAKE IT POSSIBLE TO ATTACH SOME INFORMATION TO A PROJECT (ON DEMAND)
+    //
+    // --------------------------------------------------------------------------------------------
+
+    /**
+     * Here, the usage of the project information key does not lead to its initialization!
+     */
+    private[this] val projectInformationKeyInitializationData = {
+        new ConcurrentHashMap[ProjectInformationKey[AnyRef, AnyRef], AnyRef]()
+    }
+
+    /**
+     * Returns the project specific initialization information for the given project information
+     * key.
+     */
+    def getProjectInformationKeyInitializationData[T <: AnyRef, I <: AnyRef](
+        key: ProjectInformationKey[T, I]
+    ): Option[I] = {
+        Option(projectInformationKeyInitializationData.get(key).asInstanceOf[I])
+    }
+
+    /**
+     * Gets the project information key specific initialization object. If an object is already
+     * registered, that object will be used otherwise `info` will be evaluated and that value
+     * will be added and also returned.
+     *
+     * @note    Initialization data is discarded once the key is used.
+     */
+    def getOrCreateProjectInformationKeyInitializationData[T <: AnyRef, I <: AnyRef](
+        key:  ProjectInformationKey[T, I],
+        info: ⇒ I
+    ): I = {
+        projectInformationKeyInitializationData.computeIfAbsent(
+            key.asInstanceOf[ProjectInformationKey[AnyRef, AnyRef]],
+            new java.util.function.Function[ProjectInformationKey[AnyRef, AnyRef], I] {
+                def apply(key: ProjectInformationKey[AnyRef, AnyRef]): I = info
+            }
+        ).asInstanceOf[I]
+    }
+
+    /**
+     * Returns the additional project information that is ''currently'' available.
+     *
+     * If some analyses are still running it may be possible that additional
+     * information will be made available as part of the execution of those
+     * analyses.
+     *
+     * @note This method redetermines the available project information on each call.
+     */
+    def availableProjectInformation: List[AnyRef] = {
+        var pis = List.empty[AnyRef]
+        val projectInformation = this.projectInformation
+        for (i ← (0 until projectInformation.length())) {
+            val pi = projectInformation.get(i)
+            if (pi != null) {
+                pis = pi :: pis
+            }
+        }
+        pis
+    }
+
+    /**
+     * Returns the information attached to this project that is identified by the
+     * given `ProjectInformationKey`.
+     *
+     * If the information was not yet required, the information is computed and
+     * returned. Subsequent calls will directly return the information.
+     *
+     * @note    (Development Time)
+     *          Every analysis using [[ProjectInformationKey]]s must list '''All
+     *          requirements; failing to specify a requirement can end up in a deadlock.'''
+     *
+     * @see     [[ProjectInformationKey]] for further information.
+     */
+    def get[T <: AnyRef](pik: ProjectInformationKey[T, _]): T = {
+        val pikUId = pik.uniqueId
+
+        /* synchronization is done by the caller! */
+        def derive(projectInformation: AtomicReferenceArray[AnyRef]): T = {
+            var className = pik.getClass.getSimpleName
+            if (className.endsWith("Key"))
+                className = className.substring(0, className.length - 3)
+            else if (className.endsWith("Key$"))
+                className = className.substring(0, className.length - 4)
+
+            for (requiredProjectInformationKey ← pik.getRequirements) {
+                get(requiredProjectInformationKey)
+            }
+            val pi = time {
+                val pi = pik.doCompute(this)
+                // we don't need the initialization data anymore
+                projectInformationKeyInitializationData.remove(pik)
+                pi
+            } { t ⇒ info("project", s"initialization of $className took ${t.toSeconds}") }
+            projectInformation.set(pikUId, pi)
+            pi
+        }
+
+        val projectInformation = this.projectInformation
+        if (pikUId < projectInformation.length()) {
+            val pi = projectInformation.get(pikUId)
+            if (pi ne null) {
+                pi.asInstanceOf[T]
+            } else {
+                this.synchronized {
+                    // It may be the case that the underlying array was replaced!
+                    val projectInformation = this.projectInformation
+                    // double-checked locking (works with Java >=6)
+                    val pi = projectInformation.get(pikUId)
+                    if (pi ne null) {
+                        pi.asInstanceOf[T]
+                    } else {
+                        derive(projectInformation)
+                    }
+                }
+            }
+        } else {
+            // We have to synchronize w.r.t. "this" object on write accesses
+            // to make sure that we do not loose a concurrent update or
+            // derive an information more than once.
+            this.synchronized {
+                val projectInformation = this.projectInformation
+                if (pikUId < projectInformation.length()) {
+                    get(pik)
+                } else {
+                    val newLength = Math.max(projectInformation.length * 2, pikUId * 2)
+                    val newProjectInformation = new AtomicReferenceArray[AnyRef](newLength)
+                    org.opalj.control.iterateUntil(0, projectInformation.length()) { i ⇒
+                        newProjectInformation.set(i, projectInformation.get(i))
+                    }
+                    this.projectInformation = newProjectInformation
+                    derive(newProjectInformation)
+                }
+            }
+        }
+    }
+
+    /**
+     * Tests if the information identified by the given [[ProjectInformationKey]]
+     * is available. If the information is not (yet) available, the information
+     * will not be computed; `None` will be returned.
+     *
+     * @see [[ProjectInformationKey]] for further information.
+     */
+    def has[T <: AnyRef](pik: ProjectInformationKey[T, _]): Option[T] = {
+        val pikUId = pik.uniqueId
+
+        if (pikUId < this.projectInformation.length())
+            Option(this.projectInformation.get(pikUId).asInstanceOf[T])
+        else
+            None
+    }
+
+    OPALLogger.debug("progress", s"project created (${logContext.logContextId})")
+
+    /* ------------------------------------------------------------------------------------------ *\
+    |                                                                                              |
+    |                                                                                              |
+    |                                    INSTANCE METHODS                                          |
+    |                                                                                              |
+    |                                                                                              |
+    \* ------------------------------------------------------------------------------------------ */
+
+    /**
+     * Creates a new `Project` which also includes the given class files.
+     */
+    def extend(projectClassFilesWithSources: Iterable[(ClassFile, Source)]): Project[Source] = {
+        Project.extend[Source](this, projectClassFilesWithSources)
+    }
+
+    /**
+     * Creates a new `Project` which also includes this as well as the other project's
+     * class files.
+     */
+    def extend(other: Project[Source]): Project[Source] = {
+        if (this.projectType != other.projectType) {
+            throw new IllegalArgumentException("the projects have different analysis modes");
+        }
+
+        if (this.libraryClassFilesAreInterfacesOnly != other.libraryClassFilesAreInterfacesOnly) {
+            throw new IllegalArgumentException("the projects' libraries are loaded differently");
+        }
+
+        val otherClassFiles = other.projectClassFilesWithSources
+        val otherLibraryClassFiles = other.libraryClassFilesWithSources
+        Project.extend[Source](this, otherClassFiles, otherLibraryClassFiles)
+    }
+
+    /**
+     * The number of all source elements (fields, methods and class files).
+     */
+    def sourceElementsCount: Int = fieldsCount + methodsCount + classFilesCount
+
+    private[this] def doParForeachClassFile[T](
+        classFiles: Array[ClassFile], isInterrupted: () ⇒ Boolean
+    )(
+        f: ClassFile ⇒ T
+    ): Unit = {
+        val classFilesCount = classFiles.length
+        if (classFilesCount == 0)
+            return ;
+
+        val parallelizationLevel = Math.min(NumberOfThreadsForCPUBoundTasks, classFilesCount)
+        parForeachArrayElement(classFiles, parallelizationLevel, isInterrupted)(f)
+    }
+
+    def parForeachProjectClassFile[T](
+        isInterrupted: () ⇒ Boolean = defaultIsInterrupted
+    )(
+        f: ClassFile ⇒ T
+    ): Unit = {
+        doParForeachClassFile(this.projectClassFiles, isInterrupted)(f)
+    }
+
+    def parForeachLibraryClassFile[T](
+        isInterrupted: () ⇒ Boolean = defaultIsInterrupted
+    )(
+        f: ClassFile ⇒ T
+    ): Unit = {
+        doParForeachClassFile(this.libraryClassFiles, isInterrupted)(f)
+    }
+
+    def parForeachClassFile[T](
+        isInterrupted: () ⇒ Boolean = defaultIsInterrupted
+    )(
+        f: ClassFile ⇒ T
+    ): Unit = {
+        parForeachProjectClassFile(isInterrupted)(f)
+        parForeachLibraryClassFile(isInterrupted)(f)
+    }
+
+    /**
+     * The set of all method names of the given types.
+     */
+    def methodNames(objectTypes: Traversable[ObjectType]): Set[String] = {
+        objectTypes.flatMap(ot ⇒ classFile(ot)).flatMap(cf ⇒ cf.methods.map(m ⇒ m.name)).toSet
+    }
+
+    /**
+     * Returns the list of all packages that contain at least one class.
+     *
+     * For example, in case of the JDK the package `java` does not directly contain
+     * any class – only its subclasses. This package is, hence, not returned by this
+     * function, but the package `java.lang` is.
+     *
+     * @note This method's result is not cached.
+     */
+    def packages: Set[String] = projectPackages ++ libraryPackages
+
+    /**
+     * Returns the set of all project packages that contain at least one class.
+     *
+     * For example, in case of the JDK the package `java` does not directly contain
+     * any class – only its subclasses. This package is, hence, not returned by this
+     * function, but the package `java.lang` is.
+     *
+     * @note This method's result is not cached.
+     */
+    def projectPackages: Set[String] = {
+        projectClassFiles.foldLeft(Set.empty[String])(_ + _.thisType.packageName)
+    }
+
+    /**
+     * Returns the set of all library packages that contain at least one class.
+     *
+     * For example, in case of the JDK the package `java` does not directly contain
+     * any class – only its subclasses. This package is, hence, not returned by this
+     * function, but the package `java.lang` is.
+     *
+     * @note This method's result is not cached.
+     */
+    def libraryPackages: Set[String] = {
+        libraryClassFiles.foldLeft(Set.empty[String])(_ + _.thisType.packageName)
+    }
+
+    /**
+     * Iterates over all methods with a body in parallel starting with the largest methods first.
+     *
+     * This method maximizes utilization by allowing each thread to pick the next
+     * unanalyzed method as soon as the thread has finished analyzing the previous method.
+     * I.e., each thread is not assigned a fixed batch of methods. Additionally, the
+     * methods are analyzed ordered by their length (longest first).
+     */
+    def parForeachMethodWithBody[T](
+        isInterrupted:        () ⇒ Boolean = defaultIsInterrupted,
+        parallelizationLevel: Int          = NumberOfThreadsForCPUBoundTasks
+    )(
+        f: MethodInfo[Source] ⇒ T
+    ): Unit = {
+        val methods = this.methodsWithBodyAndContext
+        if (methods.length == 0)
+            return ;
+
+        parForeachArrayElement(methods, parallelizationLevel, isInterrupted)(f)
+    }
+
+    /**
+     * Iterates over all methods in parallel; actually, the methods belonging to a specific class
+     * are analyzed sequentially..
+     */
+    def parForeachMethod[T](
+        isInterrupted: () ⇒ Boolean = defaultIsInterrupted
+    )(
+        f: Method ⇒ T
+    ): Unit = {
+        parForeachClassFile(isInterrupted) { cf ⇒ cf.methods.foreach(f) }
+    }
+
+    /**
+     * Determines for all packages of this project that contain at least one class
+     * the "root" packages and stores the mapping between the package and its root package.
+     *
+     * For example, let's assume that we have project which has the following packages
+     * that contain at least one class:
+     *  - org.opalj
+     *  - org.opalj.ai
+     *  - org.opalj.ai.domain
+     *  - org.apache.commons.io
+     *  - java.lang
+     * Then the map will be:
+     *  - org.opalj => org.opalj
+     *  - org.opalj.ai => org.opalj
+     *  - org.opalj.ai.domain => org.opalj
+     *  - org.apache.commons.io => org.apache.commons.io
+     *  - java.lang => java.lang
+     *
+     * In other words the set of rootPackages can then be determined using:
+     * {{{
+     * <Project>.rootPackages().values.toSet
+     * }}}
+     *
+     * @note This method's result is not cached.
+     *
+     * @return a Map which contains for each package name the root package name.
+     */
+    def rootPackages: Map[String, String] = {
+        val allPackages = packages.toSeq.sorted
+        if (allPackages.isEmpty)
+            Map.empty
+        else if (allPackages.tail.isEmpty)
+            Map((allPackages.head, allPackages.head))
+        else {
+            allPackages.tail.foldLeft(SortedMap((allPackages.head, allPackages.head))) {
+                (rootPackages, nextPackage) ⇒
+                    // java is not a root package of "javax"...
+                    val (_, lastPackage) = rootPackages.last
+                    if (nextPackage.startsWith(lastPackage) &&
+                        nextPackage.charAt(lastPackage.size) == '/')
+                        rootPackages + ((nextPackage, lastPackage))
+                    else
+                        rootPackages + ((nextPackage, nextPackage))
+            }
+        }
+    }
+
+    /**
+     * Number of packages.
+     *
+     * @note The result is (re)calculated for each call.
+     */
+    def packagesCount = packages.size
+
+    /**
+     * Distributes all classes which define methods with bodies across a given number of
+     * groups. Afterwards these groups can, e.g., be processed in parallel.
+     */
+    def groupedClassFilesWithMethodsWithBody(groupsCount: Int): Array[Buffer[ClassFile]] = {
+        var nextGroupId = 0
+        val groups = Array.fill[Buffer[ClassFile]](groupsCount) {
+            new ArrayBuffer[ClassFile](methodsCount / groupsCount)
+        }
+        for {
+            classFile ← projectClassFiles
+            if classFile.methods.exists(_.body.isDefined)
+        } {
+            // we distribute the classfiles among the different bins
+            // to avoid that one bin accidentally just contains
+            // interfaces
+            groups(nextGroupId) += classFile
+            nextGroupId = (nextGroupId + 1) % groupsCount
+        }
+        groups
+    }
+
+    def projectClassFilesWithSources: Iterable[(ClassFile, Source)] = {
+        projectClassFiles.view.map { classFile ⇒ (classFile, sources(classFile.thisType)) }
+    }
+
+    def libraryClassFilesWithSources: Iterable[(ClassFile, Source)] = {
+        libraryClassFiles.view.map { classFile ⇒ (classFile, sources(classFile.thisType)) }
+    }
+
+    def classFilesWithSources: Iterable[(ClassFile, Source)] = {
+        projectClassFilesWithSources ++ libraryClassFilesWithSources
+    }
+
+    /**
+     * Returns `true` if the given class file belongs to the library part of the project.
+     * This is only the case if the class file was explicitly identified as being
+     * part of the library. By default all class files are considered to belong to the
+     * code base that will be analyzed.
+     */
+    def isLibraryType(classFile: ClassFile): Boolean = isLibraryType(classFile.thisType)
+
+    /**
+     * Returns `true` if the given type belongs to the library part of the project.
+     * This is generally the case if no class file was loaded for the given type.
+     */
+    def isLibraryType(objectType: ObjectType): Boolean = !projectTypes.contains(objectType)
+
+    /**
+     * Returns `true` iff the given type belongs to the project and not to a library.
+     */
+    def isProjectType(objectType: ObjectType): Boolean = projectTypes.contains(objectType)
+
+    /**
+     * Returns the source (for example, a `File` object or `URL` object) from which
+     * the class file was loaded that defines the given object type, if any.
+     *
+     * @param objectType Some object type.
+     */
+    def source(objectType: ObjectType): Option[Source] = sources.get(objectType)
+    def source(classFile: ClassFile): Option[Source] = source(classFile.thisType)
+
+    /**
+     * Returns the class file that defines the given `objectType`; if any.
+     *
+     * @param objectType Some object type.
+     */
+    override def classFile(objectType: ObjectType): Option[ClassFile] = {
+        objectTypeToClassFile.get(objectType)
+    }
+
+    /**
+     * Converts this project abstraction into a standard Java `HashMap`.
+     *
+     * @note This method is intended to be used by Java projects that want to interact with OPAL.
+     */
+    def toJavaMap(): java.util.HashMap[ObjectType, ClassFile] = {
+        val map = new java.util.HashMap[ObjectType, ClassFile]
+        for (classFile ← allClassFiles) map.put(classFile.thisType, classFile)
+        map
+    }
+
+    /**
+     * Some basic statistics about this project.
+     *
+     * ((Re)Calculated on-demand.)
+     */
+    def statistics: Map[String, Int] = {
+        Map(
+            ("ProjectClassFiles" → projectClassFilesCount),
+            ("LibraryClassFiles" → libraryClassFilesCount),
+            ("ProjectMethods" → projectMethodsCount),
+            ("ProjectFields" → projectFieldsCount),
+            ("LibraryMethods" → libraryMethodsCount),
+            ("LibraryFields" → libraryFieldsCount),
+            ("ProjectPackages" → projectPackages.size),
+            ("LibraryPackages" → libraryPackages.size),
+            ("ProjectInstructions" →
+                projectClassFiles.foldLeft(0)(_ + _.methods.view.filter(_.body.isDefined).
+                    foldLeft(0)(_ + _.body.get.instructions.count(_ != null))))
+        )
+    }
+
+    /**
+     * Returns the (number of) (non-synthetic) methods per method length
+     * (size in length of the method's code array).
+     */
+    def projectMethodsLengthDistribution: Map[Int, Set[Method]] = {
+        val nonSyntheticMethodsWithBody = methodsWithBody.iterator.filterNot(_.isSynthetic)
+        val data = SortedMap.empty[Int, Set[Method]]
+        nonSyntheticMethodsWithBody.foldLeft(data) { (data, method) ⇒
+            val methodLength = method.body.get.instructions.length
+            val methods = data.getOrElse(methodLength, Set.empty[Method])
+            data + ((methodLength, methods + method))
+        }
+    }
+
+    /**
+     * Returns the number of (non-synthetic) fields and methods per class file.
+     * The number of class members of nested classes is also taken into consideration.
+     * I.e., the map's key identifies the category and the value is a pair where the first value
+     * is the count and the value is the names of the source elements.
+     *
+     * The count can be higher than the set of names of class members due to method overloading.
+     */
+    def projectClassMembersPerClassDistribution: Map[Int, (Int, Set[String])] = {
+        val data = AnyRefMap.empty[String, Int]
+
+        projectClassFiles foreach { classFile ⇒
+            // we want to collect the size in relation to the source code;
+            //i.e., across all nested classes
+            val count =
+                classFile.methods.iterator.filterNot(_.isSynthetic).size +
+                    classFile.fields.iterator.filterNot(_.isSynthetic).size
+
+            var key = classFile.thisType.toJava
+            if (classFile.isInnerClass) {
+                val index = key.indexOf('$')
+                if (index >= 0) {
+                    key = key.substring(0, index)
+                }
+            }
+            data.update(key, data.getOrElse(key, 0) + count + 1 /*+1 for the inner class*/ )
+        }
+
+        var result = SortedMap.empty[Int, (Int, Set[String])]
+        for ((typeName, membersCount) ← data) {
+            val (count, typeNames) = result.getOrElse(membersCount, (0, Set.empty[String]))
+            result += ((membersCount, (count + 1, typeNames + typeName)))
+        }
+        result
+    }
+
+    /**
+     * Returns all available `ClassFile` objects for the given `objectTypes` that
+     * pass the given `filter`. `ObjectType`s for which no `ClassFile` is available
+     * are ignored.
+     */
+    def lookupClassFiles(
+        objectTypes: Traversable[ObjectType]
+    )(
+        classFileFilter: ClassFile ⇒ Boolean
+    ): Traversable[ClassFile] = {
+        objectTypes.view.flatMap(classFile(_)) filter (classFileFilter)
+    }
+
+    override def toString: String = {
+        val classDescriptions =
+            sources map { entry ⇒
+                val (ot, source) = entry
+                ot.toJava+" « "+source.toString
+            }
+
+        classDescriptions.mkString(
+            "Project("+
+                "\n\tprojectType="+projectType+
+                "\n\tlibraryClassFilesAreInterfacesOnly="+libraryClassFilesAreInterfacesOnly+
+                "\n\t",
+            "\n\t",
+            "\n)"
+        )
+    }
+
+    // ----------------------------------------------------------------------------------
+    //
+    // FINALIZATION
+    //
+    // ----------------------------------------------------------------------------------
+
+    /**
+     * Unregisters this project from the OPALLogger and then calls `super.finalize`.
+     */
+    override protected def finalize(): Unit = {
+        OPALLogger.debug("project", "finalized ("+logContext+")")
+        if (logContext != GlobalLogContext) { OPALLogger.unregister(logContext) }
+
+        // DEPRECATED: super.finalize()
+        // The "correct" solution requires Java 9 (Cleaner) - we want to remain compatible
+        // Java 8 for the time being; hence, we will keep it as it is for the time being.
+    }
+}
+
+/**
+ * Definition of factory methods to create [[Project]]s.
+ *
+ * @author Michael Eichberg
+ */
+object Project {
+
+    lazy val JavaLibraryClassFileReader: Java9LibraryFramework.type = Java9LibraryFramework
+
+    @volatile private[this] var theCache: SoftReference[BytecodeInstructionsCache] = {
+        new SoftReference(new BytecodeInstructionsCache)
+    }
+    private[this] def cache: BytecodeInstructionsCache = {
+        var cache = theCache.get
+        if (cache == null) {
+            this.synchronized {
+                cache = theCache.get
+                if (cache == null) {
+                    cache = new BytecodeInstructionsCache
+                    theCache = new SoftReference(cache)
+                }
+            }
+        }
+        cache
+    }
+
+    def JavaClassFileReader(
+        theLogContext: LogContext = GlobalLogContext,
+        theConfig:     Config     = BaseConfig
+    ): Java9FrameworkWithLambdaExpressionsSupportAndCaching = {
+        // The following makes use of early initializers
+        class ConfiguredFramework extends {
+            override implicit val logContext: LogContext = theLogContext
+            override implicit val config: Config = theConfig
+        } with Java9FrameworkWithLambdaExpressionsSupportAndCaching(cache)
+        new ConfiguredFramework
+    }
+
+    /**
+     * Performs some fundamental validations to make sure that subsequent analyses don't have
+     * to deal with completely broken projects/that the user is aware of the issues!
+     */
+    private[this] def validate(project: SomeProject): Seq[InconsistentProjectException] = {
+
+        implicit val logContext = project.logContext
+
+        val disclaimer = "(this inconsistency may lead to useless/wrong results)"
+
+        import project.classHierarchy
+        import classHierarchy.isInterface
+
+        var exs = List.empty[InconsistentProjectException]
+        val exsMutex = new Object
+        def addException(ex: InconsistentProjectException): Unit = {
+            exsMutex.synchronized { exs = ex :: exs }
+        }
+
+        try {
+            project.parForeachMethodWithBody(() ⇒ Thread.interrupted()) { mi ⇒
+                val m: Method = mi.method
+                val cf = m.classFile
+
+                def completeSupertypeInformation =
+                    classHierarchy.isSupertypeInformationComplete(cf.thisType)
+
+                def missingSupertypeClassFile =
+                    classHierarchy.allSupertypes(cf.thisType, false).find { t ⇒
+                        project.classFile(t).isEmpty
+                    }.map { ot ⇒
+                        (classHierarchy.isInterface(ot) match {
+                            case Yes     ⇒ "interface "
+                            case No      ⇒ "class "
+                            case Unknown ⇒ "interface/class "
+                        }) + ot.toJava
+                    }.getOrElse("<None>")
+
+                m.body.get.iterate { (pc: Int, instruction: Instruction) ⇒
+                    (instruction.opcode: @switch) match {
+
+                        case NEW.opcode ⇒
+                            val NEW(objectType) = instruction
+                            if (isInterface(objectType).isYes) {
+                                val ex = InconsistentProjectException(
+                                    s"cannot create an instance of interface ${objectType.toJava} in "+
+                                        m.toJava(s"pc=$pc $disclaimer"),
+                                    Error
+                                )
+                                addException(ex)
+                            }
+
+                        case INVOKESTATIC.opcode ⇒
+                            val invokestatic = instruction.asInstanceOf[INVOKESTATIC]
+                            project.staticCall(invokestatic) match {
+                                case _: Success[_] ⇒ /*OK*/
+                                case Empty         ⇒ /*OK - partial project*/
+                                case Failure ⇒
+                                    val ex = InconsistentProjectException(
+                                        s"target method of invokestatic call in "+
+                                            m.toJava(s"pc=$pc; $invokestatic - $disclaimer")+
+                                            " cannot be resolved; supertype information is complete="+
+                                            completeSupertypeInformation+
+                                            "; missing supertype class file: "+missingSupertypeClassFile,
+                                        Error
+                                    )
+                                    addException(ex)
+                            }
+
+                        case INVOKESPECIAL.opcode ⇒
+                            val invokespecial = instruction.asInstanceOf[INVOKESPECIAL]
+                            project.specialCall(invokespecial) match {
+                                case _: Success[_] ⇒ /*OK*/
+                                case Empty         ⇒ /*OK - partial project*/
+                                case Failure ⇒
+                                    val ex = InconsistentProjectException(
+                                        s"target method of invokespecial call in "+
+                                            m.toJava(s"pc=$pc; $invokespecial - $disclaimer")+
+                                            " cannot be resolved; supertype information is complete="+
+                                            completeSupertypeInformation+
+                                            "; missing supertype class file: "+missingSupertypeClassFile,
+                                        Error
+                                    )
+                                    addException(ex)
+                            }
+
+                        case _ ⇒ // Nothing special is checked (so far)
+                    }
+                }
+            }
+        } catch {
+            case ce: ConcurrentExceptions ⇒
+                ce.getSuppressed foreach { e ⇒
+                    error("internal - ignored", "project validation failed", e)
+                }
+        }
+
+        exs
+    }
+
+    /**
+     * The type of the function that is called if an inconsistent project is detected.
+     */
+    type HandleInconsistentProject = (LogContext, InconsistentProjectException) ⇒ Unit
+
+    /**
+     * This default handler just "logs" inconsistent project exceptions at the
+     * [[org.opalj.log.Warn]] level.
+     */
+    def defaultHandlerForInconsistentProjects(
+        logContext: LogContext,
+        ex:         InconsistentProjectException
+    ): Unit = {
+        OPALLogger.log(ex.severity("project configuration", ex.message))(logContext)
+    }
+
+    def instanceMethods(
+        classHierarchy:        ClassHierarchy,
+        objectTypeToClassFile: (ObjectType) ⇒ Option[ClassFile]
+    )(
+        implicit
+        logContext: LogContext
+    ): Map[ObjectType, ConstArray[MethodDeclarationContext]] = time {
+
+        import ProjectLike.findMaximallySpecificSuperinterfaceMethods
+
+        // IDEA
+        // Process the type hierarchy starting with the root type(s) to ensure that all method
+        // information about all super types is available (already stored in instanceMethods)
+        // when we process the subtype. If not, all information is already available, which
+        // can happen in the following case if the processing of C would be scheduled before B:
+        //      interface A; interface B extends A; interface C extends A, B,
+        // we postpone the processing of C until the information is available.
+
+        val methods: AnyRefMap[ObjectType, Chain[MethodDeclarationContext]] = {
+            new AnyRefMap(ObjectType.objectTypesCount)
+        }
+
+        // HERE "overridden" is to be taken with a grain of salt, because we have a static
+        // method with the same name and descriptor as an instance method defined by a super
+        // class...
+        var staticallyOverriddenInstanceMethods: List[(ObjectType, String, MethodDescriptor)] = Nil
+
+        // Returns `true` if the potentially available information is not yet available.
+        @inline def notYetAvailable(superinterfaceType: ObjectType): Boolean = {
+            methods.get(superinterfaceType).isEmpty &&
+                // If the class file is not known, we will never have any details;
+                // hence, the information will be "NEVER" available; or - in other
+                // words - all potentially available information is available.
+                objectTypeToClassFile(superinterfaceType).nonEmpty
+        }
+
+        def computeDefinedMethods(tasks: Tasks[ObjectType], objectType: ObjectType): Unit = {
+            // Due to the fact that we may inherit from multiple interfaces,
+            // the computation may have been scheduled multiple times; hence, if we are
+            // already done, just return.
+            if (methods.get(objectType).nonEmpty)
+                return ;
+
+            val superclassType = classHierarchy.superclassType(objectType)
+
+            val inheritedClassMethods: Chain[MethodDeclarationContext] =
+                if (superclassType.isDefined) {
+                    val theSuperclassType = superclassType.get
+                    if (notYetAvailable(theSuperclassType)) {
+                        // let's postpone the processing of this object type
+                        // because we will get some result in the future
+                        tasks.submit(objectType)
+                        return ;
+                    }
+                    val superclassTypeMethods = methods.get(theSuperclassType)
+                    if (superclassTypeMethods.nonEmpty) {
+                        val inheritedClassMethods = superclassTypeMethods.get
+                        if (classHierarchy.isInterface(objectType).isYes) {
+                            // an interface does not inherit non-public methods from java.lang.Object
+                            inheritedClassMethods.filter(mdc ⇒ mdc.method.isPublic)
+                        } else {
+                            inheritedClassMethods
+                        }
+                    } else
+                        Naught
+                } else {
+                    Naught
+                }
+
+            // We have to select the most maximally specific methods, recall that:
+            //  -   methods defined by a class have precedence over concrete methods defined
+            //      by interfaces (e.g., default methods).
+            //  -   an abstract method defined by an interface "nullifies" a concrete
+            //      package-visible or protected visible method defined by a superclass.
+            //  -   we assume that the project is valid; i.e., there is
+            //      always at most one maximally specific method and if not, then
+            //      the subclass resolves the conflict by defining the method.
+            var definedMethods: Chain[MethodDeclarationContext] = inheritedClassMethods
+
+            val superinterfaceTypes = classHierarchy.allSuperinterfacetypes(objectType)
+
+            // We have to filter (remove) those interfaces that are directly and indirectly
+            // inherited. In this case the potentially(!) correct method is defined by the interface
+            // which also implements the indirectly inherited interface!
+            // Concrete case:
+            // interface S { default void m(){;} }
+            // interface SL extends S { abstract void m(); /* m is made abstract!!! */ }
+            // interface SR extends S { }
+            // The concrete method m defined by S does NOT belong to the interface of SB(!):
+            // interface SB extends SL,SR { }
+            //
+            // Hence, when we have to find the correct method, we first have to determine
+            // that - in case of SB - the only relevant super interfaces are SL and SR, but
+            // not S.
+
+            def processMaximallySpecificSuperinterfaceMethod(
+                inheritedInterfaceMethod: Method
+            ): Unit = {
+                // The relevant interface methods are public, hence, the package
+                // name is not relevant!
+                val methodO = definedMethods.find { definedMethod ⇒
+                    definedMethod.descriptor == inheritedInterfaceMethod.descriptor &&
+                        definedMethod.name == inheritedInterfaceMethod.name
+                }
+                if (methodO.isDefined) {
+                    // If there already is a method and it is from an interface, then it is not
+                    // maximally specific and must be replaced. If it is from a class however, we
+                    // must keep it.
+                    if (classHierarchy.isInterface(methodO.get.declaringClassType).isYesOrUnknown) {
+                        definedMethods = definedMethods.filterNot { definedMethod ⇒
+                            definedMethod.descriptor == inheritedInterfaceMethod.descriptor &&
+                                definedMethod.name == inheritedInterfaceMethod.name
+                        }
+                        if (!inheritedInterfaceMethod.isAbstract)
+                            definedMethods :&:= MethodDeclarationContext(inheritedInterfaceMethod)
+                    }
+                } else {
+                    if (!inheritedInterfaceMethod.isAbstract)
+                        definedMethods :&:= MethodDeclarationContext(inheritedInterfaceMethod)
+                }
+            }
+
+            var interfaceMethods: Set[MethodSignature] = Set.empty
+            var uniqueInterfaceMethods: Set[Method] = Set.empty
+            var uniqueInterfaceMethodSignatures: Set[MethodSignature] = Set.empty
+            for {
+                superinterfaceType ← superinterfaceTypes
+                superinterfaceClassfile ← objectTypeToClassFile(superinterfaceType)
+                superinterfaceTypeMethod ← superinterfaceClassfile.methods
+                if superinterfaceTypeMethod.isPublic &&
+                    !superinterfaceTypeMethod.isStatic &&
+                    !superinterfaceTypeMethod.isInitializer
+            } {
+                val signature = superinterfaceTypeMethod.signature
+                if (interfaceMethods.contains(signature)) {
+                    uniqueInterfaceMethodSignatures -= signature
+                    uniqueInterfaceMethods = uniqueInterfaceMethods.filterNot { m ⇒
+                        m.signature == signature
+                    }
+                } else {
+                    interfaceMethods += signature
+                    uniqueInterfaceMethodSignatures += signature
+                    uniqueInterfaceMethods += superinterfaceTypeMethod
+                }
+            }
+
+            uniqueInterfaceMethods foreach { m ⇒
+                processMaximallySpecificSuperinterfaceMethod(m)
+            }
+
+            // let's keep the contexts related to the maximally specific methods.
+            interfaceMethods.iterator.filterNot { ms ⇒
+                uniqueInterfaceMethodSignatures.contains(ms)
+            } foreach { interfaceMethod ⇒
+                val (_, maximallySpecificSuperiniterfaceMethod) =
+                    findMaximallySpecificSuperinterfaceMethods(
+                        superinterfaceTypes,
+                        interfaceMethod.name, interfaceMethod.descriptor,
+                        UIDSet.empty[ObjectType]
+                    )(objectTypeToClassFile, classHierarchy, logContext)
+                if (maximallySpecificSuperiniterfaceMethod.size > 1) {
+                    // If there are multiple maximally specific interface methods, actually
+                    // none of them can be invoked
+                    definedMethods = definedMethods.filterNot { m ⇒
+                        interfaceMethod.name == m.name && interfaceMethod.descriptor == m.descriptor
+                    }
+                } else if (maximallySpecificSuperiniterfaceMethod.size == 1) {
+                    processMaximallySpecificSuperinterfaceMethod(maximallySpecificSuperiniterfaceMethod.head)
+                }
+            }
+
+            objectTypeToClassFile(objectType) match {
+                case Some(classFile) ⇒
+                    for {
+                        declaredMethod ← classFile.methods
+                    } {
+                        if (declaredMethod.isVirtualMethodDeclaration) {
+                            val declaredMethodContext = MethodDeclarationContext(declaredMethod)
+                            // We have to filter multiple methods when we inherit (w.r.t. the
+                            // visibility) multiple conflicting methods!
+                            definedMethods =
+                                definedMethods.filterNot(declaredMethodContext.directlyOverrides)
+
+                            // Recall that it is possible to make a method "abstract" again...
+                            if (declaredMethod.isNotAbstract) {
+                                definedMethods :&:= declaredMethodContext
+                            }
+                        } else if (declaredMethod.isStatic) {
+                            val declaredMethodName = declaredMethod.name
+                            val declaredMethodDescriptor = declaredMethod.descriptor
+                            if (definedMethods.exists { mdc ⇒
+                                mdc.name == declaredMethodName &&
+                                    mdc.descriptor == declaredMethodDescriptor
+                            }) {
+                                // In this case we may have an "overriding" of an instance method by
+                                // a static method defined by the current interface or class type.
+                                // If so – we have to remove the instance method from the set
+                                // of defined methods for THIS SPECIFIC CLASS/INTERFACE ONlY; however,
+                                // we can only remove it later on, because the instance method is
+                                // visible again in subclasses/subinterfaces and we therefore
+                                // first have to propagate it.
+                                staticallyOverriddenInstanceMethods ::=
+                                    ((objectType, declaredMethodName, declaredMethodDescriptor))
+                            }
+                        }
+                    }
+                case None ⇒ // ... reached only in case of rather incomplete projects...
+            }
+            methods += ((objectType, definedMethods))
+            classHierarchy.foreachDirectSubtypeOf(objectType)(tasks.submit)
+        }
+
+        val tasks = new SequentialTasks[ObjectType](computeDefinedMethods, abortOnExceptions = true)
+        classHierarchy.rootTypes.foreach(tasks.submit)
+        try {
+            tasks.join()
+        } catch {
+            case ce: ConcurrentExceptions ⇒
+                ce.getSuppressed foreach { e ⇒
+                    error("project setup", "computing the defined methods failed", e)
+                }
+        }
+
+        staticallyOverriddenInstanceMethods foreach { sodm ⇒
+            val (declaringType, name, descriptor) = sodm
+            methods(declaringType) =
+                methods(declaringType) filter { mdc ⇒
+                    mdc.descriptor != descriptor || mdc.name != name
+                }
+        }
+
+        val result = methods.mapValuesNow { mdcs ⇒
+            val sortedMethods = mdcs.toArray
+            sortArray(sortedMethods, MethodDeclarationContextOrdering)
+            ConstArray.from(sortedMethods)
+        }
+        result.repack
+        result
+    } { t ⇒ info("project setup", s"computing defined methods took ${t.toSeconds}") }
+
+    /**
+     * Returns for a given virtual method the set of all non-abstract virtual methods which
+     * overrides it.
+     *
+     * This method takes the visibility of the methods and the defining context into consideration.
+     *
+     * @see     [[Method]]`.isVirtualMethodDeclaration` for further details.
+     * @note    The map only contains those methods which have at least one concrete
+     *          implementation.
+     */
+    def overridingMethods(
+        classHierarchy:        ClassHierarchy,
+        virtualMethodsCount:   Int,
+        objectTypeToClassFile: Map[ObjectType, ClassFile]
+    )(
+        implicit
+        theLogContext: LogContext
+    ): Map[Method, Set[Method]] = time {
+
+        implicit val classFileRepository = new ClassFileRepository {
+            override implicit def logContext: LogContext = theLogContext
+            override def classFile(objectType: ObjectType): Option[ClassFile] = {
+                objectTypeToClassFile.get(objectType)
+            }
+        }
+
+        // IDEA
+        // 0.   We start with the leaf nodes of the class hierarchy and store for each method
+        //      the set of overriding methods (recall that the overrides relation is reflexive).
+        //      Hence, initially the set of overriding methods for a method contains the method
+        //      itself.
+        //
+        // 1.   After that the direct superclass is scheduled to be analyzed if all subclasses
+        //      are analyzed. The superclass then tests for each overridable method if it is
+        //      overridden in the sublcasses and, if so, looks up the respective sets of overriding
+        //      methods and joins them.
+        //      A method is overridden by a subclass if the set of instance methods of the
+        //      subclass does not contain the super class' method.
+        //
+        // 2.   Continue with 1.
+
+        // Stores foreach type the number of subtypes that still need to be processed.
+        val subtypesToProcessCounts = new Array[Int](ObjectType.objectTypesCount)
+        classHierarchy.foreachKnownType { objectType ⇒
+            val oid = objectType.id
+            subtypesToProcessCounts(oid) = classHierarchy.directSubtypesCount(oid)
+        }
+
+        val methods = new AnyRefMap[Method, Set[Method]](virtualMethodsCount)
+
+        def computeOverridingMethods(tasks: Tasks[ObjectType], objectType: ObjectType): Unit = {
+            val declaredMethodPackageName = objectType.packageName
+
+            // If we don't know anything about the methods, we just do nothing;
+            // instanceMethods will also just reuse the information derived from the superclasses.
+            try {
+                for {
+                    cf ← objectTypeToClassFile.get(objectType)
+                    declaredMethod ← cf.methods
+                    if declaredMethod.isVirtualMethodDeclaration
+                } {
+                    if (declaredMethod.isFinal) { //... the method is necessarily not abstract...
+                        methods += ((declaredMethod, Set(declaredMethod)))
+                    } else {
+                        var overridingMethods = Set.empty[Method]
+                        // let's join the results of all subtypes
+                        classHierarchy.foreachSubtypeCF(objectType) { subtypeClassFile ⇒
+                            subtypeClassFile.findDirectlyOverridingMethod(
+                                declaredMethodPackageName,
+                                declaredMethod
+                            ) match {
+                                case _: NoResult ⇒ true
+                                case Success(overridingMethod) ⇒
+                                    val nextOverridingMethods = methods(overridingMethod)
+                                    if (nextOverridingMethods.nonEmpty) {
+                                        overridingMethods ++= nextOverridingMethods
+                                    }
+                                    false // we don't have to analyze subsequent subtypes.
+                            }
+                        }
+
+                        if (declaredMethod.isNotAbstract) overridingMethods += declaredMethod
+
+                        methods.put(declaredMethod, overridingMethods)
+                    }
+                }
+            } finally {
+                // The try-finally is a safety net to ensure that this method at least
+                // terminates and that exceptions can be reported!
+                classHierarchy.foreachDirectSupertype(objectType) { supertype ⇒
+                    val sid = supertype.id
+                    val newCount = subtypesToProcessCounts(sid) - 1
+                    subtypesToProcessCounts(sid) = newCount
+                    if (newCount == 0) {
+                        tasks.submit(supertype)
+                    }
+                }
+            }
+        }
+
+        val tasks = new SequentialTasks[ObjectType](computeOverridingMethods)
+        classHierarchy.leafTypes foreach { t ⇒ tasks.submit(t) }
+        try {
+            tasks.join()
+        } catch {
+            case ce: ConcurrentExceptions ⇒
+                error("project setup", "computing overriding methods failed, e")
+                ce.getSuppressed foreach { e ⇒
+                    error("project setup", "computing the overriding methods failed", e)
+                }
+        }
+        methods.repack
+        methods
+    } { t ⇒
+        info("project setup", s"computing overriding information took ${t.toSeconds}")
+    }
+
+    //
+    //
+    // FACTORY METHODS
+    //
+    //
+
+    /**
+     * Given a reference to a class file, jar file or a folder containing jar and class
+     * files, all class files will be loaded and a project will be returned.
+     *
+     * The global logger will be used for logging messages.
+     */
+    def apply(file: File): Project[URL] = {
+        Project.apply(file, OPALLogger.globalLogger())
+    }
+
+    def apply(file: File, projectLogger: OPALLogger): Project[URL] = {
+        apply(JavaClassFileReader().ClassFiles(file), projectLogger = projectLogger)
+    }
+
+    def apply(file: File, logContext: LogContext, config: Config): Project[URL] = {
+        val reader = JavaClassFileReader(logContext, config)
+        this(
+            projectClassFilesWithSources = reader.ClassFiles(file),
+            libraryClassFilesWithSources = Traversable.empty,
+            libraryClassFilesAreInterfacesOnly = true,
+            virtualClassFiles = Traversable.empty,
+            handleInconsistentProject = defaultHandlerForInconsistentProjects,
+            config = config,
+            logContext
+        )
+    }
+
+    def apply(
+        projectFiles: Array[File],
+        libraryFiles: Array[File],
+        logContext:   LogContext,
+        config:       Config
+    ): Project[URL] = {
+        this(
+            JavaClassFileReader(logContext, config).AllClassFiles(projectFiles),
+            JavaLibraryClassFileReader.AllClassFiles(libraryFiles),
+            libraryClassFilesAreInterfacesOnly = true,
+            virtualClassFiles = Traversable.empty,
+            handleInconsistentProject = defaultHandlerForInconsistentProjects,
+            config = config,
+            logContext
+        )
+    }
+
+    def apply[Source](
+        projectClassFilesWithSources: Traversable[(ClassFile, Source)]
+    ): Project[Source] = {
+        Project.apply[Source](
+            projectClassFilesWithSources,
+            projectLogger = OPALLogger.globalLogger()
+        )
+    }
+
+    def apply[Source](
+        projectClassFilesWithSources: Traversable[(ClassFile, Source)],
+        projectLogger:                OPALLogger
+    ): Project[Source] = {
+        Project.apply[Source](
+            projectClassFilesWithSources,
+            Traversable.empty,
+            libraryClassFilesAreInterfacesOnly = false /*it actually doesn't matter*/ ,
+            virtualClassFiles = Traversable.empty
+        )(projectLogger = projectLogger)
+    }
+
+    def apply(
+        projectFile: File,
+        libraryFile: File
+    ): Project[URL] = {
+        implicit val logContext = GlobalLogContext
+        val libraries: Traversable[(ClassFile, URL)] =
+            if (!libraryFile.exists) {
+                OPALLogger.error("project configuration", s"$libraryFile does not exist")
+                Traversable.empty
+            } else {
+                val libraries = JavaLibraryClassFileReader.ClassFiles(libraryFile)
+                if (libraries.isEmpty)
+                    OPALLogger.warn("project configuration", s"$libraryFile is empty")
+                libraries
+            }
+        apply(
+            JavaClassFileReader().ClassFiles(projectFile),
+            libraries,
+            libraryClassFilesAreInterfacesOnly = true,
+            virtualClassFiles = Traversable.empty
+        )
+    }
+
+    def apply(
+        projectFiles: Array[File],
+        libraryFiles: Array[File]
+    ): Project[URL] = {
+        apply(
+            JavaClassFileReader().AllClassFiles(projectFiles),
+            JavaLibraryClassFileReader.AllClassFiles(libraryFiles),
+            libraryClassFilesAreInterfacesOnly = true,
+            virtualClassFiles = Traversable.empty
+        )
+    }
+
+    def extend(project: Project[URL], file: File): Project[URL] = {
+        project.extend(JavaClassFileReader().ClassFiles(file))
+    }
+
+    /**
+     * Creates a new `Project` that consists of the class files of the previous
+     * project and the newly given class files.
+     */
+    def extend[Source](
+        project:                      Project[Source],
+        projectClassFilesWithSources: Iterable[(ClassFile, Source)]
+    ): Project[Source] = {
+
+        apply(
+            project.projectClassFilesWithSources ++ projectClassFilesWithSources,
+            // We cannot ensure that the newly provided class files are loaded in the same way
+            // therefore, we do not support extending the set of library class files.
+            project.libraryClassFilesWithSources,
+            project.libraryClassFilesAreInterfacesOnly,
+            virtualClassFiles = Traversable.empty
+        )(config = project.config, projectLogger = OPALLogger.logger(project.logContext.successor))
+    }
+
+    /**
+     * Creates a new `Project` that consists of the class files of the previous
+     * project and the newly given class files.
+     */
+    private def extend[Source](
+        project:                      Project[Source],
+        projectClassFilesWithSources: Iterable[(ClassFile, Source)],
+        libraryClassFilesWithSources: Iterable[(ClassFile, Source)]
+    ): Project[Source] = {
+
+        apply(
+            project.projectClassFilesWithSources ++ projectClassFilesWithSources,
+            project.libraryClassFilesWithSources ++ libraryClassFilesWithSources,
+            project.libraryClassFilesAreInterfacesOnly,
+            virtualClassFiles = Traversable.empty
+        )(project.config, OPALLogger.logger(project.logContext.successor))
+    }
+
+    def apply[Source](
+        projectClassFilesWithSources:       Traversable[(ClassFile, Source)],
+        libraryClassFilesWithSources:       Traversable[(ClassFile, Source)],
+        libraryClassFilesAreInterfacesOnly: Boolean
+    ): Project[Source] = {
+        Project.apply[Source](
+            projectClassFilesWithSources,
+            libraryClassFilesWithSources,
+            libraryClassFilesAreInterfacesOnly,
+            virtualClassFiles = Traversable.empty
+        )
+    }
+
+    /**
+     * Creates a new `Project` that consists of the source files of the previous
+     * project and uses the (new) configuration. The old project
+     * configuration is — by default – used as a fallback, so not all values have to be updated.
+     *
+     * If you just want to clear the derived data, using `Project.recreate` is more efficient.
+     */
+    def recreate[Source](
+        project:                Project[Source],
+        config:                 Config          = ConfigFactory.empty(),
+        useOldConfigAsFallback: Boolean         = true
+    ) = {
+        apply(
+            project.projectClassFilesWithSources,
+            project.libraryClassFilesWithSources,
+            project.libraryClassFilesAreInterfacesOnly,
+            virtualClassFiles = Traversable.empty
+        )(
+                if (useOldConfigAsFallback) config.withFallback(project.config) else config,
+                projectLogger = OPALLogger.logger(project.logContext.successor)
+            )
+    }
+
+    /**
+     * Creates a new Project.
+     *
+     * @param projectClassFilesWithSources The list of class files of this project that are considered
+     *      to belong to the application/library that will be analyzed.
+     *      [Thread Safety] The underlying data structure has to support concurrent access.
+     *
+     * @param libraryClassFilesWithSources The list of class files of this project that make up
+     *      the libraries used by the project that will be analyzed.
+     *      [Thread Safety] The underlying data structure has to support concurrent access.
+     *
+     * @param libraryClassFilesAreInterfacesOnly If `true` then only the public interface
+     *      and no private METHODS or method implementations are available. Otherwise,
+     *      the libraries are completely loaded.
+     *
+     * @param virtualClassFiles A list of virtual class files that have no direct
+     *      representation in the project.
+     *      Such declarations are created, e.g., to handle `invokedynamic`
+     *      instructions.
+     *      '''In general, such class files should be added using
+     *      `projectClassFilesWithSources` and the `Source` should be the file that
+     *      was the reason for the creation of this additional `ClassFile`.'''
+     *      [Thread Safety] The underlying data structure has to support concurrent access.
+     *
+     * @param handleInconsistentProject A function that is called back if the project
+     *      is not consistent. The default behavior
+     *      ([[defaultHandlerForInconsistentProjects]]) is to write a warning
+     *      message to the console. Alternatively it is possible to throw the given
+     *      exception to cancel the loading of the project (which is the only
+     *      meaningful option for several advanced analyses.)
+     */
+    def apply[Source](
+        projectClassFilesWithSources:       Traversable[(ClassFile, Source)],
+        libraryClassFilesWithSources:       Traversable[(ClassFile, Source)],
+        libraryClassFilesAreInterfacesOnly: Boolean,
+        virtualClassFiles:                  Traversable[ClassFile]           = Traversable.empty,
+        handleInconsistentProject:          HandleInconsistentProject        = defaultHandlerForInconsistentProjects
+    )(
+        implicit
+        config:        Config     = BaseConfig,
+        projectLogger: OPALLogger = OPALLogger.globalLogger()
+    ): Project[Source] = {
+        implicit val logContext = new StandardLogContext()
+        OPALLogger.register(logContext, projectLogger)
+        this(
+            projectClassFilesWithSources,
+            libraryClassFilesWithSources,
+            libraryClassFilesAreInterfacesOnly,
+            virtualClassFiles,
+            handleInconsistentProject,
+            config,
+            logContext
+        )
+    }
+
+    def apply[Source](
+        projectClassFilesWithSources:       Traversable[(ClassFile, Source)],
+        libraryClassFilesWithSources:       Traversable[(ClassFile, Source)],
+        libraryClassFilesAreInterfacesOnly: Boolean,
+        virtualClassFiles:                  Traversable[ClassFile],
+        handleInconsistentProject:          HandleInconsistentProject,
+        config:                             Config,
+        logContext:                         LogContext
+    ): Project[Source] = time {
+        implicit val projectConfig = config
+        implicit val projectLogContext = logContext
+
+        try {
+            import scala.collection.mutable.Set
+            import scala.concurrent.{Future, Await, ExecutionContext}
+            import scala.concurrent.duration.Duration
+            import ExecutionContext.Implicits.{global ⇒ ScalaExecutionContext}
+
+            val classHierarchyFuture: Future[ClassHierarchy] = Future {
+                time {
+                    val OTObject = ObjectType.Object
+                    val typeHierarchyDefinitions =
+                        if (projectClassFilesWithSources.exists(_._1.thisType == OTObject) ||
+                            libraryClassFilesWithSources.exists(_._1.thisType == OTObject)) {
+                            info("project configuration", "the JDK is part of the analysis")
+                            ClassHierarchy.noDefaultTypeHierarchyDefinitions
+                        } else {
+                            val alternative =
+                                "(using the preconfigured type hierarchy (based on Java 7) "+
+                                    "for classes belonging java.lang)"
+                            info("project configuration", "JDK classes not found "+alternative)
+                            ClassHierarchy.defaultTypeHierarchyDefinitions
+                        }
+                    ClassHierarchy(
+                        projectClassFilesWithSources.view.map(_._1) ++
+                            libraryClassFilesWithSources.view.map(_._1) ++
+                            virtualClassFiles,
+                        typeHierarchyDefinitions
+                    )
+                } { t ⇒
+                    info("project setup", s"computing type hierarchy took ${t.toSeconds}")
+                }
+            }(ScalaExecutionContext)
+
+            val projectModules = AnyRefMap.empty[String, ModuleDefinition[Source]]
+            var projectClassFiles = List.empty[ClassFile]
+            val projectTypes = Set.empty[ObjectType]
+            var projectClassFilesCount: Int = 0
+            var projectMethodsCount: Int = 0
+            var projectFieldsCount: Int = 0
+
+            val libraryModules = AnyRefMap.empty[String, ModuleDefinition[Source]]
+            var libraryClassFiles = List.empty[ClassFile]
+            var libraryClassFilesCount: Int = 0
+            var libraryMethodsCount: Int = 0
+            var libraryFieldsCount: Int = 0
+
+            var codeSize: Long = 0L
+
+            val objectTypeToClassFile = OpenHashMap.empty[ObjectType, ClassFile] // IMPROVE Use ArrayMap as soon as we have project-local object type ids
+            val sources = OpenHashMap.empty[ObjectType, Source] // IMPROVE Use ArrayMap as soon as we have project-local object type ids
+
+            def processModule(
+                classFile:        ClassFile,
+                source:           Option[Source],
+                modulesContainer: AnyRefMap[String, ModuleDefinition[Source]]
+            ): Unit = {
+                val moduleName = classFile.module.get.name
+                if (projectModules.contains(moduleName)) {
+                    handleInconsistentProject(
+                        logContext,
+                        InconsistentProjectException(
+                            s"the module $moduleName is defined as part of the project:\n\t"+
+                                projectModules(moduleName).source.getOrElse("<VIRTUAL>")+" and\n\t"+
+                                source.map(_.toString).getOrElse("<VIRTUAL>")+
+                                "\n\tkeeping the first one."
+                        )
+                    )
+                } else if (libraryModules.contains(moduleName)) {
+                    handleInconsistentProject(
+                        logContext,
+                        InconsistentProjectException(
+                            s"the module $moduleName is defined as part of the libraries:\n\t"+
+                                libraryModules(moduleName).source.getOrElse("<VIRTUAL>")+" and\n\t"+
+                                source.map(_.toString).getOrElse("<VIRTUAL>")+
+                                "\n\tkeeping the first one."
+                        )
+                    )
+                } else {
+                    modulesContainer += ((moduleName, ModuleDefinition(classFile, source)))
+                }
+            }
+
+            def processProjectClassFile(classFile: ClassFile, source: Option[Source]): Unit = {
+                val projectType = classFile.thisType
+                if (classFile.isModuleDeclaration) {
+                    processModule(classFile, source, projectModules)
+                } else if (projectTypes.contains(projectType)) {
+                    handleInconsistentProject(
+                        logContext,
+                        InconsistentProjectException(
+                            s"${projectType.toJava} is defined by multiple class files:\n\t"+
+                                sources.get(projectType).getOrElse("<VIRTUAL>")+" and\n\t"+
+                                source.map(_.toString).getOrElse("<VIRTUAL>")+
+                                "\n\tkeeping the first one."
+                        )
+                    )
+                } else {
+                    projectTypes += projectType
+                    projectClassFiles = classFile :: projectClassFiles
+                    projectClassFilesCount += 1
+                    for (method ← classFile.methods) {
+                        projectMethodsCount += 1
+                        method.body.foreach(codeSize += _.instructions.length)
+                    }
+                    projectFieldsCount += classFile.fields.size
+                    objectTypeToClassFile.put(projectType, classFile)
+                    source.foreach(sources.put(classFile.thisType, _))
+                }
+            }
+
+            for ((classFile, source) ← projectClassFilesWithSources) {
+                processProjectClassFile(classFile, Some(source))
+            }
+
+            for (classFile ← virtualClassFiles) {
+                processProjectClassFile(classFile, None)
+            }
+
+            // The set `libraryTypes` is only used to improve the identification of
+            // inconsistent projects while loading libraries.
+            val libraryTypes = Set.empty[ObjectType]
+            for ((libClassFile, source) ← libraryClassFilesWithSources) {
+                val libraryType = libClassFile.thisType
+
+                if (libClassFile.isModuleDeclaration) {
+                    processModule(libClassFile, Some(source), libraryModules)
+
+                } else if (projectTypes.contains(libClassFile.thisType)) {
+                    val libraryTypeQualifier =
+                        if (libClassFile.isInterfaceDeclaration) "interface" else "class"
+                    val projectTypeQualifier = {
+                        val projectClassFile = projectClassFiles.find(_.thisType == libraryType).get
+                        if (projectClassFile.isInterfaceDeclaration) "interface" else "class"
+                    }
+
+                    handleInconsistentProject(
+                        logContext,
+                        InconsistentProjectException(
+                            s"${libraryType.toJava} is defined by the project and a library: "+
+                                sources.getOrElse(libraryType, "<VIRTUAL>")+" and "+
+                                source.toString+"; keeping the project class file."
+                        )
+                    )
+
+                    if (libraryTypeQualifier != projectTypeQualifier) {
+                        handleInconsistentProject(
+                            logContext,
+                            InconsistentProjectException(
+                                s"the kind of the type ${libraryType.toJava} "+
+                                    s"defined by the project ($projectTypeQualifier) "+
+                                    s"and a library ($libraryTypeQualifier) differs"
+                            )
+                        )
+                    }
+
+                } else if (libraryTypes.contains(libraryType)) {
+                    handleInconsistentProject(
+                        logContext,
+                        InconsistentProjectException(
+                            s"${libraryType.toJava} is defined multiple times in the libraries: "+
+                                sources.getOrElse(libraryType, "<VIRTUAL>")+" and "+
+                                source.toString+"; keeping the first one."
+                        )
+                    )
+                } else {
+                    libraryClassFiles ::= libClassFile
+                    libraryTypes += libraryType
+                    libraryClassFilesCount += 1
+                    for (method ← libClassFile.methods) {
+                        libraryMethodsCount += 1
+                        method.body.foreach(codeSize += _.instructions.length)
+                    }
+                    libraryFieldsCount += libClassFile.fields.size
+                    objectTypeToClassFile.put(libraryType, libClassFile)
+                    sources.put(libraryType, source)
+                }
+            }
+
+            val classHierarchy = Await.result(classHierarchyFuture, Duration.Inf)
+
+            val instanceMethodsFuture = Future {
+                this.instanceMethods(classHierarchy, objectTypeToClassFile.get)
+            }
+
+            val projectClassFilesArray = projectClassFiles.toArray
+            val libraryClassFilesArray = libraryClassFiles.toArray
+            val allMethods: Iterable[Method] = {
+                new Iterable[Method] {
+                    def iterator: Iterator[Method] = {
+                        projectClassFilesArray.toIterator.flatMap { cf ⇒ cf.methods } ++
+                            libraryClassFilesArray.toIterator.flatMap { cf ⇒ cf.methods }
+                    }
+                }
+            }
+            val virtualMethodsCount: Int = allMethods.count(m ⇒ m.isVirtualMethodDeclaration)
+
+            val overridingMethodsFuture = Future {
+                this.overridingMethods(classHierarchy, virtualMethodsCount, objectTypeToClassFile)
+            }
+
+            val methodsWithBodySortedBySizeWithContext =
+                (projectClassFiles.iterator.flatMap(_.methods) ++
+                    libraryClassFiles.iterator.flatMap(_.methods)).
+                    filter(m ⇒ m.body.isDefined).
+                    map(m ⇒ MethodInfo(sources(m.classFile.thisType), m)).
+                    toArray.
+                    sortWith { (v1, v2) ⇒ v1.method.body.get.codeSize > v2.method.body.get.codeSize }
+
+            val methodsWithBodySortedBySize: Array[Method] =
+                methodsWithBodySortedBySizeWithContext.map(mi ⇒ mi.method)
+
+            val MethodHandleSubtypes = {
+                classHierarchy.allSubtypes(ObjectType.MethodHandle, reflexive = true)
+            }
+
+            val classFilesCount: Int = projectClassFilesCount + libraryClassFilesCount
+
+            val methodsCount: Int = projectMethodsCount + libraryMethodsCount
+
+            val fieldsCount: Int = projectFieldsCount + libraryFieldsCount
+
+            val allProjectClassFiles: ConstArray[ClassFile] = ConstArray.from(projectClassFilesArray)
+
+            val allLibraryClassFiles: ConstArray[ClassFile] = ConstArray.from(libraryClassFilesArray)
+
+            val allClassFiles: Iterable[ClassFile] = {
+                new Iterable[ClassFile] {
+                    def iterator: Iterator[ClassFile] = {
+                        projectClassFilesArray.toIterator ++ libraryClassFilesArray.toIterator
+                    }
+                }
+            }
+
+            val allFields: Iterable[Field] = {
+                new Iterable[Field] {
+                    def iterator: Iterator[Field] = {
+                        projectClassFilesArray.toIterator.flatMap { cf ⇒ cf.fields } ++
+                            libraryClassFilesArray.toIterator.flatMap { cf ⇒ cf.fields }
+                    }
+                }
+            }
+
+            val allSourceElements: Iterable[SourceElement] = allMethods ++ allFields ++ allClassFiles
+
+            val project = new Project(
+                projectModules,
+                projectClassFilesArray,
+                libraryModules,
+                libraryClassFilesArray,
+                libraryClassFilesAreInterfacesOnly,
+                methodsWithBodySortedBySize,
+                methodsWithBodySortedBySizeWithContext,
+                projectTypes,
+                objectTypeToClassFile,
+                sources,
+                projectClassFilesCount,
+                projectMethodsCount,
+                projectFieldsCount,
+                libraryClassFilesCount,
+                libraryMethodsCount,
+                libraryFieldsCount,
+                codeSize,
+                MethodHandleSubtypes,
+                classFilesCount,
+                methodsCount,
+                fieldsCount,
+                allProjectClassFiles,
+                allLibraryClassFiles,
+                allClassFiles,
+                allMethods,
+                allFields,
+                allSourceElements,
+                virtualMethodsCount,
+                classHierarchy,
+                Await.result(instanceMethodsFuture, Duration.Inf),
+                Await.result(overridingMethodsFuture, Duration.Inf),
+                ProjectTypes.withName(config.as[String](ProjectType.ConfigKey))
+            )
+
+            time {
+                val issues = validate(project)
+                issues.foreach { handleInconsistentProject(logContext, _) }
+                info(
+                    "project configuration",
+                    s"project validation revealed ${issues.size} significant issues"+
+                        (
+                            if (issues.nonEmpty)
+                                "; validate the configured libraries for inconsistencies"
+                            else
+                                ""
+                        )
+                )
+            } { t ⇒ info("project setup", s"validating the project took ${t.toSeconds}") }
+
+            project
+        } catch {
+            case t: Throwable ⇒ OPALLogger.unregister(logContext); throw t
+        }
+    } { t ⇒
+        // If an exception was thrown, the logContext is no longer available!
+        val lc = if (OPALLogger.isUnregistered(logContext)) GlobalLogContext else logContext
+        info("project setup", s"creating the project took ${t.toSeconds}")(lc)
+    }
+
+}
+
+case class ModuleDefinition[Source](module: ClassFile, source: Option[Source])