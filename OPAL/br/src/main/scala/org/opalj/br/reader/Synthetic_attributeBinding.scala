--- conflicted
+++ resolved
@@ -19,16 +19,9 @@
 
     def Synthetic_attribute(
         cp:                   Constant_Pool,
-<<<<<<< HEAD
-        attribute_name_index: Constant_Pool_Index,
-        // The scope in which the attribute is defined
-        as_name_index:       Constant_Pool_Index,
-        as_descriptor_index: Constant_Pool_Index
-=======
         ap_name_index:        Constant_Pool_Index,
         ap_descriptor_index:  Constant_Pool_Index,
         attribute_name_index: Constant_Pool_Index
->>>>>>> de8cda07
     ): br.Attribute = {
         br.Synthetic
     }
