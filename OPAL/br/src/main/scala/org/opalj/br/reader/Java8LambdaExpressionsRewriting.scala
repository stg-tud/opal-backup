/* BSD 2-Clause License:
 * Copyright (c) 2009 - 2017
 * Software Technology Group
 * Department of Computer Science
 * Technische Universität Darmstadt
 * All rights reserved.
 *
 * Redistribution and use in source and binary forms, with or without
 * modification, are permitted provided that the following conditions are met:
 *
 *  - Redistributions of source code must retain the above copyright notice,
 *    this list of conditions and the following disclaimer.
 *  - Redistributions in binary form must reproduce the above copyright notice,
 *    this list of conditions and the following disclaimer in the documentation
 *    and/or other materials provided with the distribution.
 *
 * THIS SOFTWARE IS PROVIDED BY THE COPYRIGHT HOLDERS AND CONTRIBUTORS "AS IS"
 * AND ANY EXPRESS OR IMPLIED WARRANTIES, INCLUDING, BUT NOT LIMITED TO, THE
 * IMPLIED WARRANTIES OF MERCHANTABILITY AND FITNESS FOR A PARTICULAR PURPOSE
 * ARE DISCLAIMED. IN NO EVENT SHALL THE COPYRIGHT OWNER OR CONTRIBUTORS BE
 * LIABLE FOR ANY DIRECT, INDIRECT, INCIDENTAL, SPECIAL, EXEMPLARY, OR
 * CONSEQUENTIAL DAMAGES (INCLUDING, BUT NOT LIMITED TO, PROCUREMENT OF
 * SUBSTITUTE GOODS OR SERVICES; LOSS OF USE, DATA, OR PROFITS; OR BUSINESS
 * INTERRUPTION) HOWEVER CAUSED AND ON ANY THEORY OF LIABILITY, WHETHER IN
 * CONTRACT, STRICT LIABILITY, OR TORT (INCLUDING NEGLIGENCE OR OTHERWISE)
 * ARISING IN ANY WAY OUT OF THE USE OF THIS SOFTWARE, EVEN IF ADVISED OF THE
 * POSSIBILITY OF SUCH DAMAGE.
 */
package org.opalj
package br
package reader

import java.util.concurrent.atomic.AtomicInteger

import com.typesafe.config.Config
import com.typesafe.config.ConfigFactory
import com.typesafe.config.ConfigValueFactory
import net.ceedubs.ficus.Ficus._

import org.opalj.collection.immutable.UIDSet
import org.opalj.log.OPALLogger.info
import org.opalj.br.MethodDescriptor.LambdaMetafactoryDescriptor
import org.opalj.br.MethodDescriptor.LambdaAltMetafactoryDescriptor
import org.opalj.br.instructions._
import org.opalj.br.instructions.ClassFileFactory.DefaultFactoryMethodName
import org.opalj.br.instructions.ClassFileFactory.AlternativeFactoryMethodName

/**
 * Provides support for rewriting Java 8 lambda or method reference expressions that
 * werwe compiled to [[org.opalj.br.instructions.INVOKEDYNAMIC]] instructions.
 * This trait should be mixed in alongside a [[BytecodeReaderAndBinding]], which extracts
 * basic `invokedynamic` information from the [[BootstrapMethodTable]].
 *
 * Specifically, whenever an `invokedynamic` instruction is encountered that is the result
 * of a lambda/method reference expression compiled by Oracle's JDK8, it creates a proxy
 * class file that represents the synthetic object that the JVM generates after executing
 * the `invokedynamic` call site. This proxy is then stored in the temporary ClassFile
 * attribute [[SynthesizedClassFiles]]. All such ClassFiles will
 * be picked up later for inclusion in the project.
 *
 * @author Arne Lottmann
 * @author Michael Eichberg
 * @author Andreas Muttscheller
 */
trait Java8LambdaExpressionsRewriting extends DeferredInvokedynamicResolution {
    this: ClassFileBinding ⇒

    import Java8LambdaExpressionsRewriting._

    val performJava8LambdaExpressionsRewriting: Boolean = {
        import Java8LambdaExpressionsRewriting.{Java8LambdaExpressionsRewritingConfigKey ⇒ Key}
        val rewrite: Boolean = config.as[Option[Boolean]](Key).getOrElse(false)
        if (rewrite) {
            info("class file reader", "Java 8 invokedynamics are rewritten")
        } else {
            info("class file reader", "Java 8 invokedynamics are not rewritten")
        }
        rewrite
    }

    val logJava8LambdaExpressionsRewrites: Boolean = {
        import Java8LambdaExpressionsRewriting.{Java8LambdaExpressionsLogRewritingsConfigKey ⇒ Key}
        val logRewrites: Boolean = config.as[Option[Boolean]](Key).getOrElse(false)
        if (logRewrites) {
            info("class file reader", "Java 8 invokedynamic rewrites are logged")
        } else {
            info("class file reader", "Java 8 invokedynamic rewrites are not logged")
        }
        logRewrites
    }

    val logUnknownInvokeDynamics: Boolean = {
        import Java8LambdaExpressionsRewriting.{Java8LambdaExpressionsLogUnknownInvokeDynamicsConfigKey ⇒ Key}
        val logUnknownInvokeDynamics: Boolean = config.as[Option[Boolean]](Key).getOrElse(false)
        if (logUnknownInvokeDynamics) {
            info("class file reader", "unknown invokedynamics are logged")
        } else {
            info("class file reader", "unknown invokedynamics are not logged")
        }
        logUnknownInvokeDynamics
    }

    /**
     * Counter to ensure that the generated types have unique names.
     */
    private final val jreLikeLambdaTypeIdGenerator = new AtomicInteger(0)

    /**
     * Generates a new, internal name for a lambda expression found in the given
     * `surroundingType`.
     *
     * It follows the pattern: `Lambda${surroundingType.id}:{uniqueId}`, where
     * `uniqueId` is simply a run-on counter. For example: `Lambda$17:4` would refer to
     * the fourth Lambda INVOKEDYNAMIC parsed during the analysis of the project, which
     * is defined in the [[ClassFile]] with the type id `17`.
     *
     * @param surroundingType the type in which the Lambda expression has been found
     */
    private def newLambdaTypeName(surroundingType: ObjectType): String = {
        val nextId = jreLikeLambdaTypeIdGenerator.getAndIncrement()
        s"Lambda$$${surroundingType.id.toHexString}:${nextId.toHexString}"
    }

    override def deferredInvokedynamicResolution(
        classFile:         ClassFile,
        cp:                Constant_Pool,
        invokeDynamicInfo: CONSTANT_InvokeDynamic_info,
        instructions:      Array[Instruction],
        pc:                PC
    ): ClassFile = {
        // gather complete information about invokedynamic instructions from the bootstrap
        // method table
        val updatedClassFile =
            super.deferredInvokedynamicResolution(
                classFile,
                cp,
                invokeDynamicInfo,
                instructions,
                pc
            )

        if (!performJava8LambdaExpressionsRewriting)
            return updatedClassFile;

        val invokedynamic = instructions(pc).asInstanceOf[INVOKEDYNAMIC]
        if (Java8LambdaExpressionsRewriting.isJava8LikeLambdaExpression(invokedynamic)) {
            java8LambdaResolution(updatedClassFile, instructions, pc, invokedynamic)
        } else if (isScalaSymbolExpression(invokedynamic)) {
            scalaSymbolResolution(updatedClassFile, instructions, pc, invokedynamic)
        } else {
            if (logUnknownInvokeDynamics) {
                val t = classFile.thisType.toJava
                info("load-time transformation", s"$t - unresolvable INVOKEDYNAMIC: $invokedynamic")
            }
            updatedClassFile
        }
    }

    /**
     * Resolve invokedynamic instructions introduced by scala.deprecatedName.
     *
     * @param classFile The classfile to parse
     * @param instructions The instructions of the method we are currently parsing
     * @param pc The program counter of the current instuction
     * @param invokedynamic The INVOKEDYNAMIC instruction we want to replace
     * @return A classfile which has the INVOKEDYNAMIC instruction replaced
     */
    private def scalaSymbolResolution(
        classFile:     ClassFile,
        instructions:  Array[Instruction],
        pc:            PC,
        invokedynamic: INVOKEDYNAMIC
    ): ClassFile = {
        // IMPROVE Rewrite the code such that we are not forced to use a constant pool entry in
        // the range [0..255]
        val INVOKEDYNAMIC(
            bootstrapMethod, _, _ // functionalInterfaceMethodName, factoryDescriptor
            ) = invokedynamic
        val bootstrapArguments = bootstrapMethod.arguments

        val newInvokestatic =
            INVOKESTATIC(
                ObjectType.ScalaSymbol,
                isInterface = false, // the created proxy class is always a concrete class
                "apply",
                // the invokedynamic's methodDescriptor (factoryDescriptor) determines
                // the parameters that are actually pushed and popped from/to the stack
                MethodDescriptor(IndexedSeq(ObjectType.String), ObjectType.ScalaSymbol)
            )

        if (logJava8LambdaExpressionsRewrites) {
            info(
                "load-time transformation",
                s"rewriting Scala Symbols related invokedynamic: $invokedynamic ⇒ $newInvokestatic"
            )
        }
        instructions(pc) = LDC(bootstrapArguments.head.asInstanceOf[ConstantString])
        instructions(pc + 2) = newInvokestatic

        classFile
    }

<<<<<<< HEAD
    /**
     * The scala compiler (and possibly other JVM bytecode compilers) add a
     * `$deserializeLambda$`, which handles validation of lambda methods if the lambda is
     * Serializable. This method is called when the serialized lambda is deserialized.
     * For scala 2.12, it includes an INVOKEDYNAMIC instruction. This one has to be replaced with
     * calls to `LambdaDeserialize::deserializeLambda`, which is what the INVOKEDYNAMIC instruction
     * refers to, see [https://github.com/scala/scala/blob/v2.12.2/src/library/scala/runtime/LambdaDeserialize.java#L29].
     * This is done to reduce the size of `$deserializeLambda$`.
     *
     * @note   SerializedLambda has a readResolve method that looks for a (possibly private) static
     *         method called $deserializeLambda$(SerializedLambda) in the capturing class, invokes
     *         that with itself as the first argument, and returns the result. Lambda classes
     *         implementing $deserializeLambda$ are responsible for validating that the properties
     *         of the SerializedLambda are consistent with a lambda actually captured by that class.
     *          See: [https://docs.oracle.com/javase/8/docs/api/java/lang/invoke/SerializedLambda.html]
     *
     * @see     More information about lambda deserialization:
     *           - [https://zeroturnaround.com/rebellabs/java-8-revealed-lambdas-default-methods-and-bulk-data-operations/4/]
     *           - [http://mail.openjdk.java.net/pipermail/mlvm-dev/2016-August/006699.html]
     *           - [https://github.com/scala/scala/blob/v2.12.2/src/library/scala/runtime/LambdaDeserialize.java]
     *
     * @param classFile The classfile to parse
     * @param instructions The instructions of the method we are currently parsing
     * @param pc The program counter of the current instuction
     * @param invokedynamic The INVOKEDYNAMIC instruction we want to replace
     * @return A classfile which has the INVOKEDYNAMIC instruction replaced
     */
    private def scalaLambdaDeserializeResolution(
        classFile:     ClassFile,
        instructions:  Array[Instruction],
        pc:            PC,
        invokedynamic: INVOKEDYNAMIC
    ): ClassFile = {
        val INVOKEDYNAMIC(
            bootstrapMethod, _, _ // functionalInterfaceMethodName, factoryDescriptor
            ) = invokedynamic
        val bootstrapArguments = bootstrapMethod.arguments

        val superInterfaceTypes = UIDSet(LambdaMetafactoryDescriptor.returnType.asObjectType)
        val typeDeclaration = TypeDeclaration(
            ObjectType(newScalaLambdaDeserializeTypeName(classFile.thisType)),
            isInterfaceType = false,
            Some(ObjectType.Object), // we basically create a "CallSiteObject"
            superInterfaceTypes
        )

        val proxy: ClassFile = ClassFileFactory.DeserializeLambdaProxy(
            typeDeclaration,
            bootstrapArguments,
            DefaultDeserializeLambdaStaticMethodName
        )

        val factoryMethod = proxy.findMethod(DefaultDeserializeLambdaStaticMethodName).head

        val newInvokestatic = INVOKESTATIC(
            proxy.thisType,
            isInterface = false, // the created proxy class is always a concrete class
            factoryMethod.name,
            MethodDescriptor(
                IndexedSeq(ObjectType.SerializedLambda),
                ObjectType.Object
            )
        )

        if (logJava8LambdaExpressionsRewrites) {
            info(
                "load-time transformation",
                s"rewriting Java 8 like invokedynamic: $invokedynamic ⇒ $newInvokestatic"
            )
        }

        instructions(pc) = newInvokestatic
        // since invokestatic is two bytes shorter than invokedynamic, we need to fill
        // the two-byte gap following the invokestatic with NOPs
        instructions(pc + 3) = NOP
        instructions(pc + 4) = NOP

        val reason = Some((classFile, instructions, pc, invokedynamic, newInvokestatic))
        storeProxy(classFile, proxy, reason)
    }

=======
>>>>>>> db202cd3
    private def java8LambdaResolution(
        classFile:     ClassFile,
        instructions:  Array[Instruction],
        pc:            PC,
        invokedynamic: INVOKEDYNAMIC
    ): ClassFile = {
        val INVOKEDYNAMIC(
            bootstrapMethod, functionalInterfaceMethodName, factoryDescriptor
            ) = invokedynamic
        val bootstrapArguments = bootstrapMethod.arguments
        // apparently there are cases in the JRE where there are more than just those
        // three parameters
        // TODO: Why can they be ignored
        val Seq(
            functionalInterfaceDescriptorAfterTypeErasure: MethodDescriptor,
            invokeTargetMethodHandle: MethodCallMethodHandle,
            functionalInterfaceDescriptorBeforeTypeErasure: MethodDescriptor, _*
            ) =
            bootstrapArguments

        val MethodCallMethodHandle(
            targetMethodOwner: ObjectType, targetMethodName, targetMethodDescriptor
            ) = invokeTargetMethodHandle

        val superInterfaceTypes = UIDSet(factoryDescriptor.returnType.asObjectType)
        val typeDeclaration = TypeDeclaration(
            // ObjectType(newLambdaTypeName(targetMethodOwner)),
            ObjectType(newLambdaTypeName(classFile.thisType)),
            isInterfaceType = false,
            Some(ObjectType.Object), // we basically create a "CallSiteObject"
            superInterfaceTypes
        )

        val invocationInstruction = invokeTargetMethodHandle.opcodeOfUnderlyingInstruction

        val receiverDescriptor: MethodDescriptor =
            if (invokeTargetMethodHandle.isInstanceOf[NewInvokeSpecialMethodHandle]) {
                MethodDescriptor(targetMethodDescriptor.parameterTypes, targetMethodOwner)
            } else {
                targetMethodDescriptor
            }

        val needsBridgeMethod = functionalInterfaceDescriptorAfterTypeErasure !=
            functionalInterfaceDescriptorBeforeTypeErasure

        val bridgeMethodDescriptor: Option[MethodDescriptor] =
            if (needsBridgeMethod) {
                Some(functionalInterfaceDescriptorAfterTypeErasure)
            } else {
                None
            }

        val receiverType =
            /*
            Check the type of the invoke instruction using the instruction's opcode.

            targetMethodOwner identifies the class where the method is actually implemented.
            This is wrong for INVOKEVIRTUAL and INVOKEINTERFACE. The call to the proxy class
            is done with the actual class, not the class where the method is implemented.
            Therefore, the receiverType must be the class from the caller, not where the to-
            be-called method is implemented. E.g. LinkedHashSet.contains() is implemented in
            HashSet, but the receiverType and constructor parameter must be LinkedHashSet
            instead of HashSet.

            *** INVOKEVIRTUAL ***
            An INVOKEVIRTUAL is used when the method is defined by a class type
            (not an interface type). (e.g. LinkedHashSet.addAll()).
            This instruction requires a receiver object when the method reference uses a
            non-null object as a receiver.
            E.g.: LinkedHashSet<T> lhs = new LinkedHashSet<>();
                  lhs::container()

            It does not have a receiver field in case of a class based method reference,
            e.g. LinkedHashSet::container()

            *** INVOKEINTERFACE ***
            It is similar to INVOKEVIRTUAL, but the method definition is defined in an
            interface. Therefore, the same rule like INVOKEVIRTUAL applies.

            *** INVOKESTATIC ***
            Because we call a static method, we don't have an instance. Therefore we don't
            need a receiver field.

            *** INVOKESPECIAL ***
            INVOKESPECIAL is used for:
            - instance initialization methods (i.e. constructors) -> Method is implemented
              in called class -> no rewrite necessary
            - private method invocation: The private method must be in the same class as
              the callee -> no rewrite needed
            - Invokation of methods using super keyword -> Not needed, because a synthetic
              method in the callee class is created which handles the INVOKESPECIAL.
              Therefore the receiverType is also the callee class.

              E.g.
                  public static class Superclass {
                      protected String someMethod() {
                          return "someMethod";
                      }
                  }

                  public static class Subclass extends Superclass {
                      public String callSomeMethod() {
                          Supplier<String> s = super::someMethod;
                          return s.get();
                      }
                  }

              The class Subclass contains a synthetic method `access`, which has an
              INVOKESPECIAL instruction calling Superclass.someMethod. The generated
              Lambda Proxyclass calls Subclass.access, so the receiverType must be
              Subclass insteaed of Superclass.

              More information:
                http://www.javaworld.com/article/2073578/java-s-synthetic-methods.html
            */
            if (invocationInstruction != INVOKEVIRTUAL.opcode &&
                invocationInstruction != INVOKEINTERFACE.opcode) {
                targetMethodOwner
            } else if (invokedynamic.methodDescriptor.parameterTypes.nonEmpty &&
                invokedynamic.methodDescriptor.parameterTypes.head.isObjectType) {
                // If we have an instance of a object and use a method reference,
                // get the receiver type from the invokedynamic instruction.
                // It is the first parameter of the functional interface parameter
                // list.
                invokedynamic.methodDescriptor.parameterTypes.head.asObjectType
            } else if (functionalInterfaceDescriptorBeforeTypeErasure.parameterTypes.nonEmpty &&
                functionalInterfaceDescriptorBeforeTypeErasure.parameterTypes.head.isObjectType) {
                // If we get a instance method reference like `LinkedHashSet::addAll`, get
                // the receiver type from the functional interface. The first parameter is
                // the instance where the method should be called.
                functionalInterfaceDescriptorBeforeTypeErasure.parameterTypes.head.asObjectType
            } else {
                targetMethodOwner
            }

        /*
        It is possible for the receiverType to be different from classFile. In this case,
        check if the receiverType is an interface instead of the classFile.

        The Proxy Factory must get the correct value to build the correct variant of the
        INVOKESTATIC instruction.
         */
        val receiverIsInterface =
            invokeTargetMethodHandle match {

                case _: InvokeInterfaceMethodHandle    ⇒ true
                case _: InvokeVirtualMethodHandle      ⇒ false
                case _: NewInvokeSpecialMethodHandle   ⇒ false
                case handle: InvokeSpecialMethodHandle ⇒ handle.isInterface

                case handle: InvokeStaticMethodHandle ⇒
                    // The following test was added to handle a case where the Scala
                    // compiler generated invalid bytecode (the Scala compiler generated
                    // a MethodRef instead of an InterfaceMethodRef which led to the
                    // wrong kind of InvokeStaticMethodHandle).
                    // See https://github.com/scala/bug/issues/10429 for further details.
                    if (invokeTargetMethodHandle.receiverType eq classFile.thisType) {
                        classFile.isInterfaceDeclaration
                    } else {
                        handle.isInterface
                    }

                case other ⇒ throw new UnknownError("unexpected handle: "+other)
            }

        val proxy: ClassFile = ClassFileFactory.Proxy(
            typeDeclaration,
            functionalInterfaceMethodName,
            functionalInterfaceDescriptorBeforeTypeErasure,
            receiverType,
            // Note, a static lambda method in an interface needs
            // to be called using the correct variant of an invokestatic.
            receiverIsInterface = receiverIsInterface,
            targetMethodName,
            receiverDescriptor,
            invocationInstruction,
            bridgeMethodDescriptor
        )
        val factoryMethod = {
            if (functionalInterfaceMethodName == DefaultFactoryMethodName)
                proxy.findMethod(AlternativeFactoryMethodName).head
            else
                proxy.findMethod(DefaultFactoryMethodName).head
        }

        val newInvokestatic = INVOKESTATIC(
            proxy.thisType,
            isInterface = false, // the created proxy class is always a concrete class
            factoryMethod.name,
            // the invokedynamic's methodDescriptor (factoryDescriptor) determines
            // the parameters that are actually pushed and popped from/to the stack
            factoryDescriptor.copy(returnType = proxy.thisType)
        )

        if (logJava8LambdaExpressionsRewrites) {
            val m = s"rewriting invokedynamic: $invokedynamic ⇒ $newInvokestatic"
            info("analysis", m)
        }

        instructions(pc) = newInvokestatic
        // since invokestatic is two bytes shorter than invokedynamic, we need to fill
        // the two-byte gap following the invokestatic with NOPs
        instructions(pc + 3) = NOP
        instructions(pc + 4) = NOP

        val reason = Some((classFile, instructions, pc, invokedynamic, newInvokestatic))
        storeProxy(classFile, proxy, reason)
    }

    def storeProxy(
        classFile: ClassFile,
        proxy:     ClassFile,
        reason:    Option[AnyRef]
    ): ClassFile = {
        classFile.synthesizedClassFiles match {
            case Some(scf @ SynthesizedClassFiles(cfs)) ⇒
                val newScf = new SynthesizedClassFiles((proxy, reason) :: cfs)
                val newAttrs = newScf +: classFile.attributes.filter(_ ne scf)
                classFile.copy(attributes = newAttrs)
            case None ⇒
                val attributes = classFile.attributes
                val newAttrs = new SynthesizedClassFiles(List((proxy, reason))) +: attributes
                classFile.copy(attributes = newAttrs)
        }
    }
}

object Java8LambdaExpressionsRewriting {

    final val DefaultDeserializeLambdaStaticMethodName = "$deserializeLambda"

    final val LambdaNameRegEx = "^Lambda\\$[0-9a-f]+:[0-9a-f]+$"

    final val LambdaDeserializeNameRegEx = "^LambdaDeserialize\\$[0-9a-f]+:[0-9a-f]+$"

    final val Java8LambdaExpressionsConfigKeyPrefix = {
        ClassFileReaderConfiguration.ConfigKeyPrefix+"Java8LambdaExpressions."
    }

    final val Java8LambdaExpressionsRewritingConfigKey = {
        Java8LambdaExpressionsConfigKeyPrefix+"rewrite"
    }

    final val Java8LambdaExpressionsLogRewritingsConfigKey = {
        Java8LambdaExpressionsConfigKeyPrefix+"logRewrites"
    }

    final val Java8LambdaExpressionsLogUnknownInvokeDynamicsConfigKey = {
        Java8LambdaExpressionsConfigKeyPrefix+"logUnknownInvokeDynamics"
    }

    def isJava8LikeLambdaExpression(invokedynamic: INVOKEDYNAMIC): Boolean = {
        import ObjectType.LambdaMetafactory
        invokedynamic.bootstrapMethod.handle match {
            case InvokeStaticMethodHandle(LambdaMetafactory, false, name, descriptor) ⇒
                if (name == "metafactory") {
                    descriptor == LambdaMetafactoryDescriptor
                } else {
                    name == "altMetafactory" && descriptor == LambdaAltMetafactoryDescriptor
                }
            case _ ⇒ false
        }
    }

    def isScalaSymbolExpression(invokedynamic: INVOKEDYNAMIC): Boolean = {
        import MethodDescriptor.ScalaSymbolLiteralDescriptor
        import ObjectType.ScalaSymbolLiteral
        invokedynamic.bootstrapMethod.handle match {
            case InvokeStaticMethodHandle(
                ScalaSymbolLiteral, false, "bootstrap", ScalaSymbolLiteralDescriptor
                ) ⇒ true
            case _ ⇒ false
        }
    }

    /**
     * Returns the default config where the settings for rewriting and logging rewrites are
     * set to the specified values.
     */
    def defaultConfig(rewrite: Boolean, logRewrites: Boolean): Config = {
        val baseConfig: Config = ConfigFactory.load()
        val rewritingConfigKey = Java8LambdaExpressionsRewritingConfigKey
        val logRewritingsConfigKey = Java8LambdaExpressionsLogRewritingsConfigKey
        baseConfig.
            withValue(rewritingConfigKey, ConfigValueFactory.fromAnyRef(rewrite)).
            withValue(logRewritingsConfigKey, ConfigValueFactory.fromAnyRef(logRewrites))
    }
}<|MERGE_RESOLUTION|>--- conflicted
+++ resolved
@@ -145,6 +145,8 @@
         val invokedynamic = instructions(pc).asInstanceOf[INVOKEDYNAMIC]
         if (Java8LambdaExpressionsRewriting.isJava8LikeLambdaExpression(invokedynamic)) {
             java8LambdaResolution(updatedClassFile, instructions, pc, invokedynamic)
+        } else if (isScalaLambdaDeserializeExpression(invokedynamic)) {
+            scalaLambdaDeserializeResolution(updatedClassFile, instructions, pc, invokedynamic)
         } else if (isScalaSymbolExpression(invokedynamic)) {
             scalaSymbolResolution(updatedClassFile, instructions, pc, invokedynamic)
         } else {
@@ -200,7 +202,6 @@
         classFile
     }
 
-<<<<<<< HEAD
     /**
      * The scala compiler (and possibly other JVM bytecode compilers) add a
      * `$deserializeLambda$`, which handles validation of lambda methods if the lambda is
@@ -241,7 +242,7 @@
 
         val superInterfaceTypes = UIDSet(LambdaMetafactoryDescriptor.returnType.asObjectType)
         val typeDeclaration = TypeDeclaration(
-            ObjectType(newScalaLambdaDeserializeTypeName(classFile.thisType)),
+            ObjectType(newLambdaTypeName(classFile.thisType)),
             isInterfaceType = false,
             Some(ObjectType.Object), // we basically create a "CallSiteObject"
             superInterfaceTypes
@@ -282,8 +283,6 @@
         storeProxy(classFile, proxy, reason)
     }
 
-=======
->>>>>>> db202cd3
     private def java8LambdaResolution(
         classFile:     ClassFile,
         instructions:  Array[Instruction],
@@ -548,6 +547,17 @@
         }
     }
 
+    def isScalaLambdaDeserializeExpression(invokedynamic: INVOKEDYNAMIC): Boolean = {
+        import MethodDescriptor.ScalaLambdaDeserializeDescriptor
+        import ObjectType.ScalaLambdaDeserialize
+        invokedynamic.bootstrapMethod.handle match {
+            case InvokeStaticMethodHandle(
+                ScalaLambdaDeserialize, false, "bootstrap", ScalaLambdaDeserializeDescriptor
+                ) ⇒ true
+            case _ ⇒ false
+        }
+    }
+
     def isScalaSymbolExpression(invokedynamic: INVOKEDYNAMIC): Boolean = {
         import MethodDescriptor.ScalaSymbolLiteralDescriptor
         import ObjectType.ScalaSymbolLiteral
