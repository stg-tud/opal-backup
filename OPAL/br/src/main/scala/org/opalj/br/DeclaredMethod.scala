/* BSD 2-Clause License:
 * Copyright (c) 2009 - 2017
 * Software Technology Group
 * Department of Computer Science
 * Technische Universität Darmstadt
 * All rights reserved.
 *
 * Redistribution and use in source and binary forms, with or without
 * modification, are permitted provided that the following conditions are met:
 *
 *  - Redistributions of source code must retain the above copyright notice,
 *    this list of conditions and the following disclaimer.
 *  - Redistributions in binary form must reproduce the above copyright notice,
 *    this list of conditions and the following disclaimer in the documentation
 *    and/or other materials provided with the distribution.
 *
 * THIS SOFTWARE IS PROVIDED BY THE COPYRIGHT HOLDERS AND CONTRIBUTORS "AS IS"
 * AND ANY EXPRESS OR IMPLIED WARRANTIES, INCLUDING, BUT NOT LIMITED TO, THE
 * IMPLIED WARRANTIES OF MERCHANTABILITY AND FITNESS FOR A PARTICULAR PURPOSE
 * ARE DISCLAIMED. IN NO EVENT SHALL THE COPYRIGHT OWNER OR CONTRIBUTORS BE
 * LIABLE FOR ANY DIRECT, INDIRECT, INCIDENTAL, SPECIAL, EXEMPLARY, OR
 * CONSEQUENTIAL DAMAGES (INCLUDING, BUT NOT LIMITED TO, PROCUREMENT OF
 * SUBSTITUTE GOODS OR SERVICES; LOSS OF USE, DATA, OR PROFITS; OR BUSINESS
 * INTERRUPTION) HOWEVER CAUSED AND ON ANY THEORY OF LIABILITY, WHETHER IN
 * CONTRACT, STRICT LIABILITY, OR TORT (INCLUDING NEGLIGENCE OR OTHERWISE)
 * ARISING IN ANY WAY OUT OF THE USE OF THIS SOFTWARE, EVEN IF ADVISED OF THE
 * POSSIBILITY OF SUCH DAMAGE.
 */
package org.opalj
package br

import org.opalj.collection.immutable.ConstArray

/**
 * Represents a declared method of a class identified by [[declaringClassType]];
 * that is, a method which belongs to the API of the class itself or a super class thereof.
 *
 * @author Michael Eichberg
 * @author Dominik Helm
 */
sealed abstract class DeclaredMethod {

    /**
     * The declaring type; the returned type may not define the method; it could be defined by
     * one or more super classes/interfaces in case of Java 8+.
     */
    def declaringClassType: ReferenceType

    def name: String

    def descriptor: MethodDescriptor

    def toJava: String = s"${declaringClassType.toJava}{ ${descriptor.toJava(name)} }"

    /**
     * If `true`, the method which actually defines this method (which may still be abstract!),
     * is unique, known and is available using [[asDefinedMethod]].
     */
    def hasSingleDefinedMethod: Boolean

<<<<<<< HEAD
    /**
     * If `true`, there are multiple methods that define this method and they can be accessed using
     * [[foreachMethodDefinition]].
     */
    def hasMultipleDefinitions: Boolean = false

    /** The definition of this method; defined iff [[hasDefinition]] returns `true`. */
=======
    /** The definition of this method; defined iff [[hasSingleDefinedMethod]] returns `true`. */
>>>>>>> 2378af11
    def asDefinedMethod: DefinedMethod

    /**
     * Returns the defined method related to this declared method. The defined method
     * is always either defined by the same class or a superclass thereof.
     *
     * The behavior of this method is undefined if [[hasSingleDefinedMethod]] returns false.
     */
    def definedMethod: Method

    /**
     * If `true`, there are multiple methods that define this method and they can be iterated over
     * using [[foreachDefinedMethod]].
     */
    def hasMultipleDefinedMethods: Boolean

    /**
     * The definition of this method; defined iff [[hasMultipleDefinedMethods]] returns `true`.
     */
    def asMultipleDefinedMethods: MultipleDefinedMethods

    /**
     * Returns the defined method related to this declared method. The defined method
     * is always either defined by the same class or a superclass thereof.
     *
     * The behavior of this method is undefined if [[hasMultipleDefinedMethods]] returns false.
     */
    def definedMethods: ConstArray[Method]

    /**
     * Executes the given function for each method definition.
     *
     * The behavior of this method is undefined if neither [[hasSingleDefinedMethod]] nor
     * [[hasMultipleDefinedMethods]] returns true.
     */
    def foreachDefinedMethod[U](f: Method ⇒ U): Unit

<<<<<<< HEAD
    /**
     * Executes the given function for each method definition of a (Multiply)DefinedMethod.
     */
    def foreachMethodDefinition[U](fun: Method ⇒ U): Unit

    override def hashCode: Int = {
        (((declaringClassType.id * 41) + name.hashCode()) * 41) + descriptor.hashCode()
    }
=======
>>>>>>> 2378af11
}

/**
 * Represents a method belonging to the API of the specified class type, where the original
 * method definition is not available (in the context of the current analysis).
 * Note that one VirtualDeclaredMethod may represent more than one actual method, because a class
 * may have several package-private methods with the same signature.
 */
final case class VirtualDeclaredMethod(
        declaringClassType: ReferenceType,
        name:               String,
        descriptor:         MethodDescriptor
) extends DeclaredMethod {

<<<<<<< HEAD
    override def hasDefinition: Boolean = false
    override def methodDefinition: Method = throw new UnsupportedOperationException("not available")
    override def foreachMethodDefinition[U](fun: Method ⇒ U): Unit =
        throw new UnsupportedOperationException("not available")
    override def asDefinedMethod: DefinedMethod = throw new ClassCastException()

    override def equals(other: Any): Boolean = {
        other match {
            case that: VirtualDeclaredMethod ⇒
                (this.declaringClassType eq that.declaringClassType) &&
                    this.name == that.name &&
                    this.descriptor == that.descriptor
            case _ ⇒
                false
        }
=======
    override def hasSingleDefinedMethod: Boolean = false
    override def definedMethod: Method = throw new UnsupportedOperationException();
    override def asDefinedMethod: DefinedMethod = throw new ClassCastException();

    override def hasMultipleDefinedMethods: Boolean = false
    override def definedMethods: ConstArray[Method] = throw new UnsupportedOperationException();
    override def asMultipleDefinedMethods: MultipleDefinedMethods = throw new ClassCastException();

    override def foreachDefinedMethod[U](f: Method ⇒ U): Unit = {
        throw new UnsupportedOperationException();
>>>>>>> 2378af11
    }

    override def toString: String = {
        s"VirtualDeclaredMethod(${declaringClassType.toJava},$name,$descriptor)"
    }
}

/**
 * Represents a declared method; i.e., a method which belongs to the (public and private) API of a
 * class along with a reference to the original declaration.
 */
final case class DefinedMethod(
        declaringClassType: ReferenceType,
        definedMethod:      Method
) extends DeclaredMethod {

    override def name: String = definedMethod.name
    override def descriptor: MethodDescriptor = definedMethod.descriptor

    override def hasSingleDefinedMethod: Boolean = true
    override def asDefinedMethod: DefinedMethod = this
<<<<<<< HEAD
    override def methodDefinition: Method = definedMethod
    override def foreachMethodDefinition[U](fun: Method ⇒ U): Unit = fun(definedMethod)

    override def hashCode: Int = (definedMethod.hashCode() * 41) + super.hashCode

    override def equals(other: Any): Boolean = {
        other match {
            case that: DefinedMethod ⇒
                (this.definedMethod eq that.definedMethod) &&
                    (this.declaringClassType eq that.declaringClassType)
            case _ ⇒
                false
        }
=======

    override def hasMultipleDefinedMethods: Boolean = false
    override def definedMethods: ConstArray[Method] = throw new UnsupportedOperationException();
    override def asMultipleDefinedMethods: MultipleDefinedMethods = throw new ClassCastException();

    override def foreachDefinedMethod[U](f: Method ⇒ U): Unit = f(definedMethod)

    override def toString: String = {
        s"DefinedMethod(declaringClassType=${declaringClassType.toJava},definedMethod=${definedMethod.toJava})"
>>>>>>> 2378af11
    }
}

final case class MultipleDefinedMethods(
        declaringClassType: ReferenceType,
        definedMethods:     ConstArray[Method]
) extends DeclaredMethod {

    override def name: String = definedMethods.head.name
    override def descriptor: MethodDescriptor = definedMethods.head.descriptor

    override def hasSingleDefinedMethod: Boolean = false
    override def asDefinedMethod: DefinedMethod = throw new ClassCastException();
    override def definedMethod: Method = throw new UnsupportedOperationException();

    override def hasMultipleDefinedMethods: Boolean = true
    override def asMultipleDefinedMethods: MultipleDefinedMethods = this

    override def foreachDefinedMethod[U](f: Method ⇒ U): Unit = definedMethods.foreach(f)

    override def toString: String = {
        s"DefinedMethod(${declaringClassType.toJava},definedMethods=${definedMethods.map(_.toJava).mkString("{", ", ", "}")})"
    }
}

final case class MultiplyDefinedMethod(
        declaringClassType: ReferenceType,
        definedMethods:     ConstArray[Method]
) extends DeclaredMethod {
    override def name: String = definedMethods.head.name
    override def descriptor: MethodDescriptor = definedMethods.head.descriptor

    override def hasDefinition: Boolean = false
    override def asDefinedMethod: DefinedMethod = throw new ClassCastException()
    override def methodDefinition: Method = throw new UnsupportedOperationException("not available")

    override def foreachMethodDefinition[U](fun: Method ⇒ U): Unit = {
        definedMethods.foreach(fun)
    }
}<|MERGE_RESOLUTION|>--- conflicted
+++ resolved
@@ -58,17 +58,7 @@
      */
     def hasSingleDefinedMethod: Boolean
 
-<<<<<<< HEAD
-    /**
-     * If `true`, there are multiple methods that define this method and they can be accessed using
-     * [[foreachMethodDefinition]].
-     */
-    def hasMultipleDefinitions: Boolean = false
-
-    /** The definition of this method; defined iff [[hasDefinition]] returns `true`. */
-=======
     /** The definition of this method; defined iff [[hasSingleDefinedMethod]] returns `true`. */
->>>>>>> 2378af11
     def asDefinedMethod: DefinedMethod
 
     /**
@@ -106,17 +96,6 @@
      */
     def foreachDefinedMethod[U](f: Method ⇒ U): Unit
 
-<<<<<<< HEAD
-    /**
-     * Executes the given function for each method definition of a (Multiply)DefinedMethod.
-     */
-    def foreachMethodDefinition[U](fun: Method ⇒ U): Unit
-
-    override def hashCode: Int = {
-        (((declaringClassType.id * 41) + name.hashCode()) * 41) + descriptor.hashCode()
-    }
-=======
->>>>>>> 2378af11
 }
 
 /**
@@ -131,23 +110,6 @@
         descriptor:         MethodDescriptor
 ) extends DeclaredMethod {
 
-<<<<<<< HEAD
-    override def hasDefinition: Boolean = false
-    override def methodDefinition: Method = throw new UnsupportedOperationException("not available")
-    override def foreachMethodDefinition[U](fun: Method ⇒ U): Unit =
-        throw new UnsupportedOperationException("not available")
-    override def asDefinedMethod: DefinedMethod = throw new ClassCastException()
-
-    override def equals(other: Any): Boolean = {
-        other match {
-            case that: VirtualDeclaredMethod ⇒
-                (this.declaringClassType eq that.declaringClassType) &&
-                    this.name == that.name &&
-                    this.descriptor == that.descriptor
-            case _ ⇒
-                false
-        }
-=======
     override def hasSingleDefinedMethod: Boolean = false
     override def definedMethod: Method = throw new UnsupportedOperationException();
     override def asDefinedMethod: DefinedMethod = throw new ClassCastException();
@@ -158,7 +120,6 @@
 
     override def foreachDefinedMethod[U](f: Method ⇒ U): Unit = {
         throw new UnsupportedOperationException();
->>>>>>> 2378af11
     }
 
     override def toString: String = {
@@ -180,21 +141,6 @@
 
     override def hasSingleDefinedMethod: Boolean = true
     override def asDefinedMethod: DefinedMethod = this
-<<<<<<< HEAD
-    override def methodDefinition: Method = definedMethod
-    override def foreachMethodDefinition[U](fun: Method ⇒ U): Unit = fun(definedMethod)
-
-    override def hashCode: Int = (definedMethod.hashCode() * 41) + super.hashCode
-
-    override def equals(other: Any): Boolean = {
-        other match {
-            case that: DefinedMethod ⇒
-                (this.definedMethod eq that.definedMethod) &&
-                    (this.declaringClassType eq that.declaringClassType)
-            case _ ⇒
-                false
-        }
-=======
 
     override def hasMultipleDefinedMethods: Boolean = false
     override def definedMethods: ConstArray[Method] = throw new UnsupportedOperationException();
@@ -204,7 +150,6 @@
 
     override def toString: String = {
         s"DefinedMethod(declaringClassType=${declaringClassType.toJava},definedMethod=${definedMethod.toJava})"
->>>>>>> 2378af11
     }
 }
 
@@ -228,20 +173,4 @@
     override def toString: String = {
         s"DefinedMethod(${declaringClassType.toJava},definedMethods=${definedMethods.map(_.toJava).mkString("{", ", ", "}")})"
     }
-}
-
-final case class MultiplyDefinedMethod(
-        declaringClassType: ReferenceType,
-        definedMethods:     ConstArray[Method]
-) extends DeclaredMethod {
-    override def name: String = definedMethods.head.name
-    override def descriptor: MethodDescriptor = definedMethods.head.descriptor
-
-    override def hasDefinition: Boolean = false
-    override def asDefinedMethod: DefinedMethod = throw new ClassCastException()
-    override def methodDefinition: Method = throw new UnsupportedOperationException("not available")
-
-    override def foreachMethodDefinition[U](fun: Method ⇒ U): Unit = {
-        definedMethods.foreach(fun)
-    }
 }