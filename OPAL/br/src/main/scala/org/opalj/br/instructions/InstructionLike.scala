/* BSD 2-Clause License:
 * Copyright (c) 2009 - 2017
 * Software Technology Group
 * Department of Computer Science
 * Technische Universität Darmstadt
 * All rights reserved.
 *
 * Redistribution and use in source and binary forms, with or without
 * modification, are permitted provided that the following conditions are met:
 *
 *  - Redistributions of source code must retain the above copyright notice,
 *    this list of conditions and the following disclaimer.
 *  - Redistributions in binary form must reproduce the above copyright notice,
 *    this list of conditions and the following disclaimer in the documentation
 *    and/or other materials provided with the distribution.
 *
 * THIS SOFTWARE IS PROVIDED BY THE COPYRIGHT HOLDERS AND CONTRIBUTORS "AS IS"
 * AND ANY EXPRESS OR IMPLIED WARRANTIES, INCLUDING, BUT NOT LIMITED TO, THE
 * IMPLIED WARRANTIES OF MERCHANTABILITY AND FITNESS FOR A PARTICULAR PURPOSE
 * ARE DISCLAIMED. IN NO EVENT SHALL THE COPYRIGHT OWNER OR CONTRIBUTORS BE
 * LIABLE FOR ANY DIRECT, INDIRECT, INCIDENTAL, SPECIAL, EXEMPLARY, OR
 * CONSEQUENTIAL DAMAGES (INCLUDING, BUT NOT LIMITED TO, PROCUREMENT OF
 * SUBSTITUTE GOODS OR SERVICES; LOSS OF USE, DATA, OR PROFITS; OR BUSINESS
 * INTERRUPTION) HOWEVER CAUSED AND ON ANY THEORY OF LIABILITY, WHETHER IN
 * CONTRACT, STRICT LIABILITY, OR TORT (INCLUDING NEGLIGENCE OR OTHERWISE)
 * ARISING IN ANY WAY OUT OF THE USE OF THIS SOFTWARE, EVEN IF ADVISED OF THE
 * POSSIBILITY OF SUCH DAMAGE.
 */
package org.opalj
package br
package instructions

/**
 * Common superclass of all instructions.
 *
 * In general, we distinguish between a finally assembled [[Instruction]] where all
 * jump targets are resolved to concrete branchoffsets and [[LabeledInstruction]]s where the
 * jump target(s) are identified using symbols which need to replaced by concrete branchoffsets
 * before a class file object can be generated.
 *
 * @author Michael Eichberg
 */
trait InstructionLike {

    /**
     *  The opcode of the instruction as defined by the JVM specification. The
     *  opcode is a value in the range [0..255].
     */
    def opcode: Int

    /**
     *  The mnemonic of the instruction as defined by the JVM specification.
     */
    def mnemonic: String

    def isControlTransferInstruction: Boolean = false
    def isReturnInstruction: Boolean = false
    def isMonitorInstruction: Boolean = false
    def isAthrow: Boolean = false
    def isRET: Boolean = false

    /**
     * The exceptions that may be thrown by the JVM at runtime if the execution of
     * this instruction fails.
     * I.e., these are neither exceptions that are explicitly created and then thrown
     * by user code nor errors that may arise due to an invalid code base (in particular
     * `LinkageError`s). However, `OutOfMemoryError`s are possible.
     *
     * @note    The returned types always precisely describe the thrown exception;
     *          they are not upper bounds.
     *
     * All instructions – except of the [[InvocationInstruction]]s and the [[ATHROW$]] instruction –
     * will always either succeed, throw a linkage time related exception or throw one of the
     * specified exceptions.
     */
    def jvmExceptions: List[ObjectType]

    /**
     * Returns `true` if the evaluation of the instruction may lead to some runtime exception.
     * For example, in case of [[INVOKESTATIC]] `jvmExceptions` will return an empty list. However,
     * in general the called method may throw an arbitrary exception.
     *
     * Errors (such as LinkageError) related to invalid projects are not considered.
     */
    def mayThrowExceptions: Boolean

    /**
<<<<<<< HEAD
     * The index of the next instruction in the (sparse) code array.
     *
     * @note    This is primarily a convenience method that delegates to the method
     *          `indexOfNextInstrution(PC,Boolean)`. However, given that this is also the
     *          standard method called by clients, it is often meaningful to directly implement
     *          this. In particular since most instructions cannot be modified by wide.
     */
    def indexOfNextInstruction(currentPC: Int)(implicit code: Code): Int

    /**
=======
>>>>>>> 9deb3a43
     * The index of the next instruction in the code array.
     */
    def indexOfNextInstruction(currentPC: Int, modifiedByWide: Boolean): Int

    /**
     * Determines if this instruction is isomorphic to the given instruction.
     *
     * Two instructions are isomporphic if they access the same operand and register
     * values and if the instructions have the same bytecode representation, except
     * of (A) (potential) padding bytes and (B) the branch offset of JSR(_W) instructions.
     * In the first case the branch offsets are corrected by the number of padding bytes and
     * in the second case the absolute addresses are compared (i.e., whether both
     * instructions call the same subroutine).
     *
     * For example, an `aload_0` instruction is only
     * isomorphic to another `aload_0` instruction and is not isomorphic to an `aload(0)`
     * instruction – though the runtime effect is the same. However, a [[LOOKUPSWITCH]]
     * ([[TABLESWITCH]]) instruction is considered isomorphic to another respective
     * instruction if the only difference is the number of padding bytes. Furthermore,
     * two JSR(_W) instructions are isomorphic if and only if they jump to the same
     * subroutine.
     *
     * @note The number of padding bytes is generally calculated by `(otherPC % 4) -
     *      (thisPC %4)` (=== `"padding other" - "padding this"`)
     *      and should be added to the branch offsets of this `(XYZ)switch` instruction
     *      when the branch targets are compared to the other instructions branchoffsets.
     *      {{{
     *      // "padding b" - "padding a"
     *      // === (3 - (bPC % 4)) - (3 - (aPC % 4))
     *      // === (aPC % 4) - (bPC %4)
     *      }}}
     * @note this.isIsomorphic(`thisPC`,`thisPC`) is always `true`
     */
    def isIsomorphic(thisPC: Int, otherPC: Int)(implicit code: Code): Boolean

    /**
     * The number of values that are popped from the operand stack. Here, long and
     * double values are also counted as one value though they use two stack slots. E.g.,
     * [[IADD]] (integer add) and [[LADD]] (long add) both pop two values and push
     * one value.
     *
     * @note In case of some of the [[StackManagementInstruction]] the number of popped values is
     *      not fixed. In that case the number depends on the concrete layout of the
     *      operand stack. E.g., the [[POP2]] instruction may just pop one
     *      ''categeory 2'' value (of type `long` or `double`) or two ''category 1''
     *      values.
     *
     * @param   ctg A function that returns the computational type category of
     *          the value on the operand stack with a given value index. E.g., The top value on
     *          the operand stack has index '0' and may occupy one (for category 1 values)
     *          or two stack slots (for category 2 values.)
     */
    def numberOfPoppedOperands(ctg: Int ⇒ ComputationalTypeCategory): Int

    /**
     * The number of values that are put onto the operand stack. Here, long and
     * double values are also counted as one value though they use two stack slots. E.g.,
     * [[IADD]] (integer add) and [[LADD]] (long add) both pop two values and push
     * one value.
     *
     * @note In case of some of the [[StackManagementInstruction]] this number is
     *      not fixed. In that case the number depends on the concrete layout of the
     *      operand stack. E.g., the [[DUP2]]
     *      instruction may just duplicate one ''categeory 2'' value (result is 1)
     *      (of type long or double) or two ''category 1'' values (result is 2).
     *
     * @param   ctg A function that returns the computational type category of
     *          the value on the operand stack with a given value index. The top value on
     *          the operand stack has index '0' and may occupy one (for category 1 values)
     *          or two stack slots (for category 2 values.)
     */
    def numberOfPushedOperands(ctg: Int ⇒ ComputationalTypeCategory): Int

    /**
     * The number of stack slots pushed or popped by this instruction.
     *
     * @note    Overall, each [[DUP]] instruction always pushes the same number of stack slots.
     *          Only the number of values that are processed may depend on the stack layout.
     */
    def stackSlotsChange: Int

    /**
     * Returns `true` if this instruction reads/uses a local variable.
     */
    def readsLocal: Boolean

    /**
     * The index of the local (variable)/register that is read is returned. This
     * method is only defined if [[readsLocal]] returns `true`.
     */
    @throws[UnsupportedOperationException]("thrown if no local variable is read")
    def indexOfReadLocal: Int

    /**
     * Returns `true` if this instruction writes/updates a local variable.
     */
    def writesLocal: Boolean

    /**
     * The index of the local (variable)/register that is written. This
     * method is only defined if [[writesLocal]] returns `true`.
     */
    @throws[UnsupportedOperationException]("thrown if no local variable is written")
    def indexOfWrittenLocal: Int

    /**
     * Returns the location – [[Stack]], [[Register]] or [[NoExpression]] – where the value
     * computed by this instruction is stored. In this case an instruction is only considered
     * to be an expression if a puts a value on the stack or in a register that is the result of
     * some kind of computation; i.e., just copying, duplicating or moving a value between the
     * stack and the registers is not considered to be an expression.
     *
     * @note    The CHECKCAST instruction is special in the sense that it just inspects the
     *          top-most value.
     */
    def expressionResult: ExpressionResultLocation

    /**
     * Returns a string representation of this instruction. If this instruction is a
     * (conditional) jump instruction then the PCs of the target instructions are
     * given absolute address.
     *
     * @param   currentPC The program counter of this instruction. Used to resolve relative
     *          jump targets.
     */
    def toString(currentPC: Int): String

}<|MERGE_RESOLUTION|>--- conflicted
+++ resolved
@@ -85,19 +85,6 @@
     def mayThrowExceptions: Boolean
 
     /**
-<<<<<<< HEAD
-     * The index of the next instruction in the (sparse) code array.
-     *
-     * @note    This is primarily a convenience method that delegates to the method
-     *          `indexOfNextInstrution(PC,Boolean)`. However, given that this is also the
-     *          standard method called by clients, it is often meaningful to directly implement
-     *          this. In particular since most instructions cannot be modified by wide.
-     */
-    def indexOfNextInstruction(currentPC: Int)(implicit code: Code): Int
-
-    /**
-=======
->>>>>>> 9deb3a43
      * The index of the next instruction in the code array.
      */
     def indexOfNextInstruction(currentPC: Int, modifiedByWide: Boolean): Int
