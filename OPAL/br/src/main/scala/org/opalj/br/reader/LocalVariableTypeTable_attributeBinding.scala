/* BSD 2-Clause License - see OPAL/LICENSE for details. */
package org.opalj
package br
package reader

import org.opalj.bi.reader.LocalVariableTypeTable_attributeReader

/**
 * The factory methods to create local variable type tables and their entries.
 *
 * @author Michael Eichberg
 */
trait LocalVariableTypeTable_attributeBinding
    extends LocalVariableTypeTable_attributeReader
    with ConstantPoolBinding
    with AttributeBinding {

    type LocalVariableTypeTable_attribute = br.LocalVariableTypeTable

    type LocalVariableTypeTableEntry = br.LocalVariableType

    def LocalVariableTypeTableEntry(
        cp:              Constant_Pool,
        start_pc:        Int,
        length:          Int,
        name_index:      Constant_Pool_Index,
        signature_index: Constant_Pool_Index,
        index:           Int
    ): LocalVariableType = {
        new LocalVariableType(
            start_pc,
            length,
            cp(name_index).asString,
            cp(signature_index).asFieldTypeSignature,
            index
        )
    }

    def LocalVariableTypeTable_attribute(
        cp:                        Constant_Pool,
        ap_name_index:             Constant_Pool_Index,
        ap_descriptor_index:       Constant_Pool_Index,
        attribute_name_index:      Constant_Pool_Index,
<<<<<<< HEAD
        local_variable_type_table: LocalVariableTypes,
        as_name_index:             Constant_Pool_Index,
        as_descriptor_index:       Constant_Pool_Index
    ) =
=======
        local_variable_type_table: LocalVariableTypes
    ): LocalVariableTypeTable = {
>>>>>>> de8cda07
        new LocalVariableTypeTable(local_variable_type_table)
    }
}
<|MERGE_RESOLUTION|>--- conflicted
+++ resolved
@@ -41,15 +41,8 @@
         ap_name_index:             Constant_Pool_Index,
         ap_descriptor_index:       Constant_Pool_Index,
         attribute_name_index:      Constant_Pool_Index,
-<<<<<<< HEAD
-        local_variable_type_table: LocalVariableTypes,
-        as_name_index:             Constant_Pool_Index,
-        as_descriptor_index:       Constant_Pool_Index
-    ) =
-=======
         local_variable_type_table: LocalVariableTypes
     ): LocalVariableTypeTable = {
->>>>>>> de8cda07
         new LocalVariableTypeTable(local_variable_type_table)
     }
 }
