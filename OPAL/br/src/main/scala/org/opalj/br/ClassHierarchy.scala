--- conflicted
+++ resolved
@@ -45,7 +45,6 @@
 import org.opalj.collection.immutable.UIDSet1
 import org.opalj.graphs.Node
 import org.opalj.log.Warn
-import org.opalj.log.Error
 import org.opalj.log.GlobalLogContext
 import org.opalj.log.LogContext
 import org.opalj.log.OPALLogger
@@ -59,27 +58,20 @@
  * This class is effectively immutable. Hence, concurrent access to the class hierarchy is supported.
  *
  * @param interfaceTypesMap `true` iff the type is an interface otherwise `false`.
- *
  * @param isKnownToBeFinalMap `true` if the class is known to be `final`.
- *
  * @param superclassTypeMap Contains type information about a type's immediate superclass.
  *      This value is always defined (i.e., not null) unless the key identifies the
  *      object type `java.lang.Object` or when the respective class file was not
  *      analyzed and the respective type was only seen in the declaration of another class.
- *
  * @param superinterfaceTypesMap Contains type information about a type's directly
  *      implemented interfaces; if any.
- *
  * @param subclassTypesMap Contains type information about a type's subclasses; if any.
- *
  * @param subinterfaceTypesMap Contains type information about a type's subinterfaces.
  *      They only ''class type'' that is allowed to have a non-empty set of subinterfaces
  *      is `java.lang.Object`.
- *
  * @note Unless explicitly documented, it is an error to pass an instance of `ObjectType`
  *      to any method if the `ObjectType` was not previously added. If in doubt, first
  *      check if the type is known ([[isKnown]]/[[ifKnown]]).
- *
  * @author Michael Eichberg
  */
 class ClassHierarchy private (
@@ -402,7 +394,6 @@
      *  - the information is incomplete
      *
      * @param objectType An `ObjectType`.
-     *
      * @note See [[isKnown]], [[ifKnown]] for further details.
      */
     @inline def isInterface(objectType: ObjectType): Boolean = {
@@ -453,9 +444,7 @@
      * @param reflexive If `true` the given type is also included in the returned
      *      set.
      * @return The set of all direct and indirect subtypes of the given type.
-     *
      * @note If you don't need the set, it is more efficient to use `foreachSubtype`.
-     *
      * @note If the type hierarchy is not complete the answer may not be correct.
      * 		E.g., if x inherits from y and y inherits from z, but y is not known to the
      * 		class hierarchy then x will not be in the set of all (known) subtypes of z.
@@ -476,7 +465,6 @@
      * that `f` is passed the same `ObjectType` multiple times.
      *
      * @param objectType A known `ObjectType`. (See [[isKnown]],[[ifKnown]] for further details).
-     *
      * @note For details regarding incomplete class hierarchies see [[allSubtypes]].
      */
     def foreachSubtype(objectType: ObjectType)(f: ObjectType ⇒ Unit): Unit = {
@@ -720,7 +708,6 @@
      * @return An `Iterable` over all class files of all super types of the given
      *      `objectType` that pass the given filter and for which the class file
      *      is available.
-     *
      * @note It may be more efficient to use `foreachSuperclass(ObjectType,
      *      ObjectType ⇒ Option[ClassFile])(ClassFile => Unit)`
      */
@@ -873,7 +860,6 @@
      *      `class E inherits from D`
      *      and the query isSubtypeOf(D,E) the answer will be `Unknown` if `C` is
      *      `Unknown` and `No` otherwise.
-     *
      * @param subtype Any `ObjectType`.
      * @param theSupertype Any `ObjectType`.
      * @return `Yes` if `subtype` is a subtype of the given `supertype`. `No`
@@ -1209,11 +1195,8 @@
      * Otherwise None will be returned.
      *
      * @example
-<<<<<<< HEAD
      *  ================= START =================
      *
-=======
->>>>>>> 7caf94d8
      *  subtype: [[ClassSignature]] from class A where A extends List<String>
      *  supertype: List as [[ObjectType]]
      *
@@ -1221,14 +1204,10 @@
      *  the concrete class declaration of List where it is bound to String. The above example
      *  would yield the [[ClassTypeSignature]] of List<String>.
      *
-<<<<<<< HEAD
      *  ================== END =================
      *
-=======
->>>>>>> 7caf94d8
      * @param subtype Any type or interface.
      * @param supertype Any type or interface.
-     *
      * @return `Option` of [[ClassTypeSignature]] if the `subtype` extends or implements
      *          the given `supertype`, `None` otherwise.
      */
@@ -1280,7 +1259,6 @@
      *      `class E inherits from D`
      *      and the query isSubtypeOf(D,E) the answer will be `Unknown` if `C` is
      *      `Unknown` and `No` otherwise.
-     *
      * @param subtype Any `ClassTypeSignature`.
      * @param supertype Any `ClassTypeSignature`.
      * @return `Yes` if `subtype` is a subtype of the given `supertype`. `No`
@@ -1288,7 +1266,6 @@
      *      not conclusive. The latter can happen if the class hierarchy is not
      *      complete and hence precise information about a type's supertypes
      *      is not available.
-     *
      * @example =========  Introduction ==========
      *
      *  Before looking in some examples, we have to set up the terminology.
@@ -1303,8 +1280,6 @@
      *                      is a [[CovariantIndicator]] which can be defined in the type definition by using the
      *                      `extends` keyword. (? extends Number is a covariant [[TypeArgument]]). The other
      *                      one is the [[ContravariantIndicator]] which is defined using the `super` keyword.
-     *
-     *
      * @example ========= 1 ==========
      *
      *                instance // definition
@@ -1314,7 +1289,6 @@
      *      If the ContainerType of the `subtype` is equal to the ContainerType of the `supertype` and non of the
      *      [[TypeArgument]]s has a [[VarianceIndicator]], then exists a subtype relation if and only if all of the
      *      [[TypeArgument]]s are equal.
-     *
      * @example ========= 2 =========
      *
      * subtype:     SomeClass // SomeClass extends SomeInterface<String>
@@ -1327,7 +1301,6 @@
      * Once found the `supertype`, we can compare all [[TypeArgument]]s of the supertype defintion of the `subtype`
      * and the given `supertype`. (We are comparing String and String in this example)
      * If all of them are equal, `subtype` is an actual subtype of the `supertype`.
-     *
      * @example ========= 3 =========
      *
      * subtype:     Foo<Integer, String> // Foo<T,E> extends Bar<E>
@@ -1460,7 +1433,6 @@
                     case (GenericTypeWithClassSuffix(containerType, typeArguments, suffix), GenericTypeWithClassSuffix(superContainerType, superTypeArguments, superSuffix)) ⇒ {
                         compareSharedTypeArguments(containerType, subtype.classTypeSignatureSuffix.last.typeArguments,
                             superContainerType, supertype.classTypeSignatureSuffix.last.typeArguments) match {
-<<<<<<< HEAD
                             case Yes ⇒ compareTypeArgumentsOfClassSuffixes(suffix.dropRight(1), superSuffix.dropRight(1)) match {
                                 case Yes if suffix.last.typeArguments.isEmpty && superSuffix.last.typeArguments.isEmpty ⇒ Yes
                                 case Yes if suffix.last.typeArguments.isEmpty && superSuffix.last.typeArguments.nonEmpty ⇒ {
@@ -1468,27 +1440,8 @@
                                     if (ss.get.classTypeSignatureSuffix.last.typeArguments.collectFirst { case x @ ProperTypeArgument(_, TypeVariableSignature(_)) ⇒ x }.size > 0)
                                         compareTypeArgumentsOfClassSuffixes(List(subtype.simpleClassTypeSignature), List(superSuffix.last))
                                     else compareTypeArgumentsOfClassSuffixes(List(ss.get.classTypeSignatureSuffix.last), List(superSuffix.last))
-=======
-
-                            case Yes ⇒
-                                compareTypeArgumentsOfClassSuffixes(suffix.dropRight(1), superSuffix.dropRight(1)) match {
-
-                                    case Yes if suffix.last.typeArguments.isEmpty && superSuffix.last.typeArguments.isEmpty ⇒
-                                        Yes
-                                    case Yes if suffix.last.typeArguments.isEmpty && superSuffix.last.typeArguments.nonEmpty ⇒
-                                        val ss = getClassSignature(containerType).flatMap { cs ⇒ getSupertypeDeclaration(cs, superContainerType) }
-                                        // NEEDED? typeArguments.collectFirst { case x @ ProperTypeArgument(_, TypeVariableSignature(_)) ⇒ x }
-                                        if (ss.get.classTypeSignatureSuffix.last.typeArguments.collectFirst { case x @ ProperTypeArgument(_, TypeVariableSignature(_)) ⇒ x }.size > 0)
-                                            compareTypeArgumentsOfClassSuffixes(List(subtype.simpleClassTypeSignature), List(superSuffix.last))
-                                        else
-                                            compareTypeArgumentsOfClassSuffixes(List(ss.get.classTypeSignatureSuffix.last), List(superSuffix.last))
-
-                                    case Yes ⇒
-                                        compareTypeArgumentsOfClassSuffixes(List(suffix.last), List(superSuffix.last))
-                                    case answer ⇒ answer
->>>>>>> 7caf94d8
                                 }
-
+                            }
                             case answer ⇒ answer
                         }
                     }
@@ -1506,7 +1459,6 @@
      * that are prescriped by the formal type specification.
      *
      * @note This method does consider generics types specified within the [[FormalTypeParameter]].
-     *
      * @param subtype Any `ClassTypeSignature`.
      * @param supertype Any `FormalTypeParameter`.
      * @return `Yes` if `subtype` is a subtype of the given `supertype`. `No`
@@ -1559,12 +1511,10 @@
      *      `LinkingException`.
      *      Furthermore, if the field cannot be found, it is the responsibility of the
      *      caller to handle that situation.
-     *
      * @note Resolution is final. I.e., either this algorithm has found the defining field
      *      or the field is not defined by one of the loaded classes. Searching for the
      *      field in subclasses is not meaningful as it is not possible to override
      *      fields.
-     *
      * @param declaringClassType The class (or a superclass thereof) that is expected
      *      to define the reference field.
      * @param fieldName The name of the accessed field.
@@ -1629,10 +1579,8 @@
      * @note Generally, if the type of the receiver is not precise the receiver object's
      *    subtypes should also be searched for method implementations (at least those
      *    classes should be taken into consideration that may be instantiated).
-     *
      * @note This method just resolves a method reference. Additional checks,
      *    such as whether the resolved method is accessible, may be necessary.
-     *
      * @param receiverType The type of the object that receives the method call. The
      *      type must be a class type and must not be an interface type.
      * @return The resolved method `Some(`'''METHOD'''`)` or `None`.
@@ -1740,7 +1688,6 @@
      *    instruction refers to a method that is not defined by the receiver's class, then
      *    it might be more meaningful to still create a dependency to the receiver's class
      *    than to look up the actual definition in one of the receiver's super classes.
-     *
      * @return `Some(Method)` if the method is found. `None` if the method
      *    is not found. This can basically happen under two circumstances:
      *    First, not all class files referred to/used by the project are (yet) analyzed;
