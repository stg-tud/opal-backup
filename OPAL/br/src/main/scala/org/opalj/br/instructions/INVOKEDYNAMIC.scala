--- conflicted
+++ resolved
@@ -124,31 +124,5 @@
      */
     def unapply(instruction: INVOKEDYNAMIC): Option[(BootstrapMethod, String, MethodDescriptor)] =
         Some((instruction.bootstrapMethod, instruction.name, instruction.methodDescriptor))
-<<<<<<< HEAD
-=======
 
-    val lambdaMetafactoryDescriptor =
-        MethodDescriptor(
-            IndexedSeq(ObjectType.MethodHandles$Lookup,
-                ObjectType.String,
-                ObjectType.MethodType,
-                ObjectType.MethodType,
-                ObjectType.MethodHandle,
-                ObjectType.MethodType
-            ),
-            ObjectType.CallSite
-        )
-
-    val lambdaAltMetafactoryDescriptor =
-        MethodDescriptor(
-            IndexedSeq(
-                ObjectType.MethodHandles$Lookup,
-                ObjectType.String,
-                ObjectType.MethodType,
-                ArrayType.ArrayOfObjects
-            ),
-            ObjectType.CallSite
-        )
-
->>>>>>> b661a6c2
 }
