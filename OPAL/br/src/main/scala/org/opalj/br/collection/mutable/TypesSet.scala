/* BSD 2-Clause License:
 * Copyright (c) 2009 - 2017
 * Software Technology Group
 * Department of Computer Science
 * Technische Universität Darmstadt
 * All rights reserved.
 *
 * Redistribution and use in source and binary forms, with or without
 * modification, are permitted provided that the following conditions are met:
 *
 *  - Redistributions of source code must retain the above copyright notice,
 *    this list of conditions and the following disclaimer.
 *  - Redistributions in binary form must reproduce the above copyright notice,
 *    this list of conditions and the following disclaimer in the documentation
 *    and/or other materials provided with the distribution.
 *
 * THIS SOFTWARE IS PROVIDED BY THE COPYRIGHT HOLDERS AND CONTRIBUTORS "AS IS"
 * AND ANY EXPRESS OR IMPLIED WARRANTIES, INCLUDING, BUT NOT LIMITED TO, THE
 * IMPLIED WARRANTIES OF MERCHANTABILITY AND FITNESS FOR A PARTICULAR PURPOSE
 * ARE DISCLAIMED. IN NO EVENT SHALL THE COPYRIGHT OWNER OR CONTRIBUTORS BE
 * LIABLE FOR ANY DIRECT, INDIRECT, INCIDENTAL, SPECIAL, EXEMPLARY, OR
 * CONSEQUENTIAL DAMAGES (INCLUDING, BUT NOT LIMITED TO, PROCUREMENT OF
 * SUBSTITUTE GOODS OR SERVICES; LOSS OF USE, DATA, OR PROFITS; OR BUSINESS
 * INTERRUPTION) HOWEVER CAUSED AND ON ANY THEORY OF LIABILITY, WHETHER IN
 * CONTRACT, STRICT LIABILITY, OR TORT (INCLUDING NEGLIGENCE OR OTHERWISE)
 * ARISING IN ANY WAY OUT OF THE USE OF THIS SOFTWARE, EVEN IF ADVISED OF THE
 * POSSIBILITY OF SUCH DAMAGE.
 */
package org.opalj
package br
package collection
package mutable

import org.opalj.br.ClassHierarchy
import org.opalj.br.ObjectType

/**
 * An efficient representation of a set of types if some types are actually upper type bounds
 * and hence already represent sets of types.
 *
 * ==Thread Safety==
 * This class is not thread safe.
 *
 * @author Michael Eichberg
 */
class TypesSet( final val classHierarchy: ClassHierarchy) extends collection.TypesSet {

    import classHierarchy.isSubtypeOf

    protected[this] var theConcreteTypes: Set[ObjectType] = Set.empty
    protected[this] var theUpperTypeBounds: Set[ObjectType] = Set.empty

    /**
     * The set of concrete types which are not subtypes of any type which
     * is returned by `upperTypeBounds`.
     */
    final def concreteTypes: Set[ObjectType] = theConcreteTypes
    final def upperTypeBounds: Set[ObjectType] = theUpperTypeBounds

<<<<<<< HEAD
    /**
     * Create a new TypesSet object and adding `tpe` to it. This doesn't update `this` object.
     *
     * @param tpe The new concrete `ObjectType` to be included in the returned TypesSet
     * @return A new TypesSet object containing `tpe` as well as all other concrete and upper types.
     */
    def +:(tpe: ObjectType): TypesSet = {
        val nts = new TypesSet(classHierarchy)
        nts ++= concreteTypes
        upperTypeBounds foreach (u ⇒ nts +<:= u)
        nts += tpe

        nts
    }
=======
    def toImmutableTypesSet: immutable.TypesSet =
        immutable.TypesSet(theConcreteTypes, theUpperTypeBounds)(classHierarchy)
>>>>>>> 2a86140b

    def +=(tpe: ObjectType): Unit = {
        if (!theConcreteTypes.contains(tpe) &&
            !theUpperTypeBounds.exists(utb ⇒ isSubtypeOf(tpe, utb).isYes)) {
            theConcreteTypes += tpe
        }
    }

    def ++:(tpes: Traversable[ObjectType]): TypesSet = {
        val nts = new TypesSet(classHierarchy)
        nts ++= concreteTypes
        upperTypeBounds foreach (u ⇒ nts +<:= u)
        nts ++= tpes

        nts
    }

    def ++=(tpes: Traversable[ObjectType]): Unit = tpes.foreach { += }

    def ++<:=(tpes: Traversable[ObjectType]): Unit = tpes.foreach { +<:= }

    /**
     * Adds the given upper type bound to this `TypesSet` unless a supertype
     * of the given type is already added as an upper type bound.
     *
     * All subtypes – whether concrete or upper types bounds – are removed.
     */
    def +<:=(tpe: ObjectType): Unit = {
        if (theConcreteTypes.contains(tpe)) {
            theConcreteTypes -= tpe
            theUpperTypeBounds =
                theUpperTypeBounds.filter(utb ⇒ isSubtypeOf(utb, tpe).isNoOrUnknown) + tpe
        } else {
            var doNotAddTPE: Boolean = false
            var newUpperTypeBounds = theUpperTypeBounds.filter { utb ⇒
                val keepExistingUTB = isSubtypeOf(utb, tpe).isNoOrUnknown
                if (keepExistingUTB && !doNotAddTPE && isSubtypeOf(tpe, utb).isYes) {
                    doNotAddTPE = true
                }
                keepExistingUTB
            }
            theConcreteTypes = theConcreteTypes.filter { ct ⇒ isSubtypeOf(ct, tpe).isNoOrUnknown }
            if (!doNotAddTPE) newUpperTypeBounds += tpe
            theUpperTypeBounds = newUpperTypeBounds
        }
    }
<<<<<<< HEAD

    /**
     * Create a new TypesSet object and adding the upper type `tpe` to it.
     * This doesn't update `this` object.
     *
     * @param tpe The new upper `ObjectType` to be included in the returned TypesSet
     * @return A new TypesSet object containing `tpe` as well as all other concrete and upper types.
     */
    def +<:(tpe: ObjectType): TypesSet = {
        val nts = new TypesSet(classHierarchy)
        nts ++= concreteTypes
        upperTypeBounds foreach (u ⇒ nts +<:= u)
        nts +<:= tpe

        nts
    }
=======
>>>>>>> 2a86140b
}<|MERGE_RESOLUTION|>--- conflicted
+++ resolved
@@ -57,7 +57,6 @@
     final def concreteTypes: Set[ObjectType] = theConcreteTypes
     final def upperTypeBounds: Set[ObjectType] = theUpperTypeBounds
 
-<<<<<<< HEAD
     /**
      * Create a new TypesSet object and adding `tpe` to it. This doesn't update `this` object.
      *
@@ -72,10 +71,9 @@
 
         nts
     }
-=======
+
     def toImmutableTypesSet: immutable.TypesSet =
         immutable.TypesSet(theConcreteTypes, theUpperTypeBounds)(classHierarchy)
->>>>>>> 2a86140b
 
     def +=(tpe: ObjectType): Unit = {
         if (!theConcreteTypes.contains(tpe) &&
@@ -122,7 +120,6 @@
             theUpperTypeBounds = newUpperTypeBounds
         }
     }
-<<<<<<< HEAD
 
     /**
      * Create a new TypesSet object and adding the upper type `tpe` to it.
@@ -139,6 +136,4 @@
 
         nts
     }
-=======
->>>>>>> 2a86140b
 }