org.opalj {

<<<<<<< HEAD
	br {
		analyses{
			SourceElementsPropertyStore {
				debug = false // default is "false"
			}
      ClosedPackagesKey {
        packageContext = "org.opalj.br.analyses.ClosedPackagesConfiguration"
        closedPackages = "java(/.*)*"
        openPackages = ".*"
      }

      DirectTypeExtensibilityKey {
        extensibilityAnalysis = "org.opalj.br.analyses.ConfigureFinalTypes"
        finalTypes = ["java/lang/Object", "java/util/List"] # used by org.opalj.br.analyses.ConfigureFinalTypes
      }
		}
		
		reader {
			ClassFileReader {
				Java8LambdaExpressions {
					rewrite = true, // default is "true"	
					logRewrites = false // default is "false"
				},
				deleteSynthesizedClassFilesAttributes = true // default is true
			}
		}
	}
=======
  br {
>>>>>>> 4d5f1b17

    reader {
      ClassFileReader {
        Java8LambdaExpressions {
          rewrite = true, // default is "true"
          logRewrites = false // default is "false"
        },
        deleteSynthesizedClassFilesAttributes = true // default is true
      }
    }

    analyses {
      PropertyStoreKey {
        debug = false // default is "false"
      }
    }

  }

  fpcf {

    registry {
      analyses.br = [
        {
          id = "MethodAccessibilityAnalysis",
          description = "Computes the project accessibility property of methods w.r.t. clients.",
          factory = "org.opalj.fpcf.analysis.MethodAccessibilityAnalysis"
        },
        {
          id = "FactoryMethodAnalysis",
          description = "Determines if a static method is an accessible factory method w.r.t. clients.",
          factory = "org.opalj.fpcf.analysis.FactoryMethodAnalysis"
        },
        {
          id = "InstantiabilityAnalysis",
          description = "Computes if a class can (possibly) be instantiated.",
          factory = "org.opalj.fpcf.analysis.SimpleInstantiabilityAnalysis"
        },
        {
          id = "CallableFromClassesInOtherPackagesAnalysis",
          description = "Computes whether a non-static method can be called via an super or subclass.",
          factory = "org.opalj.fpcf.analysis.CallableFromClassesInOtherPackagesAnalysis"
        },
        {
          id = "FieldMutabilityAnalysis",
          description = "Determines if fields are (effectively) final.",
          factory = "org.opalj.fpcf.analysis.FieldMutabilityAnalysis"
        },
        {
          id = "PurityAnalysis",
          description = "Determines if a method is pure (~ has no side effects).",
          factory = "org.opalj.fpcf.analysis.PurityAnalysis"
        },
        {
          id = "ClassExtensibilityAnalysis",
          description = "Determines which classes may have subclasses (this analysis is particularly relevant when analyzing libraries)",
          factory = "org.opalj.fpcf.analysis.ClassExtensibilityAnalysis"
        }
      ]
    }

    analysis {
      manager {
        debug = true // default is "false"
      }

      escape {
        debug = true // default is "false"
      }
    }
  }
}<|MERGE_RESOLUTION|>--- conflicted
+++ resolved
@@ -1,37 +1,5 @@
 org.opalj {
-
-<<<<<<< HEAD
-	br {
-		analyses{
-			SourceElementsPropertyStore {
-				debug = false // default is "false"
-			}
-      ClosedPackagesKey {
-        packageContext = "org.opalj.br.analyses.ClosedPackagesConfiguration"
-        closedPackages = "java(/.*)*"
-        openPackages = ".*"
-      }
-
-      DirectTypeExtensibilityKey {
-        extensibilityAnalysis = "org.opalj.br.analyses.ConfigureFinalTypes"
-        finalTypes = ["java/lang/Object", "java/util/List"] # used by org.opalj.br.analyses.ConfigureFinalTypes
-      }
-		}
-		
-		reader {
-			ClassFileReader {
-				Java8LambdaExpressions {
-					rewrite = true, // default is "true"	
-					logRewrites = false // default is "false"
-				},
-				deleteSynthesizedClassFilesAttributes = true // default is true
-			}
-		}
-	}
-=======
   br {
->>>>>>> 4d5f1b17
-
     reader {
       ClassFileReader {
         Java8LambdaExpressions {
@@ -46,6 +14,16 @@
       PropertyStoreKey {
         debug = false // default is "false"
       }
+      ClosedPackagesKey {
+        packageContext = "org.opalj.br.analyses.ClosedPackagesConfiguration"
+        closedPackages = "java(/.*)*"
+        openPackages = ".*"
+      }
+
+      DirectTypeExtensibilityKey {
+        extensibilityAnalysis = "org.opalj.br.analyses.ConfigureFinalTypes"
+        finalTypes = ["java/lang/Object", "java/util/List"] # used by org.opalj.br.analyses.ConfigureFinalTypes
+      }	  
     }
 
   }
