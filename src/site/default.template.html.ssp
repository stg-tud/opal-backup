--- conflicted
+++ resolved
@@ -26,11 +26,7 @@
             <nav id="nav">
                 <ul>
                     <li><a href="index.html">Getting Started</a></li>
-<<<<<<< HEAD
-                    <li><a href="http://www.opal-project.de/library/api/SNAPSHOT/org/opalj/index.html">ScalaDoc</a></li>
-=======
                     <li><a href="https://www.opal-project.de/library/api/SNAPSHOT/org/opalj/index.html">ScalaDoc</a></li>
->>>>>>> 64cc8b44
                     <li><a href="https://github.com/stg-tud/opal">Repository</a></li>
                     <li><a href="https://search.maven.org/#search%7Cga%7C1%7Cg%3A%22de.opal-project%22">Maven Central</a></li>
                 </ul>
@@ -61,11 +57,7 @@
                         </nav>
                         <hr/>
                         <div class="hide-at-medium">
-<<<<<<< HEAD
-                            Please, report issues or problems in the documentation using <a href="https://bitbucket.org/delors/opal/issues?status=new&status=open">OPAL's issue tracker</a>, by going to the <a href="https://gitter.im/OPAL-Project/Lobby?utm_source=share-link&utm_medium=link&utm_campaign=share-link">OPAL gitter chat room</a> or by writing an email to <a href="mailto:opal_at_st.informatik.tu-darmstadt.de">opal(at)st.informatik.tu-darmstadt.de</a>.
-=======
                             Please, report issues or problems in the documentation using <a href="https://github.com/stg-tud/opal/issues">OPAL's issue tracker</a>, by going to the <a href="https://gitter.im/OPAL-Project/Lobby?utm_source=share-link&utm_medium=link&utm_campaign=share-link">OPAL gitter chat room</a> or by writing an email to <a href="mailto:opal_at_st.informatik.tu-darmstadt.de">opal(at)st.informatik.tu-darmstadt.de</a>.
->>>>>>> 64cc8b44
                         </div>
                     </div>
     				<div class="9u">
