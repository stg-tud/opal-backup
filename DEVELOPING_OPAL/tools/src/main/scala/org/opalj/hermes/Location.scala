/* BSD 2-Clause License:
 * Copyright (c) 2009 - 2017
 * Software Technology Group
 * Department of Computer Science
 * Technische Universität Darmstadt
 * All rights reserved.
 *
 * Redistribution and use in source and binary forms, with or without
 * modification, are permitted provided that the following conditions are met:
 *
 *  - Redistributions of source code must retain the above copyright notice,
 *    this list of conditions and the following disclaimer.
 *  - Redistributions in binary form must reproduce the above copyright notice,
 *    this list of conditions and the following disclaimer in the documentation
 *    and/or other materials provided with the distribution.
 *
 * THIS SOFTWARE IS PROVIDED BY THE COPYRIGHT HOLDERS AND CONTRIBUTORS "AS IS"
 * AND ANY EXPRESS OR IMPLIED WARRANTIES, INCLUDING, BUT NOT LIMITED TO, THE
 * IMPLIED WARRANTIES OF MERCHANTABILITY AND FITNESS FOR A PARTICULAR PURPOSE
 * ARE DISCLAIMED. IN NO EVENT SHALL THE COPYRIGHT OWNER OR CONTRIBUTORS BE
 * LIABLE FOR ANY DIRECT, INDIRECT, INCIDENTAL, SPECIAL, EXEMPLARY, OR
 * CONSEQUENTIAL DAMAGES (INCLUDING, BUT NOT LIMITED TO, PROCUREMENT OF
 * SUBSTITUTE GOODS OR SERVICES; LOSS OF USE, DATA, OR PROFITS; OR BUSINESS
 * INTERRUPTION) HOWEVER CAUSED AND ON ANY THEORY OF LIABILITY, WHETHER IN
 * CONTRACT, STRICT LIABILITY, OR TORT (INCLUDING NEGLIGENCE OR OTHERWISE)
 * ARISING IN ANY WAY OUT OF THE USE OF THIS SOFTWARE, EVEN IF ADVISED OF THE
 * POSSIBILITY OF SUCH DAMAGE.
 */
package org.opalj
package hermes

import org.opalj.br.PC
import org.opalj.br.Method
import org.opalj.br.ClassFile

sealed trait Location[S] {

    /**
     * The source file.
     */
    def source: S

}

case class ClassFileLocation[S](
    override val source: S,
    classFileFQN:        String
) extends Location[S]

<<<<<<< HEAD
    override def toString = {
        s"$classFileFQN\n$source"
    }
}
=======
>>>>>>> 6b77b3f3
object ClassFileLocation {
    def apply[S](source: S, classFile: ClassFile): ClassFileLocation[S] = {
        new ClassFileLocation[S](source, classFile.thisType.toJava)
    }
}

case class FieldLocation[S](
        classFileLocation: ClassFileLocation[S],
        fieldName:         String
) extends Location[S] {

    override def source = classFileLocation.source
    def classFileFQN = classFileLocation.classFileFQN

    override def toString = {
        s"${classFileLocation.classFileFQN}{ /*field*/ $fieldName }\n"+
            classFileLocation.source
    }
}

case class MethodLocation[S](
        classFileLocation: ClassFileLocation[S],
        methodSignature:   String
) extends Location[S] {

    override def source = classFileLocation.source
    def classFileFQN = classFileLocation.classFileFQN

    override def toString = {
        s"${classFileLocation.classFileFQN}{ /*method*/ $methodSignature }\n"+
            classFileLocation.source
    }

}
object MethodLocation {
    def apply[S](source: S, classFile: ClassFile, method: Method): MethodLocation[S] = {
        new MethodLocation(ClassFileLocation(source, classFile), method.descriptor.toJava(method.name))
    }

    def apply[S](classFileLocation: ClassFileLocation[S], method: Method): MethodLocation[S] = {
        new MethodLocation(classFileLocation, method.descriptor.toJava(method.name))
    }

}

case class InstructionLocation[S](
        methodLocation: MethodLocation[S],
        pc:             PC
) extends Location[S] {

    override def source = methodLocation.source
    def classFileFQN = methodLocation.classFileFQN
    def methodSignature = methodLocation.methodSignature
}

<<<<<<< HEAD
    override def toString = {
        val classFileLocation = methodLocation.classFileLocation
        val methodSignature = methodLocation.methodSignature
        s"${classFileLocation.classFileFQN}{ /*method*/ $methodSignature { $pc } }\n"+
            classFileLocation.source
=======
object InstructionLocation {

    def apply[S](source: S, classFile: ClassFile, method: Method, pc: PC): InstructionLocation[S] = {
        new InstructionLocation(
            MethodLocation(ClassFileLocation(source, classFile), method.name + method.descriptor),
            pc
        )
>>>>>>> 6b77b3f3
    }
}<|MERGE_RESOLUTION|>--- conflicted
+++ resolved
@@ -47,13 +47,10 @@
     classFileFQN:        String
 ) extends Location[S]
 
-<<<<<<< HEAD
     override def toString = {
         s"$classFileFQN\n$source"
     }
 }
-=======
->>>>>>> 6b77b3f3
 object ClassFileLocation {
     def apply[S](source: S, classFile: ClassFile): ClassFileLocation[S] = {
         new ClassFileLocation[S](source, classFile.thisType.toJava)
@@ -107,15 +104,13 @@
     override def source = methodLocation.source
     def classFileFQN = methodLocation.classFileFQN
     def methodSignature = methodLocation.methodSignature
-}
-
-<<<<<<< HEAD
     override def toString = {
         val classFileLocation = methodLocation.classFileLocation
         val methodSignature = methodLocation.methodSignature
         s"${classFileLocation.classFileFQN}{ /*method*/ $methodSignature { $pc } }\n"+
             classFileLocation.source
-=======
+        }
+    }
 object InstructionLocation {
 
     def apply[S](source: S, classFile: ClassFile, method: Method, pc: PC): InstructionLocation[S] = {
@@ -123,6 +118,6 @@
             MethodLocation(ClassFileLocation(source, classFile), method.name + method.descriptor),
             pc
         )
->>>>>>> 6b77b3f3
+
     }
 }