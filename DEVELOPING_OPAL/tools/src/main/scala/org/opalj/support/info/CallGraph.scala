/* BSD 2-Clause License - see OPAL/LICENSE for details. */
package org.opalj
package support
package info

import java.io.File
import java.io.FileOutputStream
import java.io.PrintWriter
import java.net.URL
import java.util.Calendar

import scala.collection.JavaConverters._
import com.typesafe.config.ConfigValueFactory
import org.opalj.log.LogContext
import org.opalj.util.PerformanceEvaluation.time
import org.opalj.util.Seconds
import org.opalj.fpcf.Entity
import org.opalj.fpcf.PropertyStore
import org.opalj.fpcf.PropertyStoreContext
import org.opalj.br.analyses.BasicReport
import org.opalj.br.analyses.DeclaredMethods
import org.opalj.br.analyses.DeclaredMethodsKey
import org.opalj.br.analyses.Project
import org.opalj.br.analyses.ProjectAnalysisApplication
import org.opalj.br.analyses.VirtualFormalParameter
import org.opalj.br.fpcf.PropertyStoreKey
import org.opalj.br.fpcf.properties.cg.Callees
import org.opalj.br.fpcf.properties.cg.Callers
import org.opalj.br.fpcf.properties.pointsto.AllocationSitePointsToSet
import org.opalj.br.Field
import org.opalj.br.analyses.cg.InitialEntryPointsKey
import org.opalj.br.DefinedMethod
import org.opalj.br.VirtualDeclaredMethod
import org.opalj.ai.fpcf.properties.AIDomainFactoryKey
import org.opalj.ai.Domain
import org.opalj.ai.domain.RecordDefUse
import org.opalj.fpcf.par.PKECPropertyStore
import org.opalj.fpcf.seq.PKESequentialPropertyStore
import org.opalj.log.DevNullLogger
import org.opalj.log.GlobalLogContext
import org.opalj.log.OPALLogger
import org.opalj.tac.cg.AllocationSiteBasedPointsToCallGraphKey
import org.opalj.tac.cg.CallGraphSerializer
import org.opalj.tac.cg.CHACallGraphKey
import org.opalj.tac.cg.RTACallGraphKey
import org.opalj.tac.cg.TypeBasedPointsToCallGraphKey
import org.opalj.tac.cg.XTACallGraphKey
import org.opalj.tac.common.DefinitionSite
import org.opalj.tac.fpcf.analyses.pointsto.ArrayEntity
import org.opalj.tac.fpcf.analyses.pointsto.CallExceptions
import org.opalj.tac.fpcf.analyses.pointsto.MethodExceptions
import org.opalj.tac.fpcf.analyses.pointsto.TamiFlexKey

/**
 * Computes a call graph and reports its size.
 *
 * You can specify the call-graph algorithm:
 *  -algorithm=CHA for an CHA-based call graph
 *  -algorithm=RTA for an RTA-based call graph
 *  -algorithm=PointsTo for a points-to based call graph
 * The default algorithm is RTA.
 *
 * Please also specify whether the target (-cp=) is an application or a library using "-projectConf=".
 * Predefined configurations `ApplicationProject.conf` or `LibraryProject.conf` can be used here.
 *
 * Furthermore, it can be used to print the callees or callers of specific methods.
 * To do so, add -callers=m, where m is the method name/signature using Java notation, as parameter
 * (for callees use -callees=m).
 *
 * @author Florian Kuebler
 */
object CallGraph extends ProjectAnalysisApplication {

    OPALLogger.updateLogger(GlobalLogContext, DevNullLogger)

    override def title: String = "Call Graph Analysis"

    override def description: String = {
        "Provides the number of reachable methods and call edges in the give project."
    }

    override def analysisSpecificParametersDescription: String = {
        "[-algorithm=CHA|RTA|PointsTo]"+
            "[-domain=domain]"+
            "[-callers=method]"+
            "[-callees=method]"+
            "[-writeCG=file]"+
            "[-analysisName=name]"+
            "[-schedulingStrategy=name]"+
            "[-writeOutput=file]"+
            "[-j=<number of threads>]"+
            "[-main=package.MainClass]"+
            "[-tamiflex-log=logfile]"+
            "[-finalizerAnalysis=<yes|no|default>]"+
            "[-loadedClassesAnalysis=<yes|no|default>]"+
            "[-staticInitializerAnalysis=<yes|no|default>]"+
            "[-reflectionAnalysis=<yes|no|default>]"+
            "[-serializationAnalysis=<yes|no|default>]"+
            "[-threadRelatedCallsAnalysis=<yes|no|default>]"+
            "[-configuredNativeMethodsAnalysis=<yes|no|default>]"
    }

    private val algorithmRegex = "-algorithm=(CHA|RTA|XTA|PointsTo)".r

    override def checkAnalysisSpecificParameters(parameters: Seq[String]): Traversable[String] = {
        val remainingParameters =
            parameters.filter { p ⇒
                !p.matches(algorithmRegex.regex) &&
                    !p.startsWith("-domain=") &&
                    !p.startsWith("-callers=") &&
                    !p.startsWith("-callees=") &&
                    !p.startsWith("-analysisName=") &&
                    !p.startsWith("-schedulingStrategy=") &&
                    !p.startsWith("-writeCG=") &&
                    !p.startsWith("-writeOutput=") &&
                    !p.startsWith("-main=") &&
                    !p.startsWith("-j=") &&
                    !p.startsWith("-tamiflex-log=") &&
                    !p.startsWith("-finalizerAnalysis=") &&
                    !p.startsWith("-loadedClassesAnalysis=") &&
                    !p.startsWith("-staticInitializerAnalysis=") &&
                    !p.startsWith("-reflectionAnalysis=") &&
                    !p.startsWith("-serializationAnalysis=") &&
                    !p.startsWith("-threadRelatedCallsAnalysis=") &&
                    !p.startsWith("-configuredNativeMethodsAnalysis=")
            }
        super.checkAnalysisSpecificParameters(remainingParameters)
    }

    private[this] def performAnalysis(
        project:      Project[URL],
        calleesSigs:  List[String],
        callersSigs:  List[String],
        analysisName: Option[String],
        cgAlgorithm:  String,
        cgFile:       Option[String],
        outputFile:   Option[String],
        numThreads:   Option[Int],
        projectTime:  Seconds
    ): BasicReport = {
        project.getOrCreateProjectInformationKeyInitializationData(
            PropertyStoreKey,
            (context: List[PropertyStoreContext[AnyRef]]) ⇒ {
                implicit val lg: LogContext = project.logContext
<<<<<<< HEAD
                val threads = numThreads.getOrElse(1) // We chose the sequential store as default
                PKECPropertyStore.MaxThreads = threads
                org.opalj.fpcf.par.PKECPropertyStore(context: _*)
=======
                val threads = numThreads.getOrElse(0) // We chose the sequential store as default
                if (threads == 0) {
                    org.opalj.fpcf.seq.PKESequentialPropertyStore(context: _*)
                } else {
                    org.opalj.fpcf.par.PKECPropertyStore.MaxThreads = threads
                    org.opalj.fpcf.par.PKECPropertyStore(context: _*)
                }
>>>>>>> 93e04855
            }
        )

        implicit val declaredMethods: DeclaredMethods = project.get(DeclaredMethodsKey)
        val allMethods = declaredMethods.declaredMethods.filter { dm ⇒
            dm.hasSingleDefinedMethod &&
                (dm.definedMethod.classFile.thisType eq dm.declaringClassType)
        }.toTraversable

        var propertyStoreTime: Seconds = Seconds.None
        var callGraphTime: Seconds = Seconds.None

        implicit val ps: PropertyStore = time { project.get(PropertyStoreKey) } { t ⇒
            propertyStoreTime = t.toSeconds
        }

        val cg = time {
            cgAlgorithm match {
                case "CHA"               ⇒ project.get(CHACallGraphKey)
                case "RTA"               ⇒ project.get(RTACallGraphKey)
                case "XTA"               ⇒ project.get(XTACallGraphKey)
                case "TypeBasedPointsTo" ⇒ project.get(TypeBasedPointsToCallGraphKey)
                case "PointsTo"          ⇒ project.get(AllocationSiteBasedPointsToCallGraphKey)
            }
        } { t ⇒ callGraphTime = t.toSeconds }

        try {
            ps.shutdown()
        } catch {
            case t: Throwable ⇒
                Console.err.println("PropertyStore shutdown failed: ")
                t.printStackTrace()
        }

        if (cgAlgorithm == "PointsTo") {
            val ptss = ps.entities(AllocationSitePointsToSet.key).toList

            println(s"PTSs ${ptss.size}")
            println(s"PTS entries ${ptss.map(p ⇒ p.ub.elements.size).sum}")

            val byType = ptss.groupBy(_.e.getClass)

            def getNum(tpe: Class[_ <: Entity]): Int = {
                byType.get(tpe).map(_.size).getOrElse(0)
            }

            def getEntries(tpe: Class[_ <: Entity]): Int = {
                byType.get(tpe).map(_.map(_.ub.numElements).sum).getOrElse(0)
            }

            println(s"DefSite PTSs: ${getNum(classOf[DefinitionSite])}")
            println(s"Parameter PTSs: ${getNum(classOf[VirtualFormalParameter])}")
            println(s"Instance Field PTSs: ${getNum(classOf[Tuple2[Long, Field]])}")
            println(s"Static Field PTSs: ${getNum(classOf[Field])}")
            println(s"Array PTSs: ${getNum(classOf[ArrayEntity[Long]])}")
            println(s"Return PTSs: ${getNum(classOf[DefinedMethod]) + getNum(classOf[VirtualDeclaredMethod])}")
            println(s"MethodException PTSs: ${getNum(classOf[MethodExceptions])}")
            println(s"CallException PTSs: ${getNum(classOf[CallExceptions])}")

            println(s"DefSite PTS entries: ${getEntries(classOf[DefinitionSite])}")
            println(s"Parameter PTS entries: ${getEntries(classOf[VirtualFormalParameter])}")
            println(s"Instance Field PTS entries: ${getEntries(classOf[Tuple2[Long, Field]])}")
            println(s"Static Field PTS entries: ${getEntries(classOf[Field])}")
            println(s"Array PTS entries: ${getEntries(classOf[ArrayEntity[Long]])}")
            println(s"Return PTS entries: ${getEntries(classOf[DefinedMethod]) + getEntries(classOf[VirtualDeclaredMethod])}")
            println(s"MethodException PTS entries: ${getEntries(classOf[MethodExceptions])}")
            println(s"CallException PTS entries: ${getEntries(classOf[CallExceptions])}")
        }

        val reachableMethods = cg.reachableMethods().toTraversable

        val numEdges = cg.numEdges

        println(ps.statistics.mkString("\n"))

        println(calleesSigs.mkString("\n"))
        println(callersSigs.mkString("\n"))

        for (m ← allMethods) {
            val mSig = m.descriptor.toJava(m.name)

            for (methodSignature ← calleesSigs) {
                if (mSig.contains(methodSignature)) {
                    println(s"Callees of ${m.toJava}:")
                    println(ps(m, Callees.key).ub.callSites().map {
                        case (pc, callees) ⇒ pc → callees.map(_.toJava).mkString(", ")
                    }.mkString("\t", "\n\t", "\n"))
                }
            }
            for (methodSignature ← callersSigs) {
                if (mSig.contains(methodSignature)) {
                    println(s"Callers of ${m.toJava}:")
                    println(ps(m, Callers.key).ub.callers.map {
                        case (caller, pc, isDirect) ⇒
                            s"${caller.toJava}, $pc${if (!isDirect) ", indirect" else ""}"
                    }.mkString("\t", "\n\t", "\n"))
                }
            }
        }

        if (cgFile.nonEmpty) {
            CallGraphSerializer.writeCG(cg, new File(cgFile.get))
        }

        if (outputFile.isDefined) {
            val output = new File(outputFile.get)
            val newOutputFile = !output.exists()
            val outputWriter = new PrintWriter(new FileOutputStream(output, true))
            try {
                if (newOutputFile) {
                    output.createNewFile()
                    outputWriter.println(
                        "analysisName;project time;propertyStore time;callGraph time;total time;"+
                            "methods;reachable;edges"
                    )
                }

                val totalTime = projectTime + propertyStoreTime + callGraphTime
                outputWriter.println(
                    s"${analysisName.get};${projectTime.toString(false)};"+
                        s"${propertyStoreTime.toString(false)};"+
                        s"${callGraphTime.toString(false)};${totalTime.toString(false)};"+
                        s"${allMethods.size};${reachableMethods.size};$numEdges"
                )

            } finally {
                outputWriter.close()
            }

        }

        val message =
            s"""|# of methods: ${allMethods.size}
                |# of reachable methods: ${reachableMethods.size}
                |# of call edges: $numEdges
                |"""

        BasicReport(message.stripMargin('|'))
    }

    // todo: we would like to print the edges for a given method
    override def doAnalyze(
        project:       Project[URL],
        parameters:    Seq[String],
        isInterrupted: () ⇒ Boolean
    ): BasicReport = {
        var tacDomain: Option[String] = None
        var calleesSigs: List[String] = Nil
        var callersSigs: List[String] = Nil
        var cgAlgorithm: String = "RTA"
        var analysisName: Option[String] = None
        var schedulingStrategy: Option[String] = None
        var cgFile: Option[String] = None
        var outputFile: Option[String] = None
        var mainClass: Option[String] = None
        var tamiflexLog: Option[String] = None
        var numThreads: Option[Int] = None

        val domainRegex = "-domain=(.*)".r
        val callersRegex = "-callers=(.*)".r
        val calleesRegex = "-callees=(.*)".r
        val analysisNameRegex = "-analysisName=(.*)".r
        val schedulingStrategyRegex = "-schedulingStrategy=(.*)".r
        val writeCGRegex = "-writeCG=(.*)".r
        val writeOutputRegex = "-writeOutput=(.*)".r
        val numThreadsRegex = "-j=(.*)".r
        val mainClassRegex = "-main=(.*)".r
        val tamiflexLogRegex = "-tamiflex-log=(.*)".r

        val finalizerAnalysisRegex = "-finalizerAnalysis=(.*)".r
        val loadedClassesAnalysisRegex = "-loadedClassesAnalysis=(.*)".r
        val staticInitializerAnalysisRegex = "-staticInitializerAnalysis=(.*)".r
        val reflectionAnalysisRegex = "-reflectionAnalysis=(.*)".r
        val serializationAnalysisRegex = "-serializationAnalysis=(.*)".r
        val threadRelatedCallsAnalysisRegex = "-threadRelatedCallsAnalysis=(.*)".r
        val configuredNativeMethodsAnalysisRegex = "-configuredNativeMethodsAnalysis=(.*)".r

        var newConfig = project.config
        var modules = newConfig.getStringList("org.opalj.tac.cg.CallGraphKey.modules").asScala.toSet

        def analyisOption(option: String, analysis: String): Unit = {
            option match {
                case "yes" ⇒
                    modules += s"org.opalj.tac.fpcf.analyses.cg.${analysis}Scheduler"
                case "no" ⇒
                    modules -= s"org.opalj.tac.fpcf.analyses.cg.${analysis}Scheduler"
                case "default" ⇒
                case _         ⇒ throw new IllegalArgumentException(s"illegal value for $analysis")
            }
        }

        parameters.foreach {
            case domainRegex(domainClass) ⇒
                if (tacDomain.isEmpty)
                    tacDomain = Some(domainClass)
                else throw new IllegalArgumentException("-domain was set twice")
            case callersRegex(methodSig) ⇒ callersSigs ::= methodSig
            case calleesRegex(methodSig) ⇒ calleesSigs ::= methodSig
            case algorithmRegex(algo)    ⇒ cgAlgorithm = algo
            case analysisNameRegex(name) ⇒
                if (analysisName.isEmpty)
                    analysisName = Some(name)
                else throw new IllegalArgumentException("-analysisName was set twice")
            case schedulingStrategyRegex(name) ⇒
                if (schedulingStrategy.isEmpty)
                    schedulingStrategy = Some(name)
                else throw new IllegalArgumentException("-schedulingStrategy was set twice")
            case numThreadsRegex(threads) ⇒
                if (numThreads.isEmpty)
                    numThreads = Some(Integer.parseInt(threads))
                else throw new IllegalArgumentException("-j was set twice")
            case writeCGRegex(fileName) ⇒
                if (cgFile.isEmpty)
                    cgFile = Some(fileName)
                else throw new IllegalArgumentException("-writeCG was set twice")
            case writeOutputRegex(fileName) ⇒
                if (outputFile.isEmpty)
                    outputFile = Some(fileName)
                else throw new IllegalArgumentException("-writeOutput was set twice")
            case mainClassRegex(fileName) ⇒
                if (mainClass.isEmpty)
                    mainClass = Some(fileName)
                else throw new IllegalArgumentException("-main was set twice")
            case tamiflexLogRegex(fileName) ⇒
                if (tamiflexLog.isEmpty)
                    tamiflexLog = Some(fileName)
                else throw new IllegalArgumentException("-tamiflex-log was set twice")
            case finalizerAnalysisRegex(option) ⇒
                analyisOption(option, "FinalizerAnalysis")
            case loadedClassesAnalysisRegex(option) ⇒
                analyisOption(option, "LoadedClassesAnalysis")
            case staticInitializerAnalysisRegex(option) ⇒
                analyisOption(option, "StaticInitializerAnalysis")
            case reflectionAnalysisRegex(option) ⇒
                analyisOption(option, "reflection.ReflectionRelatedCallsAnalysis")
            case serializationAnalysisRegex(option) ⇒
                analyisOption(option, "SerializationRelatedCallsAnalysis")
            case threadRelatedCallsAnalysisRegex(option) ⇒
                analyisOption(option, "ThreadRelatedCallsAnalysis")
            case configuredNativeMethodsAnalysisRegex(option) ⇒
                analyisOption(option, "ConfiguredNativeMethodsCallGraphAnalysis")
        }

        if (tamiflexLog.isDefined) {
            newConfig = newConfig.withValue(
                TamiFlexKey.configKey,
                ConfigValueFactory.fromAnyRef(tamiflexLog.get)
            )
            modules += "org.opalj.tac.fpcf.analyses.cg.reflection.TamiFlexCallGraphAnalysisScheduler"
        }

        if (schedulingStrategy.isDefined) {
            newConfig = newConfig.withValue(
                PKESequentialPropertyStore.TasksManagerKey,
                ConfigValueFactory.fromAnyRef(schedulingStrategy.get)
            )
        }

        if (mainClass.isDefined) {
            val key = s"${InitialEntryPointsKey.ConfigKeyPrefix}entryPoints"
            val currentValues = newConfig.getList(key).unwrapped()
            val configValue = Map(
                "declaringClass" → mainClass.get.replace('.', '/'),
                "name" → "main"
            ).asJava
            currentValues.add(ConfigValueFactory.fromMap(configValue))
            newConfig = newConfig.withValue(key, ConfigValueFactory.fromIterable(currentValues))

            newConfig = newConfig.withValue(
                s"${InitialEntryPointsKey.ConfigKeyPrefix}analysis",
                ConfigValueFactory.fromAnyRef(
                    "org.opalj.br.analyses.cg.ConfigurationEntryPointsFinder"
                )
            )
        }

        newConfig = newConfig.withValue(
            "org.opalj.tac.cg.CallGraphKey.modules",
            ConfigValueFactory.fromIterable(modules.asJava)
        )

        var projectTime: Seconds = Seconds.None

        val newProject = time {
            Project.recreate(project, newConfig)
        } { t ⇒ projectTime = t.toSeconds }

        val domainFQN = tacDomain.getOrElse("org.opalj.ai.domain.l0.PrimitiveTACAIDomain")
        val domain = Class.forName(domainFQN).asInstanceOf[Class[Domain with RecordDefUse]]
        newProject.updateProjectInformationKeyInitializationData(AIDomainFactoryKey) {
            case None               ⇒ Set(domain)
            case Some(requirements) ⇒ requirements + domain
        }

        if (analysisName.isEmpty) {
            analysisName = Some(s"RUN-${Calendar.getInstance().getTime().toString}")
        }

        performAnalysis(
            newProject,
            calleesSigs,
            callersSigs,
            analysisName,
            cgAlgorithm,
            cgFile,
            outputFile,
            numThreads,
            projectTime
        )
    }
}<|MERGE_RESOLUTION|>--- conflicted
+++ resolved
@@ -34,7 +34,6 @@
 import org.opalj.ai.fpcf.properties.AIDomainFactoryKey
 import org.opalj.ai.Domain
 import org.opalj.ai.domain.RecordDefUse
-import org.opalj.fpcf.par.PKECPropertyStore
 import org.opalj.fpcf.seq.PKESequentialPropertyStore
 import org.opalj.log.DevNullLogger
 import org.opalj.log.GlobalLogContext
@@ -142,11 +141,6 @@
             PropertyStoreKey,
             (context: List[PropertyStoreContext[AnyRef]]) ⇒ {
                 implicit val lg: LogContext = project.logContext
-<<<<<<< HEAD
-                val threads = numThreads.getOrElse(1) // We chose the sequential store as default
-                PKECPropertyStore.MaxThreads = threads
-                org.opalj.fpcf.par.PKECPropertyStore(context: _*)
-=======
                 val threads = numThreads.getOrElse(0) // We chose the sequential store as default
                 if (threads == 0) {
                     org.opalj.fpcf.seq.PKESequentialPropertyStore(context: _*)
@@ -154,7 +148,6 @@
                     org.opalj.fpcf.par.PKECPropertyStore.MaxThreads = threads
                     org.opalj.fpcf.par.PKECPropertyStore(context: _*)
                 }
->>>>>>> 93e04855
             }
         )
 
