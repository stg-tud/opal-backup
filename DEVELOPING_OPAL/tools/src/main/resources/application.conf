org.opalj.hermes.queries = [
<<<<<<< HEAD
    { query = org.opalj.hermes.queries.TrivialReflectionUsage, activate = false }
    { query = org.opalj.hermes.queries.BytecodeInstructions, activate = false }
    { query = org.opalj.hermes.queries.ClassFileVersion, activate = false }
    { query = org.opalj.hermes.queries.ClassLoaderAPIUsage, activate = false}
    { query = org.opalj.hermes.queries.ClassTypes, activate = false }
    { query = org.opalj.hermes.queries.GUIAPIUsage, activate = false }
    { query = org.opalj.hermes.queries.Metrics, activate = false }
    { query = org.opalj.hermes.queries.BytecodeInstrumentationAPIUsage, activate = true }
    { query = org.opalj.hermes.queries.JavaCryptoArchitectureUsage, activate = false}
    { query = org.opalj.hermes.queries.JDBCAPIUsage, activate = false }
    { query = org.opalj.hermes.queries.MethodsWithoutReturns, activate = false}
    { query = org.opalj.hermes.queries.MethodTypes, activate = false }
    { query = org.opalj.hermes.queries.ReflectionAPIUsage, activate = false}
    { query = org.opalj.hermes.queries.SystemAPIUsage, activate = false }
    { query = org.opalj.hermes.queries.UnsafeAPIUsage, activate = false }
=======
    { query = org.opalj.hermes.queries.SizeOfInheritanceTree, activate = true }
    { query = org.opalj.hermes.queries.TrivialReflectionUsage, activate = true }
    { query = org.opalj.hermes.queries.BytecodeInstructions, activate = true }
    { query = org.opalj.hermes.queries.ClassFileVersion, activate = true }
    { query = org.opalj.hermes.queries.ClassLoaderAPIUsage, activate = true }
    { query = org.opalj.hermes.queries.ClassTypes, activate = true }
    { query = org.opalj.hermes.queries.Metrics, activate = true }
    { query = org.opalj.hermes.queries.JavaCryptoArchitectureUsage, activate = true }
    { query = org.opalj.hermes.queries.JDBCAPIUsage, activate = true }
    { query = org.opalj.hermes.queries.MethodsWithoutReturns, activate = true }
    { query = org.opalj.hermes.queries.MethodTypes, activate = true }
    { query = org.opalj.hermes.queries.ReflectionAPIUsage, activate = true }
    { query = org.opalj.hermes.queries.SystemAPIUsage, activate = true }
    { query = org.opalj.hermes.queries.UnsafeAPIUsage, activate = true }
>>>>>>> 57b95d1d
]

// Used to configure the number of location that are kept per identified feature.
// In general there is no value in keeping "arbitrary large" numbers of locations.
org.opalj.hermes.maxLocations=25<|MERGE_RESOLUTION|>--- conflicted
+++ resolved
@@ -1,24 +1,9 @@
 org.opalj.hermes.queries = [
-<<<<<<< HEAD
-    { query = org.opalj.hermes.queries.TrivialReflectionUsage, activate = false }
-    { query = org.opalj.hermes.queries.BytecodeInstructions, activate = false }
-    { query = org.opalj.hermes.queries.ClassFileVersion, activate = false }
-    { query = org.opalj.hermes.queries.ClassLoaderAPIUsage, activate = false}
-    { query = org.opalj.hermes.queries.ClassTypes, activate = false }
-    { query = org.opalj.hermes.queries.GUIAPIUsage, activate = false }
-    { query = org.opalj.hermes.queries.Metrics, activate = false }
-    { query = org.opalj.hermes.queries.BytecodeInstrumentationAPIUsage, activate = true }
-    { query = org.opalj.hermes.queries.JavaCryptoArchitectureUsage, activate = false}
-    { query = org.opalj.hermes.queries.JDBCAPIUsage, activate = false }
-    { query = org.opalj.hermes.queries.MethodsWithoutReturns, activate = false}
-    { query = org.opalj.hermes.queries.MethodTypes, activate = false }
-    { query = org.opalj.hermes.queries.ReflectionAPIUsage, activate = false}
-    { query = org.opalj.hermes.queries.SystemAPIUsage, activate = false }
-    { query = org.opalj.hermes.queries.UnsafeAPIUsage, activate = false }
-=======
     { query = org.opalj.hermes.queries.SizeOfInheritanceTree, activate = true }
     { query = org.opalj.hermes.queries.TrivialReflectionUsage, activate = true }
     { query = org.opalj.hermes.queries.BytecodeInstructions, activate = true }
+    { query = org.opalj.hermes.queries.GUIAPIUsage, activate = false }
+    { query = org.opalj.hermes.queries.BytecodeInstrumentationAPIUsage, activate = true }
     { query = org.opalj.hermes.queries.ClassFileVersion, activate = true }
     { query = org.opalj.hermes.queries.ClassLoaderAPIUsage, activate = true }
     { query = org.opalj.hermes.queries.ClassTypes, activate = true }
@@ -30,7 +15,6 @@
     { query = org.opalj.hermes.queries.ReflectionAPIUsage, activate = true }
     { query = org.opalj.hermes.queries.SystemAPIUsage, activate = true }
     { query = org.opalj.hermes.queries.UnsafeAPIUsage, activate = true }
->>>>>>> 57b95d1d
 ]
 
 // Used to configure the number of location that are kept per identified feature.
