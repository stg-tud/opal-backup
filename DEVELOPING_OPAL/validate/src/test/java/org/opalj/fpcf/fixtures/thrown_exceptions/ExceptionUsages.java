--- conflicted
+++ resolved
@@ -259,13 +259,8 @@
         }
     }
 
-<<<<<<< HEAD
-    @DoesNotThrowException(
-        reason="just calls empty default constructor and \"empty\" method of final class"
-=======
     @ExpectedExceptions(
         reason="allocates new object => may raise OutOfMemoryException"
->>>>>>> 2a86140b
     )
     public int noSubclasses() {
         FooBar foobar = new FooBar();
