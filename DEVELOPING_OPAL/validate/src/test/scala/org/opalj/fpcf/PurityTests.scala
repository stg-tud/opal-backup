--- conflicted
+++ resolved
@@ -25,7 +25,6 @@
 import org.opalj.fpcf.analyses.LazyL0CompileTimeConstancyAnalysis
 import org.opalj.fpcf.analyses.LazyStaticDataUsageAnalysis
 import org.opalj.fpcf.analyses.LazyVirtualMethodStaticDataUsageAnalysis
-import org.opalj.fpcf.analyses.LazyUnsoundPrematurelyReadFieldsAnalysis
 import org.opalj.fpcf.analyses.escape.LazyInterProceduralEscapeAnalysis
 import org.opalj.tac.fpcf.analyses.LazyL0TACAIAnalysis
 
@@ -61,15 +60,6 @@
     }
 
     describe("the org.opalj.fpcf.analyses.L0PurityAnalysis is executed") {
-<<<<<<< HEAD
-        val as = executeAnalyses(
-            Set(EagerL0PurityAnalysis),
-            Set(
-                LazyUnsoundPrematurelyReadFieldsAnalysis,
-                LazyL0FieldMutabilityAnalysis,
-                LazyClassImmutabilityAnalysis,
-                LazyTypeImmutabilityAnalysis
-=======
         val as = try {
             executeAnalyses(
                 Set(EagerL0PurityAnalysis),
@@ -78,7 +68,6 @@
                     LazyClassImmutabilityAnalysis,
                     LazyTypeImmutabilityAnalysis
                 )
->>>>>>> e37b6ee2
             )
         } catch {
             case ce: ConcurrentExceptions ⇒
@@ -93,9 +82,6 @@
         L1PurityAnalysis.setRater(Some(SystemOutLoggingAllExceptionRater))
         val as = executeAnalyses(
             Set(
-<<<<<<< HEAD
-                LazyUnsoundPrematurelyReadFieldsAnalysis,
-=======
                 EagerL1PurityAnalysis,
                 EagerRTACallGraphAnalysisScheduler,
                 EagerLoadedClassesAnalysis,
@@ -107,7 +93,6 @@
             ),
             Set(
                 LazyL0TACAIAnalysis,
->>>>>>> e37b6ee2
                 LazyL1FieldMutabilityAnalysis,
                 LazyClassImmutabilityAnalysis,
                 LazyTypeImmutabilityAnalysis,
@@ -124,9 +109,6 @@
         L2PurityAnalysis.setRater(Some(SystemOutLoggingAllExceptionRater))
         val as = executeAnalyses(
             Set(
-<<<<<<< HEAD
-                LazyUnsoundPrematurelyReadFieldsAnalysis,
-=======
                 EagerL2PurityAnalysis,
                 EagerRTACallGraphAnalysisScheduler,
                 EagerLoadedClassesAnalysis,
@@ -138,7 +120,6 @@
             ),
             Set(
                 LazyL0TACAIAnalysis,
->>>>>>> e37b6ee2
                 LazyL0CompileTimeConstancyAnalysis,
                 LazyStaticDataUsageAnalysis,
                 LazyVirtualMethodStaticDataUsageAnalysis,
