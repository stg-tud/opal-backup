import com.typesafe.sbt.SbtScalariform
import com.typesafe.sbt.SbtScalariform.ScalariformKeys
import scalariform.formatter.preferences._

import sbtassembly.AssemblyPlugin.autoImport._
import sbtunidoc.ScalaUnidocPlugin

name := "OPAL Library"

// SNAPSHOT
version in ThisBuild := "0.9.0-SNAPSHOT"
// NEXT version 		in ThisBuild := "0.8.16"
// RELEASED version 		in ThisBuild := "0.8.15" // September 7th, 2017
// RELEASED version 		in ThisBuild := "0.8.14" // June 23rd, 2017
// RELEASED version 		in ThisBuild := "0.8.13" // MAY 19th, 2017
// RELEASED version 		in ThisBuild := "0.8.12" // April 28th, 2017
// RELEASED version 		in ThisBuild := "0.8.11" // April 14th, 2017
// RELEASED version 		in ThisBuild := "0.8.10"
// RELEASED version 		in ThisBuild := "0.8.9"

organization in ThisBuild := "de.opal-project"
homepage in ThisBuild := Some(url("http://www.opal-project.de"))
licenses in ThisBuild := Seq("BSD-2-Clause" -> url("http://opensource.org/licenses/BSD-2-Clause"))

// [for sbt 0.13.8 onwards] crossPaths in ThisBuild := false

<<<<<<< HEAD
//scalaVersion    in ThisBuild := "2.11.11"
scalaVersion  in ThisBuild := "2.12.2"

scalacOptions 	in ThisBuild ++= Seq(
    "-Xfuture", "-feature",
    "-target:jvm-1.8", "-opt:l:method",
    "-deprecation", "-unchecked",
    "-Xlint", "-Xfatal-warnings",
=======
scalaVersion in ThisBuild := "2.11.11"
//scalaVersion  in ThisBuild := "2.12.3"

scalacOptions in ThisBuild ++= Seq(
    "-target:jvm-1.8",
    "-deprecation", "-feature", "-unchecked",
    "-Xlint", "-Xfuture", "-Xfatal-warnings",
>>>>>>> 6e673d04
    "-Ywarn-numeric-widen", "-Ywarn-nullary-unit", "-Ywarn-nullary-override",
    "-Ywarn-unused:-params,_", "-Ywarn-unused-import", "-Ywarn-infer-any",
    "-Ywarn-dead-code" , "-Ywarn-inaccessible", "-Ywarn-adapted-args"
)
scalacOptions in ThisBuild += "-Xdisable-assertions"

scalacOptions in(ScalaUnidoc, unidoc) ++= Opts.doc.title("OPAL - OPen Analysis Library")
scalacOptions in(ScalaUnidoc, unidoc) ++= Opts.doc.version(version.value)

resolvers in ThisBuild += Resolver.jcenterRepo
resolvers in ThisBuild += "Typesafe Repo" at "http://repo.typesafe.com/typesafe/releases/"

// the tests/analysis are already parallelized
parallelExecution in ThisBuild := false
parallelExecution in Global := false

logBuffered in ThisBuild := false

javacOptions in ThisBuild ++= Seq("-encoding", "utf8", "-source", "1.8")

testOptions in ThisBuild := {
    baseDirectory.map(bd =>
        Seq(Tests.Argument("-u", bd.getAbsolutePath + "/shippable/testresults"))
    ).value
}

testOptions in ThisBuild += Tests.Argument("-o")

// Required to get relative links in the generated source code documentation.
scalacOptions in(ScalaUnidoc, unidoc) := {
    baseDirectory.map(bd => Seq("-sourcepath", bd.getAbsolutePath)).value
}

scalacOptions in(ScalaUnidoc, unidoc) ++=
    Opts.doc.sourceUrl(
        "https://bitbucket.org/delors/opal/src/HEAD€{FILE_PATH}.scala?" +
            (if (isSnapshot.value) "at=develop" else "at=master")
    )

javaOptions in ThisBuild ++= Seq(
    "-Xmx7G", "-Xms1024m", "-Xnoclassgc",
    "-XX:NewRatio=1", "-XX:SurvivorRatio=8", "-XX:+UseParallelGC", "-XX:+AggressiveOpts")

addCommandAlias("compileAll", "; copyResources ; scalastyle ; test:compile ; test:scalastyle ; it:scalariformFormat ; it:scalastyle ; it:compile ")

addCommandAlias("buildAll", "; compileAll ; unidoc ;  publishLocal ")

addCommandAlias("cleanAll", "; clean ; test:clean ; it:clean ; cleanFiles ; cleanCache ; cleanLocal ")

addCommandAlias("cleanBuild", "; project OPAL ; cleanAll ; buildAll ")

lazy val IntegrationTest = config("it") extend Test

// Default settings without scoverage
lazy val buildSettings =
    Defaults.coreDefaultSettings ++ scalariformSettings ++
        Seq(libraryDependencies ++= Dependencies.opalDefaultDependencies) ++
        Seq(Defaults.itSettings: _*) ++
        Seq(unmanagedSourceDirectories := (scalaSource in Compile).value :: Nil) ++
        Seq(unmanagedSourceDirectories in Test := (javaSource in Test).value :: (scalaSource in Test).value :: Nil) ++
        Seq(unmanagedSourceDirectories in IntegrationTest := (javaSource in Test).value :: (scalaSource in IntegrationTest).value :: Nil) ++
        Seq(scalacOptions in(Compile, console) := Seq("-deprecation"))

lazy val scalariformSettings = scalariformItSettings ++
    Seq(ScalariformKeys.preferences := baseDirectory(getScalariformPreferences).value) ++
    Seq(sourceDirectories.in(Compile, ScalariformKeys.format) -= baseDirectory.in(LocalRootProject).value) ++
    Seq(sourceDirectories.in(Test, ScalariformKeys.format) -= baseDirectory.in(LocalRootProject).value) ++
    Seq(sourceDirectories.in(IntegrationTest, ScalariformKeys.format) -= baseDirectory.in(LocalRootProject).value)

def getScalariformPreferences(dir: File) = {
    val formatterPreferencesFile = "Scalariform Formatter Preferences.properties"
    PreferencesImporterExporter.loadPreferences(file(formatterPreferencesFile).getPath)
}

lazy val opal = Project(
    id = "OPAL",
    base = file("."),
    settings = Defaults.coreDefaultSettings ++ Seq(publishArtifact := false))
    .enablePlugins(ScalaUnidocPlugin)
    .aggregate(
        common,
        bi,
        br,
        da,
        bc,
        ba,
        ai,
        bp,
        de,
        av,
        DeveloperTools,
        Validate,
        demos,
        incubation)

/** ***************************************************************************
 *
 * THE CORE PROJECTS WHICH CONSTITUTE OPAL
 *
 */

lazy val common = Project(
    id = "Common",
    base = file("OPAL/common"),
    settings = buildSettings ++ Seq(
        name := "Common",
        // We don't want the build to be aborted by inter-project links that are reported by
        // scaladoc as errors using the standard compiler setting. (This case is only true, when
        // we publish the projects.)
        scalacOptions in(Compile, doc) := Opts.doc.title("OPAL-Common"),
        //library dependencies
        libraryDependencies += "org.scala-lang" % "scala-reflect" % scalaVersion.value,
        libraryDependencies += "org.scala-lang.modules" %% "scala-xml" % "1.0.6",
        libraryDependencies += "com.typesafe.play" %% "play-json" % "2.6.6",
        libraryDependencies += "com.iheart" %% "ficus" % "1.4.2"
    ))
    .configs(IntegrationTest)

// For the bytecode infrastructure project, the OPAL/bi/build.sbt file
// contains the task and settings that are responsible for java test fixture compilation
lazy val bi = Project(
    id = "BytecodeInfrastructure",
    base = file("OPAL/bi"),
    settings = buildSettings ++ Seq(
        name := "Bytecode Infrastructure",
        scalacOptions in(Compile, doc) := Opts.doc.title("OPAL - Bytecode Infrastructure"),
        //library dependencies
        libraryDependencies += "org.apache.commons" % "commons-text" % "1.1"
    ))
    .dependsOn(common % "it->test;test->test;compile->compile")
    .configs(IntegrationTest)
    .enablePlugins(JavaFixtureCompiler)
    .settings(
        buildSettings ++ Seq(
            name := "Bytecode Infrastructure",
            scalacOptions in(Compile, doc) := Opts.doc.title("OPAL - Bytecode Infrastructure") //,
            //library dependencies
            // libraryDependencies += "org.apache.commons" % "commons-lang3" % "3.5"
        ),
        /* The following settings relate to the java-fixture-compiler plugin, which
        compiles the java fixture projects in the BytecodeInfrastructure project for testing.
        For information about the java fixtures, see: OPAL/bi/src/test/fixtures-java/Readme.md

        The default settings for the fixture compilations are used.
        For details on the plugin and how to change its settings, see:
        DEVELOPING_OPAL/plugins/sbt-java-fixture-compiler/Readme.md */

        inConfig(Test)(
            JavaFixtureCompiler.baseJavaFixtureSettings ++
                Seq(
                    unmanagedResourceDirectories ++= Seq(
                        (javaFixtureProjectsDir in javaFixtureDiscovery).value,
                        (javaFixtureSupportDir in javaFixtureDiscovery).value
                    ),
                    resourceGenerators += Def.task {
                        (javaFixturePackage in Test).value.flatMap(_.generatedFiles)
                    }
                )
        )
    )

lazy val br = Project(
    id = "BytecodeRepresentation",
    base = file("OPAL/br"),
    settings = buildSettings ++ Seq(
        name := "Bytecode Representation",
        // We don't want the build to be aborted by inter-project links that are reported by
        // scaladoc as errors if we publish the projects; hence, we do not use the
        // standard compiler settings!
        scalacOptions in(Compile, doc) := Opts.doc.title("OPAL - Bytecode Representation"),
        //library dependencies
        libraryDependencies += "org.scala-lang.modules" %% "scala-parser-combinators" % "1.0.6"
    ))
    .dependsOn(bi % "it->it;it->test;test->test;compile->compile")
    .configs(IntegrationTest)

lazy val da = Project(
    id = "BytecodeDisassembler",
    base = file("OPAL/da"),
    settings = buildSettings ++ Seq(
        name := "Bytecode Disassembler",
        scalacOptions in(Compile, doc) := Opts.doc.title("OPAL - Bytecode Disassembler"),
        //[currently we can only use an unversioned version] assemblyJarName
        //in assembly := "OPALBytecodeDisassembler.jar-" + version.value
        assemblyJarName in assembly := "OPALDisassembler.jar",
        mainClass in assembly := Some("org.opalj.da.Disassembler")
    ))
    .dependsOn(bi % "it->it;it->test;test->test;compile->compile")
    .configs(IntegrationTest)

lazy val bc = Project(
    id = "BytecodeCreator",
    base = file("OPAL/bc"),
    settings = buildSettings ++ Seq(
        name := "Bytecode Creator",
        scalacOptions in(Compile, doc) := Opts.doc.title("OPAL - Bytecode Creator")
    ))
    .dependsOn(da % "it->it;it->test;test->test;compile->compile")
    .configs(IntegrationTest)

lazy val ba = Project(
    id = "BytecodeAssembler",
    base = file("OPAL/ba"),
    settings = buildSettings ++ Seq(
        name := "Bytecode Assembler",
        scalacOptions in(Compile, doc) := Opts.doc.title("OPAL - Bytecode Assembler")
    ))
    .dependsOn(
        bc % "it->it;it->test;test->test;compile->compile",
        br % "it->it;it->test;test->test;compile->compile")
    .configs(IntegrationTest)

lazy val ai = Project(
    id = "AbstractInterpretationFramework",
    base = file("OPAL/ai"),
    settings = buildSettings ++ Seq(
        name := "Abstract Interpretation Framework",
        scalacOptions in(Compile, doc) := (Opts.doc.title("OPAL - Abstract Interpretation Framework") ++ Seq("-groups", "-implicits")),
        fork in run := true
    ))
    .dependsOn(br % "it->it;it->test;test->test;compile->compile")
    .configs(IntegrationTest)

// The project "DependenciesExtractionLibrary" depends on
// the abstract interpretation framework to be able to
// resolve calls using MethodHandle/MethodType/"invokedynamic"/...
lazy val de = Project(
    id = "DependenciesExtractionLibrary",
    base = file("OPAL/de"),
    settings = buildSettings ++ Seq(
        name := "Dependencies Extraction Library",
        scalacOptions in(Compile, doc) := Opts.doc.title("OPAL - Dependencies Extraction Library")
    ))
    .dependsOn(ai % "it->it;it->test;test->test;compile->compile")
    .configs(IntegrationTest)

lazy val bp = Project(
    id = "BugPicker",
    base = file("OPAL/bp"),
    settings = buildSettings ++ Seq(
        name := "BugPicker - Core",
        // We don't want the build to be aborted by inter-project links that are reported by
        // scaladoc as errors if we publish the projects; hence, we do not use the
        // standard compiler settings!
        scalacOptions in(Compile, doc) := Opts.doc.title("BugPicker - Core")))
    .dependsOn(ai % "it->it;it->test;test->test;compile->compile")
    .configs(IntegrationTest)

lazy val av = Project(
    id = "ArchitectureValidation",
    base = file("OPAL/av"),
    settings = buildSettings ++ Seq(
        name := "Architecture Validation",
        scalacOptions in(Compile, doc) := Opts.doc.title("OPAL - Architecture Validation")))
    .dependsOn(de % "it->it;it->test;test->test;compile->compile")
    .configs(IntegrationTest)

lazy val DeveloperTools = Project(
    id = "OPAL-DeveloperTools",
    base = file("DEVELOPING_OPAL/tools"),
    settings = buildSettings ++ Seq(
        name := "OPAL-Developer Tools",
        scalacOptions in(Compile, doc) := Opts.doc.title("OPAL - Developer Tools"),
        scalacOptions in(Compile, console) := Seq("-deprecation"),
        //library dependencies
        libraryDependencies += "org.scalafx" %% "scalafx" % "8.0.144-R12" withSources() withJavadoc(),
        libraryDependencies += "org.controlsfx" % "controlsfx" % "8.40.14" withJavadoc(),
        libraryDependencies += "es.nitaur.markdown" % "txtmark" % "0.16" withJavadoc(),
        libraryDependencies += "com.fasterxml.jackson.dataformat" % "jackson-dataformat-csv" % "2.9.2" withJavadoc(),
        libraryDependencies += "org.choco-solver" % "choco-solver" % "4.0.5" withSources() withJavadoc(),
        // Required by Java/ScalaFX
        fork := true
    ))
    .dependsOn(
        av % "test->test;compile->compile",
        bp % "test->test;compile->compile",
        ba % "test->test;compile->compile;it->it")
    .configs(IntegrationTest)

// This project validates OPAL's implemented architecture and
// contains overall integration tests; hence
// it is not a "project" in the classical sense!
lazy val Validate = Project(
    id = "OPAL-Validate",
    base = file("DEVELOPING_OPAL/validate"),
    settings = buildSettings ++ Seq(
        publishArtifact := false,
        name := "OPAL-Validate",
        scalacOptions in(Compile, doc) ++= Opts.doc.title("OPAL - Validate"),
        compileOrder in Test := CompileOrder.Mixed
    ))
    .dependsOn(DeveloperTools % "compile->compile;test->test;it->it;it->test")
    .configs(IntegrationTest)

lazy val demos = Project(
    id = "Demos",
    base = file("OPAL/demos"),
    settings = buildSettings ++ Seq(publishArtifact := false) ++ Seq(
        name := "Demos",
        scalacOptions in(Compile, doc) := Opts.doc.title("OPAL - Demos"),
        unmanagedSourceDirectories in Compile := (javaSource in Compile).value :: (scalaSource in Compile).value :: Nil,
        fork in run := true
    ))
    .dependsOn(av, ba)
    .configs(IntegrationTest)

/** ***************************************************************************
 *
 * PROJECTS BELONGING TO THE OPAL ECOSYSTEM
 *
 */

lazy val incubation = Project(
    id = "Incubation",
    base = file("OPAL/incubation"),
    settings = buildSettings ++ Seq(
        name := "Incubation",
        // INCUBATION CODE IS NEVER EVEN CONSIDERED TO BE ALPHA QUALITY
        version := "ALWAYS-SNAPSHOT",
        scalacOptions in(Compile, doc) := Opts.doc.title("Incubation"),
        fork in run := true,
        publishArtifact := false
    ))
    .dependsOn(
        av % "it->it;it->test;test->test;compile->compile",
        ba % "it->it;it->test;test->test;compile->compile")
    .configs(IntegrationTest)

/** ***************************************************************************
 *
 * TASKS, etc
 *
 */

// To run the task: OPAL/publish::generateSite or compile:generateSite
val generateSite = taskKey[File]("creates the OPAL website") in Compile
generateSite := {
    lazy val disassemblerJar = (assembly in da).value
    val runUnidoc = (unidoc in Compile).value

    SiteGeneration.generateSite(
        sourceDirectory.value,
        resourceManaged.value,
        streams.value,
        disassemblerJar
    )
}

compile := {
    val r = (compile in Compile).value
    (generateSite in Compile).value
    r
}

//
//
// SETTINGS REQUIRED TO PUBLISH OPAL ON MAVEN CENTRAL
//
//

publishMavenStyle in ThisBuild := true
publishArtifact in Test := false
publishTo in ThisBuild := MavenPublishing.publishTo(isSnapshot.value)
pomExtra in ThisBuild := MavenPublishing.pomNodeSeq()<|MERGE_RESOLUTION|>--- conflicted
+++ resolved
@@ -24,24 +24,12 @@
 
 // [for sbt 0.13.8 onwards] crossPaths in ThisBuild := false
 
-<<<<<<< HEAD
-//scalaVersion    in ThisBuild := "2.11.11"
-scalaVersion  in ThisBuild := "2.12.2"
-
-scalacOptions 	in ThisBuild ++= Seq(
-    "-Xfuture", "-feature",
-    "-target:jvm-1.8", "-opt:l:method",
-    "-deprecation", "-unchecked",
-    "-Xlint", "-Xfatal-warnings",
-=======
-scalaVersion in ThisBuild := "2.11.11"
-//scalaVersion  in ThisBuild := "2.12.3"
+scalaVersion  in ThisBuild := "2.12.3"
 
 scalacOptions in ThisBuild ++= Seq(
     "-target:jvm-1.8",
     "-deprecation", "-feature", "-unchecked",
     "-Xlint", "-Xfuture", "-Xfatal-warnings",
->>>>>>> 6e673d04
     "-Ywarn-numeric-widen", "-Ywarn-nullary-unit", "-Ywarn-nullary-override",
     "-Ywarn-unused:-params,_", "-Ywarn-unused-import", "-Ywarn-infer-any",
     "-Ywarn-dead-code" , "-Ywarn-inaccessible", "-Ywarn-adapted-args"
