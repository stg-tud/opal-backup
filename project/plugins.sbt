--- conflicted
+++ resolved
@@ -7,11 +7,7 @@
 addSbtPlugin("org.scoverage"   %% "sbt-scoverage"         % "1.6.0")
 addSbtPlugin("org.scalastyle"  %% "scalastyle-sbt-plugin" % "1.0.0")
 addSbtPlugin("org.scalariform" % "sbt-scalariform"        % "1.8.3")
-<<<<<<< HEAD
-addSbtPlugin("org.scalameta"   % "sbt-scalafmt"           % "2.0.0")
-=======
 addSbtPlugin("org.scalameta"   % "sbt-scalafmt"           % "2.4.2")
->>>>>>> 3d0a5a9f
 
 addSbtPlugin("com.eed3si9n"     % "sbt-unidoc"   % "0.4.3")
 addSbtPlugin("com.eed3si9n"     % "sbt-assembly" % "0.15.0")
